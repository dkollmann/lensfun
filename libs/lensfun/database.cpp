/*
    Lens database methods implementation
    Copyright (C) 2007 by Andrew Zabolotny
*/

#include "config.h"
#include "lensfun.h"
#include "lensfunprv.h"
#include <fcntl.h>
#include <errno.h>
#include <stdlib.h>
#include <locale.h>
#include <glib/gstdio.h>
#include <math.h>
#include <fstream>
#include <algorithm>
#include "windows/mathconstants.h"

#ifdef PLATFORM_WINDOWS
#  include <io.h>
#else
#  include <unistd.h>
#endif

const char* const lfDatabase::UserLocation = g_build_filename (g_get_user_data_dir (),
                                CONF_PACKAGE, NULL);
const char* const lfDatabase::UserUpdatesLocation = g_build_filename (lfDatabase::UserLocation, "updates",
                                   DATABASE_SUBDIR, NULL);
const char* const lfDatabase::SystemLocation = g_build_filename (SYSTEM_DB_PATH, DATABASE_SUBDIR,
                                   NULL);
const char* const lfDatabase::SystemUpdatesLocation = g_build_filename (SYSTEM_DB_UPDATE_PATH,
                                          DATABASE_SUBDIR, NULL);

lfDatabase::lfDatabase ()
{

    // Take care to replace all occurences with the respective static variables
    // when the deprecated HomeDataDir and UserUpdatesDir variables are removed.
    HomeDataDir = strdup(lfDatabase::UserLocation);
    UserUpdatesDir = strdup(lfDatabase::UserUpdatesLocation);
}

lfDatabase::~lfDatabase ()
{
    free(HomeDataDir);
    free(UserUpdatesDir);

    for (auto m : Mounts)
        delete m;
    for (auto c : Cameras)
        delete c;
    for (auto l : Lenses)
        delete l;
}

lfDatabase *lfDatabase::Create ()
{
    return new lfDatabase ();
}

void lfDatabase::Destroy ()
{
    delete this;
}

long int lfDatabase::ReadTimestamp (const char *dirname)
{
    long int timestamp = -1;
    GDir *dir = g_dir_open (dirname, 0, NULL);
    if (dir)
    {
        if (g_dir_read_name (dir))
        {
            gchar *filename = g_build_filename (dirname, "timestamp.txt", NULL);
            std::ifstream timestamp_file (filename);
            g_free (filename);
            if (!timestamp_file.fail ())
                timestamp_file >> timestamp;
            else
                timestamp = 0;
        }
        g_dir_close (dir);
    }

    return timestamp;
}

bool lfDatabase::LoadDirectory (const gchar *dirname)
{
    return Load(dirname) == LF_NO_ERROR;
}

lfError lfDatabase::Load ()
{
  lfError err = LF_NO_ERROR;

    bool database_found = false;

    const int timestamp_system =
        ReadTimestamp (SystemLocation);
    const int timestamp_system_updates =
        ReadTimestamp (SystemUpdatesLocation);
    const int timestamp_user_updates =
        ReadTimestamp (UserUpdatesDir);
    if (timestamp_system > timestamp_system_updates)
        if (timestamp_user_updates > timestamp_system)
            err = Load (UserUpdatesDir);
        else
            err = Load (SystemLocation);
    else
        if (timestamp_user_updates > timestamp_system_updates)
            err = Load (UserUpdatesDir);
        else
            err = Load (SystemUpdatesLocation);

    Load (HomeDataDir);

    return err == LF_NO_ERROR ? LF_NO_ERROR : LF_NO_DATABASE;
}

lfError lfDatabase::Load (const char *pathname)
{

  if (pathname == NULL)
    return Load();

  lfError e;

  if (g_file_test (pathname, G_FILE_TEST_IS_DIR)) {

    // if filename is a directory, try to open all XML files inside
    bool database_found = false;
    GDir *dir = g_dir_open (pathname, 0, NULL);
    if (dir)
    {
        GPatternSpec *ps = g_pattern_spec_new ("*.xml");
        if (ps)
        {
            const gchar *fn;
            while ((fn = g_dir_read_name (dir)))
            {
                size_t sl = strlen (fn);
                if (g_pattern_match (ps, sl, fn, NULL))
                {
                    gchar *ffn = g_build_filename (pathname, fn, NULL);
                    /* Ignore errors */
                    if (Load (ffn) == LF_NO_ERROR)
                        database_found = true;
                    g_free (ffn);
                }
            }
            g_pattern_spec_free (ps);
        }
        g_dir_close (dir);
    }
    e = database_found ? LF_NO_ERROR : LF_NO_DATABASE;

  } else {

    // if filename is not a folder, load the file directly
    gchar *contents;
    gsize length;
    GError *err = NULL;
    if (!g_file_get_contents (pathname, &contents, &length, &err))
        return lfError (err->code == G_FILE_ERROR_ACCES ? -EACCES : -ENOENT);

    e = Load (pathname, contents, length);

    g_free (contents);

  }

  return e;
}

lfError lfDatabase::Load (const char *data, size_t data_size)
{
    return Load("MEMORY", data, data_size);
}

//-----------------------------// XML parser //-----------------------------//

/* Private structure used by XML parse */
typedef struct
{
    lfDatabase *db;
    lfMount *mount;
    lfCamera *camera;
    lfLens *lens;
    lfLensCalibAttributes calib_attr;
    gchar *lang;
    const gchar *stack [16];
    size_t stack_depth;
    const char *errcontext;
} lfParserData;

static bool __chk_no_attrs(const gchar *element_name, const gchar **attribute_names,
                           GError **error)
{
    if (attribute_names [0])
    {
        g_set_error (error, G_MARKUP_ERROR, G_MARKUP_ERROR_UNKNOWN_ATTRIBUTE,
                     "The <%s> element cannot have any attributes!\n", element_name);
        return false;
    }
    return true;
}

static void _xml_start_element (GMarkupParseContext *context,
                                const gchar         *element_name,
                                const gchar        **attribute_names,
                                const gchar        **attribute_values,
                                gpointer             user_data,
                                GError             **error)
{
    int i;
    lfParserData *pd = (lfParserData *)user_data;

    if (pd->stack_depth >= sizeof (pd->stack) / sizeof (pd->stack [0]))
    {
        g_set_error (error, G_MARKUP_ERROR, G_MARKUP_ERROR_INVALID_CONTENT,
                     "<%s>: very deeply nested element!\n", element_name);
        return;
    }

    const gchar *ctx = NULL;
    if (pd->stack_depth)
        ctx = pd->stack [pd->stack_depth - 1];
    pd->stack [pd->stack_depth++] = element_name;

    if (!strcmp (element_name, "lensdatabase"))
    {
        if (ctx)
        {
        bad_ctx:
            g_set_error (error, G_MARKUP_ERROR, G_MARKUP_ERROR_INVALID_CONTENT,
                         "Inappropiate context for <%s>!\n", element_name);
            return;
        }

        int version = 0;
        for (i = 0; attribute_names [i]; i++)
            if (!strcmp (attribute_names [i], "version"))
                version = atoi (attribute_values [i]);
            else
                goto bad_attr;
        if (version < LF_MIN_DATABASE_VERSION)
        {
            g_set_error (error, G_MARKUP_ERROR, G_MARKUP_ERROR_INVALID_CONTENT,
                         "Database version is %d, but oldest supported is only %d!\n",
                         version, LF_MIN_DATABASE_VERSION);
            return;
        }
        if (version > LF_MAX_DATABASE_VERSION)
        {
            g_set_error (error, G_MARKUP_ERROR, G_MARKUP_ERROR_INVALID_CONTENT,
                         "Database version is %d, but newest supported is only %d!\n",
                         version, LF_MAX_DATABASE_VERSION);
            return;
        }
    }
    else if (!strcmp (element_name, "mount"))
    {
        if (ctx && !strcmp (ctx, "lensdatabase"))
        {
            pd->mount = new lfMount ();
            if (!__chk_no_attrs(element_name, attribute_names, error)) return;
        }
        else if (ctx &&
                 (!strcmp (ctx, "camera") ||
                  !strcmp (ctx, "lens")))
        {
            if (!__chk_no_attrs(element_name, attribute_names, error)) return;
        }
        else
            goto bad_ctx;
    }
    else if (!strcmp (element_name, "camera"))
    {
        if (!ctx || strcmp (ctx, "lensdatabase"))
            goto bad_ctx;
        pd->camera = new lfCamera ();
        if (!__chk_no_attrs(element_name, attribute_names, error)) return;
    }
    else if (!strcmp (element_name, "lens"))
    {
        if (!ctx || strcmp (ctx, "lensdatabase"))
            goto bad_ctx;
        pd->lens = new lfLens ();
        // Set default values for lens database entries.  This way, they are
        // still 0 (aka "unknown") for dummy lfLens instances created ad hoc
        // for search matching.
        pd->lens->Type = LF_RECTILINEAR;
        pd->calib_attr.CenterX = 0.0;
        pd->calib_attr.CenterY = 0.0;
        pd->calib_attr.CropFactor  = 1.0;
        pd->calib_attr.AspectRatio = 1.5;
        pd->lens->CenterX = 0.0;
        pd->lens->CenterY = 0.0;
        pd->lens->CropFactor  = 1.0;
        pd->lens->AspectRatio = 1.5;
        if (!__chk_no_attrs(element_name, attribute_names, error)) return;
    }
    else if (!strcmp (element_name, "focal"))
    {
        if (!ctx || strcmp (ctx, "lens") || !pd->lens)
            goto bad_ctx;

        for (i = 0; attribute_names [i]; i++)
            if (!strcmp (attribute_names [i], "min"))
                pd->lens->MinFocal = atof (attribute_values [i]);
            else if (!strcmp (attribute_names [i], "max"))
                pd->lens->MaxFocal = atof (attribute_values [i]);
            else if (!strcmp (attribute_names [i], "value"))
                pd->lens->MinFocal = pd->lens->MaxFocal = atof (attribute_values [i]);
            else
                goto bad_attr;
    }
    else if (!strcmp (element_name, "aperture"))
    {
        if (!ctx || strcmp (ctx, "lens") || !pd->lens)
            goto bad_ctx;

        for (i = 0; attribute_names [i]; i++)
            if (!strcmp (attribute_names [i], "min"))
                pd->lens->MinAperture = atof (attribute_values [i]);
            else if (!strcmp (attribute_names [i], "max"))
                pd->lens->MaxAperture = atof (attribute_values [i]);
            else if (!strcmp (attribute_names [i], "value"))
                pd->lens->MinAperture = pd->lens->MaxAperture = atof (attribute_values [i]);
            else
                goto bad_attr;
    }
    else if (!strcmp (element_name, "center"))
    {
        if (!ctx || strcmp (ctx, "lens") || !pd->lens)
            goto bad_ctx;

        for (i = 0; attribute_names [i]; i++)
            if (!strcmp (attribute_names [i], "x"))
            {
                pd->calib_attr.CenterX = atof (attribute_values [i]);                     
                pd->lens->CenterX = pd->calib_attr.CenterX;
            }
            else if (!strcmp (attribute_names [i], "y"))
            {
                pd->calib_attr.CenterY = atof (attribute_values [i]);
                pd->lens->CenterY = pd->calib_attr.CenterY;
            }
            else
                goto bad_attr;
    }
    else if (!strcmp (element_name, "type"))
    {
        if (!ctx || strcmp (ctx, "lens") || !pd->lens)
            goto bad_ctx;
        if (!__chk_no_attrs(element_name, attribute_names, error)) return;
    }
    else if (!strcmp (element_name, "calibration"))
    {
        if (!ctx || strcmp (ctx, "lens"))
            goto bad_ctx;

        for (i = 0; attribute_names [i]; i++)
            if (!strcmp (attribute_names [i], "cropfactor"))
                pd->calib_attr.CropFactor = atof (attribute_values [i]);
            else if (!strcmp (attribute_names [i], "aspect-ratio"))
                pd->calib_attr.AspectRatio = atof (attribute_values [i]);
            else if (!strcmp (attribute_names [i], "center-x"))
                pd->calib_attr.CenterX = atof (attribute_values [i]);
            else if (!strcmp (attribute_names [i], "center-y"))
                pd->calib_attr.CenterY = atof (attribute_values [i]);
            else
                goto bad_attr;
    }
    else if (!strcmp (element_name, "distortion"))
    {
        if (!ctx || strcmp (ctx, "calibration"))
            goto bad_ctx;

        lfLensCalibDistortion dc;
        memset (&dc, 0, sizeof (dc));
        dc.attr = &pd->calib_attr;
        for (i = 0; attribute_names [i]; i++)
            if (!strcmp (attribute_names [i], "model"))
            {
                if (!strcmp (attribute_values [i], "none"))
                    dc.Model = LF_DIST_MODEL_NONE;
                else if (!strcmp (attribute_values [i], "poly3"))
                    dc.Model = LF_DIST_MODEL_POLY3;
                else if (!strcmp (attribute_values [i], "poly5"))
                    dc.Model = LF_DIST_MODEL_POLY5;
                else if (!strcmp (attribute_values [i], "ptlens"))
                    dc.Model = LF_DIST_MODEL_PTLENS;
                else if (!strcmp (attribute_values [i], "acm"))
                    dc.Model = LF_DIST_MODEL_ACM;
                else
                {
                bad_attr:
                    g_set_error (error, G_MARKUP_ERROR, G_MARKUP_ERROR_INVALID_CONTENT,
                                 "Bad attribute value `%s=%s' for element <%s>!\n",
                                 attribute_names [i], attribute_values [i], element_name);
                    return;
                }
            }
            else if (!strcmp (attribute_names [i], "focal"))
                dc.Focal = atof (attribute_values [i]);
            else if (!strcmp (attribute_names [i], "real-focal"))
                dc.RealFocal = atof (attribute_values [i]);
            else if (!strcmp (attribute_names [i], "a") ||
                     !strcmp (attribute_names [i], "k1"))
                dc.Terms [0] = atof (attribute_values [i]);
            else if (!strcmp (attribute_names [i], "b") ||
                     !strcmp (attribute_names [i], "k2"))
                dc.Terms [1] = atof (attribute_values [i]);
            else if (!strcmp (attribute_names [i], "c") ||
                     !strcmp (attribute_names [i], "k3"))
                dc.Terms [2] = atof (attribute_values [i]);
            else if (!strcmp (attribute_names [i], "k4"))
                dc.Terms [3] = atof (attribute_values [i]);
            else if (!strcmp (attribute_names [i], "k5"))
                dc.Terms [4] = atof (attribute_values [i]);
            else
            {
            unk_attr:
                g_set_error (error, G_MARKUP_ERROR, G_MARKUP_ERROR_INVALID_CONTENT,
                             "Unknown attribute `%s' for element <%s>!\n",
                             attribute_names [i], element_name);
                return;
            }
        if (dc.RealFocal > 0)
            dc.RealFocalMeasured = true;
        else if (dc.Model == LF_DIST_MODEL_PTLENS)
            dc.RealFocal = dc.Focal * (1 - dc.Terms [0] - dc.Terms [1] - dc.Terms [2]);
        else if (dc.Model == LF_DIST_MODEL_POLY3)
            dc.RealFocal = dc.Focal * (1 - dc.Terms [0]);
        else
            dc.RealFocal = dc.Focal;

        pd->lens->AddCalibDistortion (&dc);
    }
    else if (!strcmp (element_name, "tca"))
    {
        if (!ctx || strcmp (ctx, "calibration"))
            goto bad_ctx;

        lfLensCalibTCA tcac;
        memset (&tcac, 0, sizeof (tcac));
        tcac.attr = &pd->calib_attr;
        tcac.Terms [0] = tcac.Terms [1] = 1.0;
        for (i = 0; attribute_names [i]; i++)
            if (!strcmp (attribute_names [i], "model"))
            {
                if (!strcmp (attribute_values [i], "none"))
                    tcac.Model = LF_TCA_MODEL_NONE;
                else if (!strcmp (attribute_values [i], "linear"))
                    tcac.Model = LF_TCA_MODEL_LINEAR;
                else if (!strcmp (attribute_values [i], "poly3"))
                    tcac.Model = LF_TCA_MODEL_POLY3;
                else if (!strcmp (attribute_values [i], "acm"))
                    tcac.Model = LF_TCA_MODEL_ACM;
                else
                    goto bad_attr;
            }
            else if (!strcmp (attribute_names [i], "focal"))
                tcac.Focal = atof (attribute_values [i]);
            else if (!strcmp (attribute_names [i], "kr") ||
                     !strcmp (attribute_names [i], "vr") ||
                     !strcmp (attribute_names [i], "alpha0"))
                tcac.Terms [0] = atof (attribute_values [i]);
            else if (!strcmp (attribute_names [i], "kb") ||
                     !strcmp (attribute_names [i], "vb") ||
                     !strcmp (attribute_names [i], "beta0"))
                tcac.Terms [1] = atof (attribute_values [i]);
            else if (!strcmp (attribute_names [i], "cr") ||
                     !strcmp (attribute_names [i], "alpha1"))
                tcac.Terms [2] = atof (attribute_values [i]);
            else if (!strcmp (attribute_names [i], "cb") ||
                     !strcmp (attribute_names [i], "beta1"))
                tcac.Terms [3] = atof (attribute_values [i]);
            else if (!strcmp (attribute_names [i], "br") ||
                     !strcmp (attribute_names [i], "alpha2"))
                tcac.Terms [4] = atof (attribute_values [i]);
            else if (!strcmp (attribute_names [i], "bb") ||
                     !strcmp (attribute_names [i], "beta2"))
                tcac.Terms [5] = atof (attribute_values [i]);
            else if (!strcmp (attribute_names [i], "alpha3"))
                tcac.Terms [6] = atof (attribute_values [i]);
            else if (!strcmp (attribute_names [i], "beta3"))
                tcac.Terms [7] = atof (attribute_values [i]);
            else if (!strcmp (attribute_names [i], "alpha4"))
                tcac.Terms [8] = atof (attribute_values [i]);
            else if (!strcmp (attribute_names [i], "beta4"))
                tcac.Terms [9] = atof (attribute_values [i]);
            else if (!strcmp (attribute_names [i], "alpha5"))
                tcac.Terms [10] = atof (attribute_values [i]);
            else if (!strcmp (attribute_names [i], "beta5"))
                tcac.Terms [11] = atof (attribute_values [i]);
            else
                goto unk_attr;

        pd->lens->AddCalibTCA (&tcac);
    }
    else if (!strcmp (element_name, "vignetting"))
    {
        if (!ctx || strcmp (ctx, "calibration"))
            goto bad_ctx;

        lfLensCalibVignetting vc;
        memset (&vc, 0, sizeof (vc));
        vc.attr = &pd->calib_attr;
        for (i = 0; attribute_names [i]; i++)
            if (!strcmp (attribute_names [i], "model"))
            {
                if (!strcmp (attribute_values [i], "none"))
                    vc.Model = LF_VIGNETTING_MODEL_NONE;
                else if (!strcmp (attribute_values [i], "pa"))
                    vc.Model = LF_VIGNETTING_MODEL_PA;
                else if (!strcmp (attribute_values [i], "acm"))
                    vc.Model = LF_VIGNETTING_MODEL_ACM;
                else
                    goto bad_attr;
            }
            else if (!strcmp (attribute_names [i], "focal"))
                vc.Focal = atof (attribute_values [i]);
            else if (!strcmp (attribute_names [i], "aperture"))
                vc.Aperture = atof (attribute_values [i]);
            else if (!strcmp (attribute_names [i], "distance"))
                vc.Distance = atof (attribute_values [i]);
            else if (!strcmp (attribute_names [i], "k1") ||
                     !strcmp (attribute_names [i], "alpha1"))
                vc.Terms [0] = atof (attribute_values [i]);
            else if (!strcmp (attribute_names [i], "k2") ||
                     !strcmp (attribute_names [i], "alpha2"))
                vc.Terms [1] = atof (attribute_values [i]);
            else if (!strcmp (attribute_names [i], "k3") ||
                     !strcmp (attribute_names [i], "alpha3"))
                vc.Terms [2] = atof (attribute_values [i]);
            else
                goto unk_attr;

        pd->lens->AddCalibVignetting (&vc);
    }
    else if (!strcmp (element_name, "crop"))
    {
        if (!ctx || strcmp (ctx, "calibration"))
            goto bad_ctx;

        lfLensCalibCrop lcc;
        memset (&lcc, 0, sizeof (lcc));
        lcc.attr = &pd->calib_attr;
        for (i = 0; attribute_names [i]; i++)
            if (!strcmp (attribute_names [i], "focal"))
                lcc.Focal = atof (attribute_values [i]);
            else if (!strcmp (attribute_names [i], "mode"))
            {
                if (!strcmp (attribute_values [i], "no_crop"))
                    lcc.CropMode = LF_NO_CROP;
                else if (!strcmp (attribute_values [i], "crop_rectangle"))
                    lcc.CropMode = LF_CROP_RECTANGLE;
                else if (!strcmp (attribute_values [i], "crop_circle"))
                    lcc.CropMode = LF_CROP_CIRCLE;
                else
                {
                    goto bad_attr;
                }
            }
            else if (!strcmp (attribute_names [i], "left"))
                lcc.Crop [0] = atof (attribute_values [i]);
            else if (!strcmp (attribute_names [i], "right"))
                lcc.Crop [1] = atof (attribute_values [i]);
            else if (!strcmp (attribute_names [i], "top"))
                lcc.Crop [2] = atof (attribute_values [i]);
            else if (!strcmp (attribute_names [i], "bottom"))
                lcc.Crop [3] = atof (attribute_values [i]);
            else
            {
                goto unk_attr;
            }

        pd->lens->AddCalibCrop (&lcc);
    }
    else if (!strcmp (element_name, "field_of_view"))
    {
        if (!ctx || strcmp (ctx, "calibration"))
            goto bad_ctx;

        gint line, col;
        g_markup_parse_context_get_position (context, &line, &col);
        g_warning ("[Lensfun] %s:%d:%d: <field_of_view> tag is deprecated.  Use <real-focal> attribute instead",
                   pd->errcontext, line, col);

        lfLensCalibFov lcf;
        memset (&lcf, 0, sizeof (lcf));
        lcf.attr = &pd->calib_attr;
        for (i = 0; attribute_names [i]; i++)
            if (!strcmp (attribute_names [i], "focal"))
                lcf.Focal = atof (attribute_values [i]);
            else if (!strcmp (attribute_names [i], "fov"))
                lcf.FieldOfView = atof (attribute_values [i]);
            else
            {
                goto unk_attr;
            }

        pd->lens->AddCalibFov (&lcf);
    }
    /* Handle multi-language strings */
    else if (!strcmp (element_name, "maker") ||
             !strcmp (element_name, "model") ||
             !strcmp (element_name, "variant") ||
             !strcmp (element_name, "name"))
    {
        for (i = 0; attribute_names [i]; i++)
            if (!strcmp (attribute_names [i], "lang"))
                _lf_setstr (&pd->lang, attribute_values [i]);
            else
                goto unk_attr;
    }
    else if (!strcmp (element_name, "compat") ||
             !strcmp (element_name, "cropfactor") ||
             !strcmp (element_name, "aspect-ratio"))
    {
        if (!__chk_no_attrs(element_name, attribute_names, error)) return;
    }
    else
        g_set_error (error, G_MARKUP_ERROR, G_MARKUP_ERROR_INVALID_CONTENT,
                     "Unknown element <%s>!\n", element_name);
}

static void _xml_end_element (GMarkupParseContext *context,
                              const gchar         *element_name,
                              gpointer             user_data,
                              GError             **error)
{
    lfParserData *pd = (lfParserData *)user_data;

    g_assert (pd->stack_depth);
    pd->stack_depth--;

    if (!strcmp (element_name, "lensdatabase"))
    {
        /* nothing to do for now */
    }
    else if (!strcmp (element_name, "mount") && pd->mount)
    {
        /* Sanity check */
        if (!pd->mount->Check ())
        {
            g_set_error (error, G_MARKUP_ERROR, G_MARKUP_ERROR_INVALID_CONTENT,
                         "Invalid mount definition (%s)\n",
                         pd->mount ? pd->mount->Name : "???");
            return;
        }

        pd->db->AddMount(pd->mount);
        pd->mount = NULL;
    }
    else if (!strcmp (element_name, "camera"))
    {
        /* Sanity check */
        if (!pd->camera || !pd->camera->Check ())
        {
            g_set_error (error, G_MARKUP_ERROR, G_MARKUP_ERROR_INVALID_CONTENT,
                         "Invalid camera definition (%s/%s)\n",
                         pd->camera ? pd->camera->Maker : "???",
                         pd->camera ? pd->camera->Model : "???");
            return;
        }

        pd->db->AddCamera(pd->camera);
        pd->camera = NULL;
    }
    else if (!strcmp (element_name, "lens"))
    {
        /* Sanity check */
        if (!pd->lens || !pd->lens->Check ())
        {
            g_set_error (error, G_MARKUP_ERROR, G_MARKUP_ERROR_INVALID_CONTENT,
                         "Invalid lens definition (%s/%s)\n",
                         pd->lens ? pd->lens->Maker : "???",
                         pd->lens ? pd->lens->Model : "???");
            return;
        }

        pd->db->AddLens(pd->lens);
        pd->lens = NULL;
    }
}

static void _xml_text (GMarkupParseContext *context,
                       const gchar         *text,
                       gsize                text_len,
                       gpointer             user_data,
                       GError             **error)
{
    lfParserData *pd = (lfParserData *)user_data;
    const gchar *ctx = g_markup_parse_context_get_element (context);

    while (*text && strchr (" \t\n\r", *text))
        text++;
    if (!*text)
        goto leave;

    if (!strcmp (ctx, "name"))
    {
        if (pd->mount)
            pd->mount->SetName (text, pd->lang);
        else
        {
        bad_ctx:
            g_set_error (error, G_MARKUP_ERROR, G_MARKUP_ERROR_INVALID_CONTENT,
                         "Wrong context for element <%.*s>\n",
                         int (text_len), text);
            goto leave;
        }
    }
    else if (!strcmp (ctx, "maker"))
    {
        if (pd->camera)
            pd->camera->SetMaker (text, pd->lang);
        else if (pd->lens)
            pd->lens->SetMaker (text, pd->lang);
        else
            goto bad_ctx;
    }
    else if (!strcmp (ctx, "model"))
    {
        if (pd->camera)
            pd->camera->SetModel (text, pd->lang);
        else if (pd->lens)
            pd->lens->SetModel (text, pd->lang);
        else
            goto bad_ctx;
    }
    else if (!strcmp (ctx, "variant"))
    {
        if (pd->camera)
            pd->camera->SetVariant (text, pd->lang);
        else
            goto bad_ctx;
    }
    else if (!strcmp (ctx, "mount"))
    {
        if (pd->camera)
            pd->camera->SetMount (text);
        else if (pd->lens)
            pd->lens->AddMount (text);
        else
            goto bad_ctx;
    }
    else if (!strcmp (ctx, "compat"))
    {
        if (pd->mount)
            pd->mount->AddCompat (text);
        else
            goto bad_ctx;
    }
    else if (!strcmp (ctx, "cropfactor"))
    {
        if (pd->camera)
            pd->camera->CropFactor = atof (text);
        else if (pd->lens)
        {
            pd->calib_attr.CropFactor = atof (text);
            pd->lens->CropFactor = pd->calib_attr.CropFactor;
        }
        else
            goto bad_ctx;
    }
    else if (!strcmp (ctx, "aspect-ratio"))
    {
        if (pd->lens)
        {
            const char *colon = strpbrk (text, ":");
            if (colon)
                pd->calib_attr.AspectRatio = atof (text) / atof (colon + 1);
            else
                pd->calib_attr.AspectRatio = atof (text);
                pd->lens->AspectRatio = pd->calib_attr.AspectRatio;
        }
        else
            goto bad_ctx;
    }
    else if (!strcmp (ctx, "type"))
    {
        if (pd->lens)
        {
            if (!_lf_strcmp (text, "rectilinear"))
                pd->lens->Type = LF_RECTILINEAR;
            else if (!_lf_strcmp (text, "fisheye"))
                pd->lens->Type = LF_FISHEYE;
            else if (!_lf_strcmp (text, "panoramic"))
                pd->lens->Type = LF_PANORAMIC;
            else if (!_lf_strcmp (text, "equirectangular"))
                pd->lens->Type = LF_EQUIRECTANGULAR;
            else if (!_lf_strcmp (text, "orthographic"))
                pd->lens->Type = LF_FISHEYE_ORTHOGRAPHIC;
            else if (!_lf_strcmp (text, "stereographic"))
                pd->lens->Type = LF_FISHEYE_STEREOGRAPHIC;
            else if (!_lf_strcmp (text, "equisolid"))
                pd->lens->Type = LF_FISHEYE_EQUISOLID;
            else if (!_lf_strcmp (text, "fisheye_thoby"))
                pd->lens->Type = LF_FISHEYE_THOBY;
            else
            {
                g_set_error (error, G_MARKUP_ERROR, G_MARKUP_ERROR_INVALID_CONTENT,
                             "Invalid lens type `%s' (%s/%s)\n", text,
                             pd->camera ? pd->camera->Maker : "???",
                             pd->camera ? pd->camera->Model : "???");
                return;
            }
        }
        else
            goto bad_ctx;
    }

leave:
    lf_free (pd->lang);
    pd->lang = NULL;
}

lfError lfDatabase::Load (const char *errcontext, const char *data, size_t data_size)
{
    static GMarkupParser gmp =
    {
        _xml_start_element,
        _xml_end_element,
        _xml_text,
        NULL,
        NULL
    };

    /* Temporarily drop numeric format to "C" */
    char *old_numeric = setlocale (LC_NUMERIC, NULL);
    old_numeric = strdup(old_numeric);
    setlocale(LC_NUMERIC,"C");

    lfParserData pd;
    memset (&pd, 0, sizeof (pd));
    pd.db = this;
    pd.errcontext = errcontext;

    GMarkupParseContext *mpc = g_markup_parse_context_new (
        &gmp, (GMarkupParseFlags)0, &pd, NULL);

    GError *err = NULL;
    lfError e = g_markup_parse_context_parse (mpc, data, data_size, &err) ?
        LF_NO_ERROR : LF_WRONG_FORMAT;

    /* Display the parsing error as a warning */
    if (e != LF_NO_ERROR)
    {
        gint line, col;
        g_markup_parse_context_get_position (mpc, &line, &col);
        g_warning ("[Lensfun] %s:%d:%d: %s", errcontext, line, col, err->message);
    }

    g_markup_parse_context_free (mpc);

    /* Restore numeric format */
    setlocale (LC_NUMERIC, old_numeric);
    free(old_numeric);

    return e;
}

lfError lfDatabase::Save (const char *filename) const
{
    char *output = Save ();
    if (!output)
        return lfError (-ENOMEM);

    int fh = g_open (filename, O_CREAT | O_WRONLY | O_TRUNC, 0666);
    if (fh < 0)
    {
        g_free (output);
        return lfError (-errno);
    }

    int ol = strlen (output);
    ol = (write (fh, output, ol) == ol);
    close (fh);

    g_free (output);

    return ol ? LF_NO_ERROR : lfError (-ENOSPC);
}

char *lfDatabase::Save () const
{
    /* Temporarily drop numeric format to "C" */
    char *old_numeric = setlocale (LC_NUMERIC, NULL);
    old_numeric = strdup(old_numeric);
    setlocale(LC_NUMERIC,"C");

    int i, j;
    GString *output = g_string_sized_new (1024);

    g_string_append (output, "<!DOCTYPE lensdatabase SYSTEM \"lensfun-database.dtd\">\n");
    g_string_append (output, "<lensdatabase>\n\n");

    for (auto* m: Mounts)
    {
        g_string_append (output, "\t<mount>\n");
        _lf_xml_printf_mlstr (output, "\t\t", "name",
                                    m->Name);
        if (m->Compat)
            for (j = 0; m->Compat [j]; j++)
                _lf_xml_printf (output, "\t\t<compat>%s</compat>\n",
                                m->Compat [j]);
        g_string_append (output, "\t</mount>\n\n");
    }

    for (auto* c: Cameras)
    {
        g_string_append (output, "\t<camera>\n");

        _lf_xml_printf_mlstr (output, "\t\t", "maker", c->Maker);
        _lf_xml_printf_mlstr (output, "\t\t", "model", c->Model);
        _lf_xml_printf_mlstr (output, "\t\t", "variant", c->Variant);
        _lf_xml_printf (output, "\t\t<mount>%s</mount>\n",
                        c->Mount);
        _lf_xml_printf (output, "\t\t<cropfactor>%g</cropfactor>\n",
                        c->CropFactor);

        g_string_append (output, "\t</camera>\n\n");
    }


    for (auto* l: Lenses)
    {
        g_string_append (output, "\t<lens>\n");

        _lf_xml_printf_mlstr (output, "\t\t", "maker", l->Maker);
        _lf_xml_printf_mlstr (output, "\t\t", "model", l->Model);
        if (l->MinFocal)
        {
            if (l->MinFocal == l->MaxFocal)
                _lf_xml_printf (output, "\t\t<focal value=\"%g\" />\n",
                                l->MinFocal);
            else
                _lf_xml_printf (output, "\t\t<focal min=\"%g\" max=\"%g\" />\n",
                                l->MinFocal, l->MaxFocal);
        }
        if (l->MinAperture)
        {
            if (l->MinAperture == l->MaxAperture)
                _lf_xml_printf (output, "\t\t<aperture value=\"%g\" />\n",
                                l->MinAperture);
            else
                _lf_xml_printf (output, "\t\t<aperture min=\"%g\" max=\"%g\" />\n",
                                l->MinAperture, l->MaxAperture);
        }

        if (l->Mounts)
            for (j = 0; l->Mounts [j]; j++)
                _lf_xml_printf (output, "\t\t<mount>%s</mount>\n",
                                l->Mounts [j]);

        if (l->Type != LF_RECTILINEAR)
            _lf_xml_printf (output, "\t\t<type>%s</type>\n",
                            l->Type == LF_FISHEYE ? "fisheye" :
                            l->Type == LF_PANORAMIC ? "panoramic" :
                            l->Type == LF_EQUIRECTANGULAR ? "equirectangular" :
                            l->Type == LF_FISHEYE_ORTHOGRAPHIC ? "orthographic" :
                            l->Type == LF_FISHEYE_STEREOGRAPHIC ? "stereographic" :
                            l->Type == LF_FISHEYE_EQUISOLID ? "equisolid" :
                            l->Type == LF_FISHEYE_THOBY ? "fisheye_thoby" :
                            "rectilinear");

        // save legacy attributes
        if (l->CenterX || l->CenterY)
            _lf_xml_printf (output, "\t\t<center x=\"%g\" y=\"%g\" />\n",
                        l->CenterX, l->CenterY);
        if (l->CropFactor > 0.0)
            _lf_xml_printf (output, "\t\t<cropfactor>%g</cropfactor>\n",
                        l->CropFactor);
        if (l->AspectRatio != 1.5)
            _lf_xml_printf (output, "\t\t<aspect-ratio>%g</aspect-ratio>\n",
                        l->AspectRatio);

        lfLensCalibrations calibrations = l->GetCalibrations();
        for (auto *calib : calibrations)
        {
            if (calib->empty())
                continue;

            g_string_append (output, "\t\t<calibration ");
            if (calib->attr.CenterX || calib->attr.CenterY)
                _lf_xml_printf (output, "center-x=\"%g\" center-y=\"%g\" ", calib->attr.CenterX, calib->attr.CenterY);
            if (calib->attr.CropFactor > 0.0)
                _lf_xml_printf (output, "cropfactor=\"%g\" ", calib->attr.CropFactor);
            if (calib->attr.AspectRatio != 1.5)
                _lf_xml_printf (output, "aspect-ratio=\"%g\" ", calib->attr.AspectRatio);
            g_string_append (output, ">\n");

            for (const lfLensCalibDistortion* cd : calib->CalibDistortion)
            {
                _lf_xml_printf (output, "\t\t\t<distortion focal=\"%g\" ",
                                cd->Focal);
                if (cd->RealFocal > 0)
                _lf_xml_printf (output, "real-focal=\"%g\" ", cd->RealFocal);
                switch (cd->Model)
                {
                    case LF_DIST_MODEL_POLY3:
                        _lf_xml_printf (
                            output, "model=\"poly3\" k1=\"%g\" />\n",
                            cd->Terms [0]);
                        break;

                    case LF_DIST_MODEL_POLY5:
                        _lf_xml_printf (
                            output, "model=\"poly5\" k1=\"%g\" k2=\"%g\" />\n",
                            cd->Terms [0], cd->Terms [1]);
                        break;

                    case LF_DIST_MODEL_PTLENS:
                        _lf_xml_printf (
                            output, "model=\"ptlens\" a=\"%g\" b=\"%g\" c=\"%g\" />\n",
                            cd->Terms [0], cd->Terms [1], cd->Terms [2]);
                        break;

                    case LF_DIST_MODEL_ACM:
                        _lf_xml_printf (
                            output, "model=\"acm\" k1=\"%g\" k2=\"%g\" k3=\"%g\" k4=\"%g\" k5=\"%g\" />\n",
                            cd->Terms [0], cd->Terms [1], cd->Terms [2], cd->Terms [3], cd->Terms [4]);
                        break;

                    default:
                        _lf_xml_printf (output, "model=\"none\" />\n");
                        break;
                }
            }

            for (const lfLensCalibTCA* ctca : calib->CalibTCA)
            {
                _lf_xml_printf (output, "\t\t\t<tca focal=\"%g\" ", ctca->Focal);
                switch (ctca->Model)
                {
                    case LF_TCA_MODEL_LINEAR:
                        _lf_xml_printf (output, "model=\"linear\" kr=\"%g\" kb=\"%g\" />\n",
                                        ctca->Terms [0], ctca->Terms [1]);
                        break;

                    case LF_TCA_MODEL_POLY3:
                        _lf_xml_printf (output, "model=\"poly3\" vr=\"%g\" vb=\"%g\" "
                                        "cr=\"%g\" cb=\"%g\" br=\"%g\" bb=\"%g\" />\n",
                                        ctca->Terms [0], ctca->Terms [1], ctca->Terms [2],
                                        ctca->Terms [3], ctca->Terms [4], ctca->Terms [5]);
                        break;

                    case LF_TCA_MODEL_ACM:
                        _lf_xml_printf (output, "model=\"acm\" alpha0=\"%g\" beta0=\"%g\" "
                                        "alpha1=\"%g\" beta1=\"%g\" alpha2=\"%g\" "
                                        "beta2=\"%g\" alpha3=\"%g\" beta3=\"%g\" "
                                        "alpha4=\"%g\" beta4=\"%g\" alpha5=\"%g\" "
                                        "beta5=\"%g\" />\n",
                                        ctca->Terms [0], ctca->Terms [1], ctca->Terms [2],
                                        ctca->Terms [3], ctca->Terms [4], ctca->Terms [5],
                                        ctca->Terms [6], ctca->Terms [7], ctca->Terms [8],
                                        ctca->Terms [9], ctca->Terms [10], ctca->Terms [11]);
                        break;

                    default:
                        _lf_xml_printf (output, "model=\"none\" />\n");
                        break;
                }
            }

            for (const lfLensCalibVignetting* cv : calib->CalibVignetting)
            {
                _lf_xml_printf (output, "\t\t\t<vignetting focal=\"%g\" aperture=\"%g\" distance=\"%g\" ",
                                cv->Focal, cv->Aperture, cv->Distance);
                switch (cv->Model)
                {
                    case LF_VIGNETTING_MODEL_PA:
                        _lf_xml_printf (output, "model=\"pa\" k1=\"%g\" k2=\"%g\" k3=\"%g\" />\n",
                                        cv->Terms [0], cv->Terms [1], cv->Terms [2]);
                        break;

                    case LF_VIGNETTING_MODEL_ACM:
                        _lf_xml_printf (output, "model=\"acm\" alpha1=\"%g\" alpha2=\"%g\" alpha3=\"%g\" />\n",
                                        cv->Terms [0], cv->Terms [1], cv->Terms [2]);
                        break;

                    default:
                        _lf_xml_printf (output, "model=\"none\" />\n");
                        break;
                }
            }

            for (const lfLensCalibCrop* lcc: calib->CalibCrop)
            {
                _lf_xml_printf (output, "\t\t\t<crop focal=\"%g\" ",
                                lcc->Focal);
                switch (lcc->CropMode)
                {
                    case LF_CROP_RECTANGLE:
                        _lf_xml_printf (
                            output, "mode=\"crop_rectangle\" left=\"%g\" right=\"%g\" top=\"%g\" bottom=\"%g\" />\n",
                            lcc->Crop [0], lcc->Crop [1], lcc->Crop [2], lcc->Crop [3]);
                        break;

                    case LF_CROP_CIRCLE:
                        _lf_xml_printf (
                            output, "mode=\"crop_circle\" left=\"%g\" right=\"%g\" top=\"%g\" bottom=\"%g\" />\n",
                            lcc->Crop [0], lcc->Crop [1], lcc->Crop [2], lcc->Crop [3]);
                        break;

                    case LF_NO_CROP:
                    default:
                        _lf_xml_printf (output, "mode=\"no_crop\" />\n");
                        break;
                }
            }

            for (const lfLensCalibFov* lcf: calib->CalibFov)
            {
                if (lcf->FieldOfView > 0)
                {
                    _lf_xml_printf (output, "\t\t\t<field_of_view focal=\"%g\" fov=\"%g\" />\n",
                        lcf->Focal, lcf->FieldOfView);
                };
            }

            g_string_append (output, "\t\t</calibration>\n");
        }
        g_string_append (output, "\t</lens>\n\n");
    }

    g_string_append (output, "</lensdatabase>\n");

    /* Restore numeric format */
    setlocale (LC_NUMERIC, old_numeric);
    free(old_numeric);

    return g_string_free (output, FALSE);
    return 0;
}

int __find_camera_compare (lfCamera *a, lfCamera *b)
{    
    if (a->Maker && b->Maker)
    {
        int cmp = _lf_strcmp (a->Maker, b->Maker);
        if (cmp != 0)
            return cmp;
    }

    if (a->Model && b->Model)
        return _lf_strcmp (a->Model, b->Model);

    return 0;
}

bool _lf_sort_camera_compare (lfCamera* a, lfCamera* b)
{
    return __find_camera_compare(a, b) < 0;
}

const lfCamera **lfDatabase::FindCameras (const char *maker, const char *model) const
{
    if (maker && !*maker)
        maker = NULL;
    if (model && !*model)
        model = NULL;

    lfCamera tc;
    tc.SetMaker (maker);
    tc.SetModel (model);

    std::vector<lfCamera*> search_result;
    for (auto c: Cameras)
    {
        if (!__find_camera_compare(c, &tc))
            search_result.push_back(c);
    }
    std::sort(search_result.begin(), search_result.end(), _lf_sort_camera_compare);


    if (search_result.size() > 0)
    {
        const lfCamera **ret = g_new (const lfCamera *, search_result.size() + 1);
        memcpy(ret, search_result.data(), search_result.size() * sizeof(lfCamera*));

        // Add a NULL to mark termination of the array
        ret[search_result.size()] = NULL;

        return ret;
    }
    else
        return NULL;
}

bool _lf_compare_camera_score (lfCamera *a, lfCamera *b)
{

    return a->Score > b->Score;
}

const lfCamera **lfDatabase::FindCamerasExt (const char *maker, const char *model,
                                             int sflags) const
{
    if (maker && !*maker)
        maker = NULL;
    if (model && !*model)
        model = NULL;

    lfFuzzyStrCmp fcmaker (maker, (sflags & LF_SEARCH_LOOSE) == 0);
    lfFuzzyStrCmp fcmodel (model, (sflags & LF_SEARCH_LOOSE) == 0);

    std::vector<lfCamera*> search_result;
    for (auto dbcam: Cameras)
    {
        int score1 = 0, score2 = 0;
        if ((!maker || (score1 = fcmaker.Compare (dbcam->Maker))) &&
            (!model || (score2 = fcmodel.Compare (dbcam->Model))))
        {
            dbcam->Score = score1 + score2;
            search_result.push_back(dbcam);
        }
    }

    std::sort(search_result.begin(), search_result.end(), _lf_compare_camera_score);

    if (search_result.size() > 0)
    {
        const lfCamera **ret = g_new (const lfCamera *, search_result.size() + 1);
        memcpy(ret, search_result.data(), search_result.size() * sizeof(lfCamera*));

        // Add a NULL to mark termination of the array
        ret[search_result.size()] = NULL;

        return ret;
    }
    else
        return NULL;
}

const lfCamera *const *lfDatabase::GetCameras ()
{
    size_t size = Cameras.size();
    Cameras.reserve(size + 1);
    Cameras.data()[size] = NULL;
    return Cameras.data();
}

static int _lf_compare_num (float a, float b)
{
    if (!a || !b)
        return 0; // neutral

    float r = a / b;
    if (r <= 0.99 || r >= 1.01)
        return -1; // strong no
    return +1; // strong yes
}

/**
 * @brief Compare a lens with a pattern and return a matching score.
 *
 * The comparison is quasi-intelligent: the order of words in a name
 * does not matter; the more words from match are present in the pattern,
 * the higher is score. Numeric parameters have to coincide or not be specified
 * at all, otherwise the score drops to zero (well, a 1% tolerance is allowed
 * for rounding errors etc).
 * @param pattern
 *     A pattern to compare against. Unsure fields should be set to NULL.
 *     It is generally a good idea to call GuessParameters() first since
 *     that may give additional info for quicker comparison.
 * @param match
 *     The object to match against.
 * @param camera
 *      The camera.
 * @param fuzzycmp
 *     A fuzzy comparator initialized with pattern->Model
 * @param compat_mounts
 *     An additional list of compatible mounts, can be NULL.
 *     This does not include the mounts from pattern->Mounts.
 * @return
 *     A numeric score in the range 0 to 100, where 100 means that
 *     every field matches and 0 means that at least one field is
 *     fundamentally different.
 */
int _lf_lens_calculate_score (const lfLens *pattern, const lfLens *match, const lfCamera *camera,
                            lfFuzzyStrCmp *fuzzycmp, const char **compat_mounts)
{
    int score = 0;

    // Compare numeric fields first since that's easy.

    const lfLensCalibrations mc = match->GetCalibrations();
    if (camera != NULL && !mc.empty()) {
        if (camera->CropFactor > 0.01 && camera->CropFactor < mc[0]->attr.CropFactor * 0.96)
            return 0;

        if (camera->CropFactor >= mc[0]->attr.CropFactor * 1.41)
            score += 2;
        else if (camera->CropFactor >= mc[0]->attr.CropFactor * 1.31)
            score += 4;
        else if (camera->CropFactor >= mc[0]->attr.CropFactor * 1.21)
            score += 6;
        else if (camera->CropFactor >= mc[0]->attr.CropFactor * 1.11)
            score += 8;
        else if (camera->CropFactor >= mc[0]->attr.CropFactor * 1.01)
            score += 10;
        else if (camera->CropFactor >= mc[0]->attr.CropFactor)
            score += 5;
        else if (camera->CropFactor >= mc[0]->attr.CropFactor * 0.96)
            score += 3;
    }
    switch (_lf_compare_num (pattern->MinFocal, match->MinFocal))
    {
        case -1:
            return 0;

        case +1:
            score += 10;
            break;
    }

    switch (_lf_compare_num (pattern->MaxFocal, match->MaxFocal))
    {
        case -1:
            return 0;

        case +1:
            score += 10;
            break;
    }

    switch (_lf_compare_num (pattern->MinAperture, match->MinAperture))
    {
        case -1:
            return 0;

        case +1:
            score += 10;
            break;
    }

    switch (_lf_compare_num (pattern->MaxAperture, match->MaxAperture))
    {
        case -1:
            return 0;

        case +1:
            score += 10;
            break;
    }

    if (compat_mounts && !compat_mounts [0])
        compat_mounts = NULL;

    // Check the lens mount, if specified
    if (match->Mounts && (camera || compat_mounts))
    {
        bool matching_mount_found = false;

        if (camera && camera->Mount)
            for (int j = 0; match->Mounts [j]; j++)
                if (!_lf_strcmp (camera->Mount, match->Mounts [j]))
                {
                    matching_mount_found = true;
                    score += 10;
                    goto exit_mount_search;
                }

        if (compat_mounts)
            for (int i = 0; compat_mounts [i]; i++)
                for (int j = 0; match->Mounts [j]; j++)
                    if (!_lf_strcmp (compat_mounts [i], match->Mounts [j]))
                    {
                        matching_mount_found = true;
                        score += 9;
                        goto exit_mount_search;
                    }

    exit_mount_search:
        if (!matching_mount_found)
            return 0;
    }

    // If maker is specified, check it using our patented _lf_strcmp(tm) technology
    if (pattern->Maker && match->Maker)
    {
        if (_lf_mlstrcmp (pattern->Maker, match->Maker) != 0)
            return 0; // Bah! different maker.
        else
            score += 10; // Good doggy, here's a cookie
    }

    // And now the most complex part - compare models
    if (pattern->Model && match->Model)
    {
        int _score = fuzzycmp->Compare (match->Model);
        if (!_score)
            return 0; // Model does not match
        _score = (_score * 4) / 10;
        if (!_score)
            _score = 1;
        score += _score;
    }

    return score;
}

static bool _lf_compare_lens_score (gconstpointer a, gconstpointer b)
{
    lfLens *i1 = (lfLens *)a;
    lfLens *i2 = (lfLens *)b;

    return i2->Score < i1->Score;
}

static gint _lf_compare_lens_details (gconstpointer a, gconstpointer b)
{
    // Actually, we not only sort by focal length, but by MinFocal, MaxFocal,
    // MinAperature, Maker, and Model -- in this order of priorities.
    lfLens *i1 = (lfLens *)a;
    lfLens *i2 = (lfLens *)b;

    int cmp = _lf_lens_parameters_compare (i1, i2);
    if (cmp != 0)
        return cmp;

    return _lf_lens_name_compare (i1, i2);
}

bool _lf_sort_lens_details (lfLens* a, lfLens* b)
{
    return _lf_compare_lens_details(a, b) < 0;
}


const lfLens **lfDatabase::FindLenses (const lfCamera *camera,
                                       const char *maker, const char *model,
                                       int sflags) const
{
<<<<<<< HEAD
    std::vector<std::string> compat_mounts;
    std::vector<lfLens*> search_res;

    lfFuzzyStrCmp fc (lens->Model, (sflags & LF_SEARCH_LOOSE) == 0);

    // Create a list of compatible mounts
    for (const auto mount_name: lens->GetMountNames())
    {
        const auto mount = FindMount (mount_name.c_str());
        const auto compat = mount->GetCompats();
        for (auto mc: compat)
        {
            // Check if the mount is not already in the main list
            bool already = false;
            for (const auto mount_name: lens->GetMountNames())
                if (_lf_strcmp (mc.c_str(), mount_name.c_str()) == 0)
                {
                    already = true;
                    break;
                }
            if (!already)
                compat_mounts.emplace_back(mc);
        }
    }
    std::unique(compat_mounts.begin(), compat_mounts.end());
=======
    if (maker && !*maker)
        maker = NULL;
    if (model && !*model)
        model = NULL;

    lfLens lens;
    lens.SetMaker (maker);
    lens.SetModel (model);

    // Guess lens parameters from lens model name
    lens.GuessParameters ();

    std::vector<char*> mounts;
    std::vector<lfLens*>  search_res;

    lfFuzzyStrCmp fc (lens.Model, (sflags & LF_SEARCH_LOOSE) == 0);

    // Create a list of compatible mounts
    if ((camera != NULL) && (camera->Mount))
    {
        const lfMount *m = FindMount (camera->Mount);
        if ((m != NULL) && (m->Compat))
            for (int i = 0; m->Compat [i]; i++)
                mounts.push_back(m->Compat [i]);
    }

    size_t l = mounts.size();
    mounts.reserve(l + 1);
    mounts.data()[l] = NULL;
>>>>>>> 09dcd3e7

    int score;
    const bool sort_and_uniquify = (sflags & LF_SEARCH_SORT_AND_UNIQUIFY) != 0;

    for (auto dblens: Lenses)
    {
<<<<<<< HEAD
        if (score = _lf_lens_compare_score (lens, dblens, &fc, compat_mounts))
=======
        if ((score = _lf_lens_calculate_score (&lens, dblens, camera, &fc, (const char**)mounts.data())) > 0)
>>>>>>> 09dcd3e7
        {
            dblens->Score = score;
            if (sort_and_uniquify)
            {
                bool already = false;
                for (auto &s: search_res)
                {
                    if (!_lf_lens_name_compare (s, dblens))
                    {
                        if (dblens->Score > s->Score)
                            s = dblens;
                        already = true;
                        break;
                    }
                }
                if (!already)
                    search_res.push_back(dblens);
            }
            else
                search_res.push_back(dblens);
        }
    }

    if (sort_and_uniquify)
        std::sort(search_res.begin(), search_res.end(), _lf_sort_lens_details);
    else
        std::sort(search_res.begin(), search_res.end(), _lf_compare_lens_score);

    if (search_res.size() > 0)
    {
        const lfLens **ret = g_new (const lfLens *, search_res.size() + 1);
        memcpy(ret, search_res.data(), search_res.size() * sizeof(lfLens*));

        // Add a NULL to mark termination of the array
        ret[search_res.size()] = NULL;
        return ret;
    }
    else
        return NULL;
}


const lfLens *const *lfDatabase::GetLenses ()
{
    size_t size = Lenses.size();
    Lenses.reserve(size + 1);
    Lenses.data()[size] = NULL;
    return Lenses.data();
}

const lfMount *lfDatabase::FindMount (const char *mount) const
{
    lfMount tm;
    tm.SetName (mount);

    for (const auto m: Mounts)
    {
<<<<<<< HEAD
        if (tm != *m)
=======
        if (*m == tm)
>>>>>>> 09dcd3e7
            return m;
    }

    return NULL;
}

const char *lfDatabase::MountName (const char *mount) const
{
    const lfMount *m = FindMount (mount);
    if (!m)
        return mount;
    return lf_mlstr_get (m->Name);
}

const lfMount * const *lfDatabase::GetMounts ()
{
    size_t size = Mounts.size();
    Mounts.reserve(size + 1);
    Mounts.data()[size] = NULL;
    return Mounts.data();
}

void lfDatabase::AddMount (lfMount *mount)
{
    Mounts.push_back(mount);
}

void lfDatabase::AddCamera (lfCamera *camera)
{
    Cameras.push_back(camera);
}

void lfDatabase::AddLens (lfLens *lens)
{
    Lenses.push_back(lens);
}

//---------------------------// The C interface //---------------------------//

const char* const lf_db_system_location = lfDatabase::SystemLocation;
const char* const lf_db_system_updates_location = lfDatabase::SystemUpdatesLocation;
const char* const lf_db_user_location = lfDatabase::UserLocation;
const char* const lf_db_user_updates_location = lfDatabase::UserUpdatesLocation;

lfDatabase *lf_db_new ()
{
    return new lfDatabase ();
}

lfDatabase *lf_db_create ()
{
    return new lfDatabase ();
}


void lf_db_destroy (lfDatabase *db)
{
    db->Destroy ();
}

long int lf_db_read_timestamp (const char *dirname)
{
    return lfDatabase::ReadTimestamp(dirname);
}

lfError lf_db_load (lfDatabase *db)
{
    return db->Load ();
}

lfError lf_db_load_file (lfDatabase *db, const char *filename)
{
    return db->Load (filename);
}

cbool lf_db_load_directory (lfDatabase *db, const char *dirname)
{
    return db->Load (dirname);
}

lfError lf_db_load_path (lfDatabase *db, const char *pathname)
{
    return db->Load (pathname);
}

lfError lf_db_load_data (lfDatabase *db, const char *data, size_t data_size)
{
    return db->Load (data, data_size);
}

lfError lf_db_save_all (const lfDatabase *db, const char *filename)
{
    return db->Save (filename);
}

lfError lf_db_save_file (const lfDatabase *db, const char *filename)
{
    return db->Save (filename);
}

char *lf_db_save (const lfDatabase *db)
{
    return db->Save ();
}

const lfCamera **lf_db_find_cameras (const lfDatabase *db,
                                     const char *maker, const char *model)
{
    return db->FindCameras (maker, model);
}

const lfCamera **lf_db_find_cameras_ext (
    const lfDatabase *db, const char *maker, const char *model, int sflags)
{
    return db->FindCamerasExt (maker, model, sflags);
}

const lfCamera *const *lf_db_get_cameras (lfDatabase *db)
{
    return db->GetCameras ();
}

const lfLens **lf_db_find_lenses_hd (const lfDatabase *db, const lfCamera *camera,
                                     const char *maker, const char *lens, int sflags)
{
    return db->FindLenses (camera, maker, lens, sflags);
}

const lfLens **lf_db_find_lenses (const lfDatabase *db, const lfCamera *camera,
                                    const char *maker, const char *lens, int sflags)
{
    return db->FindLenses (camera, maker, lens, sflags);
}


const lfLens *const *lf_db_get_lenses (lfDatabase *db)
{
    return db->GetLenses ();
}

const lfMount *lf_db_find_mount (const lfDatabase *db, const char *mount)
{
    return db->FindMount (mount);
}

const char *lf_db_mount_name (const lfDatabase *db, const char *mount)
{
    return db->MountName (mount);
}

const lfMount * const *lf_db_get_mounts (lfDatabase *db)
{
    return db->GetMounts ();
}<|MERGE_RESOLUTION|>--- conflicted
+++ resolved
@@ -1438,33 +1438,6 @@
                                        const char *maker, const char *model,
                                        int sflags) const
 {
-<<<<<<< HEAD
-    std::vector<std::string> compat_mounts;
-    std::vector<lfLens*> search_res;
-
-    lfFuzzyStrCmp fc (lens->Model, (sflags & LF_SEARCH_LOOSE) == 0);
-
-    // Create a list of compatible mounts
-    for (const auto mount_name: lens->GetMountNames())
-    {
-        const auto mount = FindMount (mount_name.c_str());
-        const auto compat = mount->GetCompats();
-        for (auto mc: compat)
-        {
-            // Check if the mount is not already in the main list
-            bool already = false;
-            for (const auto mount_name: lens->GetMountNames())
-                if (_lf_strcmp (mc.c_str(), mount_name.c_str()) == 0)
-                {
-                    already = true;
-                    break;
-                }
-            if (!already)
-                compat_mounts.emplace_back(mc);
-        }
-    }
-    std::unique(compat_mounts.begin(), compat_mounts.end());
-=======
     if (maker && !*maker)
         maker = NULL;
     if (model && !*model)
@@ -1494,18 +1467,13 @@
     size_t l = mounts.size();
     mounts.reserve(l + 1);
     mounts.data()[l] = NULL;
->>>>>>> 09dcd3e7
 
     int score;
     const bool sort_and_uniquify = (sflags & LF_SEARCH_SORT_AND_UNIQUIFY) != 0;
 
     for (auto dblens: Lenses)
     {
-<<<<<<< HEAD
-        if (score = _lf_lens_compare_score (lens, dblens, &fc, compat_mounts))
-=======
         if ((score = _lf_lens_calculate_score (&lens, dblens, camera, &fc, (const char**)mounts.data())) > 0)
->>>>>>> 09dcd3e7
         {
             dblens->Score = score;
             if (sort_and_uniquify)
@@ -1563,11 +1531,7 @@
 
     for (const auto m: Mounts)
     {
-<<<<<<< HEAD
-        if (tm != *m)
-=======
         if (*m == tm)
->>>>>>> 09dcd3e7
             return m;
     }
 
