/*
    Internal library functions and definitions
    Copyright (C) 2007 by Andrew Zabolotny
*/

#ifndef __LENSFUNPRV_H__
#define __LENSFUNPRV_H__

#include <glib.h>
#include <string.h>
#include <vector>

#define MEMBER_OFFSET(s,f)   ((unsigned int)(char *)&((s *)0)->f)
#define ARRAY_LEN(a)         (sizeof (a) / sizeof (a [0]))
#define cbool                int

// This epsilon is in image coordinate space, where 1.0 is
// half of the smallest image dimension (width or height)
// adjusted for the lens calibration data/camera crop factors.
#define NEWTON_EPS 0.00001

class lfFuzzyStrCmp;

/**
 * @brief Return the absolute value of a number.
 * @param x
 *     A number
 * @return
 *     The absolute value of x
 */
template<typename T> static inline T absolute (T x)
{
    return (x < 0) ? -x : x;
}

/**
 * @brief Return the square of the argument.
 * @param x
 *     A floating-point number.
 */
template<typename T> static inline T square (T x)
{
    return x * x;
}

/**
 * @brief Clamp a double value between 0 and max, then convert to given type.
 * @param x
 *     The number to clamp.
 * @param min
 *     The minimal value.
 * @param max
 *     The maximal value. If equal to 0, no clamping by upper boundary is done.
 * @return
 *     The clamped value.
 */
template<typename T> static inline T clampd (double x, double min, double max)
{
    if (x < min)
        return static_cast<T> (min);
    else if (max != 0.0 && x > max)
        return static_cast<T> (max);
    return static_cast<T> (x);
}

/**
 * @brief Make a copy of given value into given variable using g_strdup,
 * freeing the old value if defined.
 * @param var
 *     The variable to copy value into
 * @param val
 *     The value to assign to the variable
 */
extern void _lf_setstr (gchar **var, const gchar *val);

/**
 * @brief Appends a formatted string to a dynamically-growing string
 * using g_markup_printf_escaped() internally.
 * @param output
 *     The output array.
 * @param format
 *     The format string.
 */
extern void _lf_xml_printf (GString *output, const char *format, ...);

/**
 * @brief Output a multi-language value to output string.
 *
 * Outputs a number of lines which looks like:
 *
 * \Verbatim
 * ${prefix}<${element}>${val}</${element}>
 * ${prefix}<${element} lang="xxx">${val[xxx]}</${element}>
 * ...
 * \EndVerbatim
 * @param output
 *     The output array.
 * @param prefix
 *     The prefix at the start of every line of output.
 * @param element
 *     The name of the element to output.
 * @param val
 *     The value of the multi-language string.
 */
extern void _lf_xml_printf_mlstr (GString *output, const char *prefix,
                                  const char *element, const lfMLstr val);

/**
 * @brief Something like a very advanced strcmp().
 *
 * It doesn't segfault if one or both strings are NULL:
 * NULL is considered to be less than any string.
 * Actually this function does a fuzzy comparison of the strings,
 * ignoring spaces at both ends of the string, compressing multiple
 * spaces into one and ignoring character case.
 */
extern int _lf_strcmp (const char *s1, const char *s2);

/**
 * @brief Same as _lf_strcmp(), but compares a string with a multi-language
 * string.
 *
 * If it equals any of the translations, 0 is returned, otherwise
 * the result of strcmp() with the first (default) string is returned.
 */
extern int _lf_mlstrcmp (const char *s1, const lfMLstr s2);

/**
 * @brief Comparison helper function for lens sorting and finding.
 *
 * This function compares the numerical parameters of the lenses: MinFocal,
 * MaxFocal, and MinAperture, in this order.  Since it is not meant to be used
 * as a sorting key function directly, it doesn't take generic pointers as
 * parameters.  Instead, it is supposed to be used by such sorting key
 * functions like _lf_lens_compare.
 * @param i1
 *     A pointer to first lfLens object.
 * @param i2
 *     A pointer to second lfLens object.
 * @return
 *     Positive if i1 > i2, negative if i1 < i2, zero if they are equal.
 */
extern gint _lf_lens_parameters_compare (const lfLens *i1, const lfLens *i2);

/**
 * @brief Comparison helper function for lens sorting and finding.
 *
 * This function compares the names of the lenses: Maker and Model, in this
 * order.  Since it is not meant to be used as a sorting key function directly,
 * it doesn't take generic pointers as parameters.  Instead, it is supposed to
 * be used by such sorting key functions like _lf_lens_compare.
 * @param i1
 *     A pointer to first lfLens object.
 * @param i2
 *     A pointer to second lfLens object.
 * @return
 *     Positive if i1 > i2, negative if i1 < i2, zero if they are equal.
 */
extern gint _lf_lens_name_compare (const lfLens *i1, const lfLens *i2);

/**
 * @brief Get an interpolated value.
 *
 * Currently this uses a kind of Catmull-Rom splines with linear
 * interpolation at the ends, allowing for non-evenly spaced values
 * and handling the extreme cases correctly (the one at the start
 * of spline and at the end of spline). The region of interest is
 * from y2 to y3, selected by values of t from 0.0 to 1.0.
 * @param y1
 *     The Y coordinate of the first spline point.
 *     If equal to FLT_MAX, the first point is considered non-existent.
 * @param y2
 *     The Y coordinate of the second spline point.
 * @param y3
 *     The Y coordinate of the third spline point.
 * @param y4
 *     The Y coordinate of the fourth spline point.
 *     If equal to FLT_MAX, the fourth point is considered non-existent.
 * @param t
 *     Value from 0.0 to 1.0 selects a point on spline on the interval
 *     between points 2 and 3.
 */
extern float _lf_interpolate (float y1, float y2, float y3, float y4, float t);

<<<<<<< HEAD
/**
 * @brief Compare a lens with a pattern and return a matching score.
 *
 * The comparison is quasi-intelligent: the order of words in a name
 * does not matter; the more words from match are present in the pattern,
 * the higher is score. Numeric parameters have to coincide or not be specified
 * at all, otherwise the score drops to zero (well, a 1% tolerance is allowed
 * for rounding errors etc).
 * @param pattern
 *     A pattern to compare against. Unsure fields should be set to NULL.
 *     It is generally a good idea to call GuessParameters() first since
 *     that may give additional info for quicker comparison.
 * @param match
 *     The object to match against.
 * @param fuzzycmp
 *     A fuzzy comparator initialized with pattern->Model.
 * @param compat_mounts
 *     An additional list of compatible mounts.
 * @return
 *     A numeric score in the range 0 to 100, where 100 means that
 *     every field matches and 0 means that at least one field is
 *     fundamentally different.
 */
extern int _lf_lens_compare_score (const lfLens *pattern, const lfLens *match,
                                   lfFuzzyStrCmp *fuzzycmp, const std::vector<std::string> &compat_mounts);

=======
>>>>>>> 09dcd3e7
enum
{
    LF_CPU_FLAG_MMX             = 0x00000001,
    LF_CPU_FLAG_SSE             = 0x00000002,
    LF_CPU_FLAG_CMOV            = 0x00000004,
    LF_CPU_FLAG_3DNOW           = 0x00000008,
    LF_CPU_FLAG_3DNOW_EXT       = 0x00000010,
    LF_CPU_FLAG_AMD_ISSE        = 0x00000020,
    LF_CPU_FLAG_SSE2            = 0x00000040,
    LF_CPU_FLAG_SSE3            = 0x00000080,
    LF_CPU_FLAG_SSSE3           = 0x00000100,
    LF_CPU_FLAG_SSE4_1          = 0x00000200,
    LF_CPU_FLAG_SSE4_2          = 0x00000400
};

/**
 * @brief Detect supported CPU features (used for runtime selection of accelerated
 * functions for specific architecture extensions).
 */
extern guint _lf_detect_cpu_features ();

/**
 * @brief Google-in-your-pocket: a fuzzy string comparator.
 *
 * This has been designed for comparing lens and camera model names.
 * At construction the pattern is split into words and then the component
 * words from target are matched against them.
 */
class lfFuzzyStrCmp
{
    GPtrArray *pattern_words;
    GPtrArray *match_words;
    bool match_all_words;

    void Split (const char *str, GPtrArray *dest);
    void Free (GPtrArray *dest);

public:
    /**
     * @param pattern
     *     The pattern which will be compared against a number of strings.
     *     This is typically what was found in the EXIF data.
     * @param allwords
     *     If true, all words of the pattern must be present in the
     *     target string. If not, a looser result will be accepted,
     *     although this will be reflected in the match score.
     */
    lfFuzzyStrCmp (const char *pattern, bool allwords);
    ~lfFuzzyStrCmp ();

    /**
     * @brief Fuzzy compare the pattern with a string.
     * @param match
     *     The string to match against.  This is typically taken from the
     *     Lensfun database.
     * @return
     *     Returns a score in range 0-100.  If the match succedes, this score
     *     is the number of matched words divided by the mean word count of
     *     pattern and string, given as a percentage.  If it fails, it is 0.
     *     It fails if no words could be matched, of if allwords was set to
     *     true and one word in pattern could not be found in match.
     */
    int Compare (const char *match);

    /**
     * @brief Compares the pattern with a multi-language string.
     *
     * This function returns the largest score as compared against
     * every of the translated strings.
     * @param match
     *     The multi-language string to match against.  This is typically taken
     *     from the Lensfun database.
     * @return
     *     Returns the maximal score in range 0-100.  For every component of
     *     the multi-language string, a score is computed: If the match
     *     succedes, the score is the number of matched words divided by the
     *     mean word count of pattern and string, given as a percentage.  If it
     *     fails, it is 0.  It fails if no words could be matched, of if
     *     allwords was set to true and one word in pattern could not be found
     *     in match.
     */
    int Compare (const lfMLstr match);
};

// `dvector`, `matrix`, and `svg` are declared here to be able to test `svd` in
// unit tests.

typedef std::vector<double> dvector;
typedef std::vector<dvector> matrix;

dvector svd (matrix M);

#endif /* __LENSFUNPRV_H__ */<|MERGE_RESOLUTION|>--- conflicted
+++ resolved
@@ -182,35 +182,6 @@
  */
 extern float _lf_interpolate (float y1, float y2, float y3, float y4, float t);
 
-<<<<<<< HEAD
-/**
- * @brief Compare a lens with a pattern and return a matching score.
- *
- * The comparison is quasi-intelligent: the order of words in a name
- * does not matter; the more words from match are present in the pattern,
- * the higher is score. Numeric parameters have to coincide or not be specified
- * at all, otherwise the score drops to zero (well, a 1% tolerance is allowed
- * for rounding errors etc).
- * @param pattern
- *     A pattern to compare against. Unsure fields should be set to NULL.
- *     It is generally a good idea to call GuessParameters() first since
- *     that may give additional info for quicker comparison.
- * @param match
- *     The object to match against.
- * @param fuzzycmp
- *     A fuzzy comparator initialized with pattern->Model.
- * @param compat_mounts
- *     An additional list of compatible mounts.
- * @return
- *     A numeric score in the range 0 to 100, where 100 means that
- *     every field matches and 0 means that at least one field is
- *     fundamentally different.
- */
-extern int _lf_lens_compare_score (const lfLens *pattern, const lfLens *match,
-                                   lfFuzzyStrCmp *fuzzycmp, const std::vector<std::string> &compat_mounts);
-
-=======
->>>>>>> 09dcd3e7
 enum
 {
     LF_CPU_FLAG_MMX             = 0x00000001,
