--- conflicted
+++ resolved
@@ -28,26 +28,16 @@
 
     memcpy (tmp, model.Terms, 3 * sizeof (float));
 
-<<<<<<< HEAD
     if (model.Model == LF_VIGNETTING_MODEL_ACM)
-        tmp [4] = This->NormalizedInFocalLengths;
+        tmp [4] = NormalizedInFocalLengths;
     else
         // Damn! Hugin uses two different "normalized" coordinate systems:
         // for distortions it uses 1.0 = min(half width, half height) and
         // for vignetting it uses 1.0 = half diagonal length. We have
         // to compute a transition coefficient as lfModifier works in
         // the first coordinate system.
-        tmp [4] = 1.0 / This->AspectRatioCorrection;
-    tmp [3] = tmp [4] * This->NormScale;
-=======
-    // Damn! Hugin uses two different "normalized" coordinate systems:
-    // for distortions it uses 1.0 = min(half width, half height) and
-    // for vignetting it uses 1.0 = half diagonal length. We have
-    // to compute a transition coefficient as lfModifier works in
-    // the first coordinate system.
-    tmp [3] = NormScale / AspectRatioCorrection;
-    tmp [4] = 1.0 / AspectRatioCorrection;
->>>>>>> 5a8a92cc
+        tmp [4] = 1.0 / AspectRatioCorrection;
+    tmp [3] = tmp [4] * NormScale;
 
     if (reverse)
         switch (model.Model)
