--- conflicted
+++ resolved
@@ -176,7 +176,7 @@
         !strstr (Model, "booster") &&
         !strstr (Model, "extender") &&
         !strstr (Model, "converter") &&
-<<<<<<< HEAD
+        !strstr (Model, "magnifier") &&
         !std::regex_match(Model, extender_magnification_regex))
     {
         for (size_t i = 0; i < ARRAY_LEN (lens_name_regexes); i++)
@@ -196,11 +196,6 @@
             }
         }
     }
-=======
-        !strstr (Model, "magnifier") &&
-        regexec (&extender_magnification_regex.rex, Model, 0, NULL, 0))
-        _lf_parse_lens_name (Model, minf, maxf, mina);
->>>>>>> 2a186cb1
 
     if (!MinAperture || !MinFocal)
     {
