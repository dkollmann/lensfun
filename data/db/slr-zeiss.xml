<!DOCTYPE lensdatabase SYSTEM "lensfun-database.dtd">
<lensdatabase version="2">

    <lens>
        <maker>Zeiss</maker>
        <model>Carl Zeiss Distagon T* 2/35 ZF.2</model>
        <mount>Nikon F AI-S</mount>
        <cropfactor>1</cropfactor>
        <calibration>
            <!-- Taken with Nikon D3 -->
            <distortion model="ptlens" focal="35" a="0.00786" b="-0.02862" c="0.01911"/>
            <tca model="poly3" focal="35" vr="1.0001515" vb="1.0001430"/>
            <vignetting model="pa" focal="35" aperture="2" distance="10" k1="-1.9515" k2="2.1666" k3="-0.9851"/>
            <vignetting model="pa" focal="35" aperture="2" distance="1000" k1="-1.9515" k2="2.1666" k3="-0.9851"/>
            <vignetting model="pa" focal="35" aperture="2.8" distance="10" k1="-1.2284" k2="0.5638" k3="-0.0563"/>
            <vignetting model="pa" focal="35" aperture="2.8" distance="1000" k1="-1.2284" k2="0.5638" k3="-0.0563"/>
            <vignetting model="pa" focal="35" aperture="4" distance="10" k1="-0.2027" k2="-0.7027" k3="0.3671"/>
            <vignetting model="pa" focal="35" aperture="4" distance="1000" k1="-0.2027" k2="-0.7027" k3="0.3671"/>
            <vignetting model="pa" focal="35" aperture="5.6" distance="10" k1="-0.4527" k2="0.3264" k3="-0.2138"/>
            <vignetting model="pa" focal="35" aperture="5.6" distance="1000" k1="-0.4527" k2="0.3264" k3="-0.2138"/>
            <vignetting model="pa" focal="35" aperture="22" distance="10" k1="-0.4222" k2="0.1561" k3="-0.0315"/>
            <vignetting model="pa" focal="35" aperture="22" distance="1000" k1="-0.4222" k2="0.1561" k3="-0.0315"/>
        </calibration>
    </lens>

    <lens>
        <!-- Also update copy at "Carl Zeiss Distagon T* 2,8/21 ZE" below. -->
        <maker>Zeiss</maker>
        <model>Carl Zeiss Distagon T* 2,8/21 ZF.2</model>
        <mount>Nikon F AI-S</mount>
        <cropfactor>1</cropfactor>
        <calibration>
            <!-- Taken with Nikon D800E -->
            <distortion model="ptlens" focal="21" a="0.03083" b="-0.0633" c="0.01093"/>
            <tca model="linear" focal="21" kr="1.0001" kb="1.0001"/>
        </calibration>
    </lens>

    <lens>
        <!-- Also update copy at "Carl Zeiss Distagon T* 2,8/21 ZF.2" above. -->
        <maker>Zeiss</maker>
        <model>Carl Zeiss Distagon T* 2,8/21 ZE</model>
        <mount>Canon EF</mount>
        <cropfactor>1</cropfactor>
        <calibration>
            <distortion model="ptlens" focal="21" a="0.03083" b="-0.0633" c="0.01093"/>
            <tca model="linear" focal="21" kr="1.0001" kb="1.0001"/>
        </calibration>
    </lens>

    <lens>
        <maker>Zeiss</maker>
        <model>Carl Zeiss Jena 1Q Biotar 1:2 f=58mm T</model>
        <mount>M42</mount>
        <cropfactor>1.538</cropfactor>
        <calibration>
            <!-- Taken with Pentax K20D -->
            <distortion model="poly3" focal="58" k1="0.0017"/>
            <tca model="poly3" focal="58" vr="0.9999881" vb="0.9999867"/>
        </calibration>
    </lens>

    <lens>
        <maker>Zeiss</maker>
        <model>Zeiss Distagon T* 25mm f/2.8 ZF.2</model>
        <mount>Nikon F AI-S</mount>
        <cropfactor>1</cropfactor>
        <calibration>
            <!-- Taken with Nikon D810 -->
            <vignetting model="pa" focal="25" aperture="2.8" distance="10" k1="-2.0722" k2="2.3741" k3="-1.0791"/>
            <vignetting model="pa" focal="25" aperture="2.8" distance="1000" k1="-2.0722" k2="2.3741" k3="-1.0791"/>
            <vignetting model="pa" focal="25" aperture="4" distance="10" k1="-0.4967" k2="-0.4770" k3="0.3717"/>
            <vignetting model="pa" focal="25" aperture="4" distance="1000" k1="-0.4967" k2="-0.4770" k3="0.3717"/>
            <vignetting model="pa" focal="25" aperture="5.6" distance="10" k1="-0.6803" k2="0.4196" k3="-0.1860"/>
            <vignetting model="pa" focal="25" aperture="5.6" distance="1000" k1="-0.6803" k2="0.4196" k3="-0.1860"/>
            <vignetting model="pa" focal="25" aperture="8" distance="10" k1="-0.6634" k2="0.3401" k3="-0.1020"/>
            <vignetting model="pa" focal="25" aperture="8" distance="1000" k1="-0.6634" k2="0.3401" k3="-0.1020"/>
            <vignetting model="pa" focal="25" aperture="22" distance="10" k1="-0.6497" k2="0.2995" k3="-0.0740"/>
            <vignetting model="pa" focal="25" aperture="22" distance="1000" k1="-0.6497" k2="0.2995" k3="-0.0740"/>
        </calibration>
    </lens>

    <lens>
        <maker>Zeiss</maker>
        <model>Zeiss Milvus 1.4/50</model>
        <mount>Canon EF</mount>
        <mount>Nikon F AI-S</mount>
        <cropfactor>1</cropfactor>
        <calibration>
            <!-- Taken with Sony A7R3 + EF adapter -->
            <distortion model="poly3" focal="50" k1="-0.002311"/>
            <tca model="poly3" focal="50" br="-0.0000953" vr="1.0001884" bb="0.0001209" vb="0.9997801"/>
        </calibration>
    </lens>

    <lens>
        <maker>Zeiss</maker>
<<<<<<< HEAD
        <model>Zeiss Otus 85mm f/1.4</model>
        <mount>Nikon F AF</mount>
        <mount>Canon EF</mount>
        <cropfactor>1</cropfactor>
        <calibration>
            <!-- Taken with Nikon D810 -->
            <distortion model="poly3" focal="85" k1="0.001793"/>
=======
        <model>Touit 2.8/50M</model>
        <mount>Fujifilm X</mount>
        <cropfactor>1.529</cropfactor>
        <calibration>
            <!-- Taken with Fujifilm X-E3 -->
            <distortion model="ptlens" focal="50" a="0.001765" b="0.000264" c="-0.002461"/>
            <tca model="poly3" focal="50" vr="1.0002192" vb="0.9999041"/>
            <tca model="poly3" focal="50" vr="1.0002484" vb="0.9999072"/>
            <tca model="poly3" focal="50" vr="1.0002575" vb="0.9998811"/>
            <tca model="poly3" focal="50" vr="1.0002799" vb="0.9998747"/>
            <tca model="poly3" focal="50" vr="1.0003135" vb="0.9998952"/>
            <tca model="poly3" focal="50" vr="1.0003157" vb="0.9998979"/>
            <vignetting model="pa" focal="50" aperture="2.8" distance="10" k1="-1.3070" k2="0.9955" k3="-0.3573"/>
            <vignetting model="pa" focal="50" aperture="2.8" distance="1000" k1="-1.3070" k2="0.9955" k3="-0.3573"/>
            <vignetting model="pa" focal="50" aperture="4" distance="10" k1="-0.0770" k2="-0.7963" k3="0.4513"/>
            <vignetting model="pa" focal="50" aperture="4" distance="1000" k1="-0.0770" k2="-0.7963" k3="0.4513"/>
            <vignetting model="pa" focal="50" aperture="5.6" distance="10" k1="-0.1472" k2="-0.0518" k3="-0.0978"/>
            <vignetting model="pa" focal="50" aperture="5.6" distance="1000" k1="-0.1472" k2="-0.0518" k3="-0.0978"/>
            <vignetting model="pa" focal="50" aperture="8" distance="10" k1="-0.2164" k2="0.0743" k3="-0.0545"/>
            <vignetting model="pa" focal="50" aperture="8" distance="1000" k1="-0.2164" k2="0.0743" k3="-0.0545"/>
            <vignetting model="pa" focal="50" aperture="11" distance="10" k1="-0.2074" k2="0.0286" k3="-0.0087"/>
            <vignetting model="pa" focal="50" aperture="11" distance="1000" k1="-0.2074" k2="0.0286" k3="-0.0087"/>
            <vignetting model="pa" focal="50" aperture="16" distance="10" k1="-0.2239" k2="0.0707" k3="-0.0391"/>
            <vignetting model="pa" focal="50" aperture="16" distance="1000" k1="-0.2239" k2="0.0707" k3="-0.0391"/>
            <vignetting model="pa" focal="50" aperture="22" distance="10" k1="-0.2226" k2="0.0553" k3="-0.0253"/>
            <vignetting model="pa" focal="50" aperture="22" distance="1000" k1="-0.2226" k2="0.0553" k3="-0.0253"/>
>>>>>>> ff25ed8c
        </calibration>
    </lens>

</lensdatabase><|MERGE_RESOLUTION|>--- conflicted
+++ resolved
@@ -95,7 +95,6 @@
 
     <lens>
         <maker>Zeiss</maker>
-<<<<<<< HEAD
         <model>Zeiss Otus 85mm f/1.4</model>
         <mount>Nikon F AF</mount>
         <mount>Canon EF</mount>
@@ -103,7 +102,11 @@
         <calibration>
             <!-- Taken with Nikon D810 -->
             <distortion model="poly3" focal="85" k1="0.001793"/>
-=======
+        </calibration>
+    </lens>
+
+    <lens>
+        <maker>Zeiss</maker>
         <model>Touit 2.8/50M</model>
         <mount>Fujifilm X</mount>
         <cropfactor>1.529</cropfactor>
@@ -130,7 +133,6 @@
             <vignetting model="pa" focal="50" aperture="16" distance="1000" k1="-0.2239" k2="0.0707" k3="-0.0391"/>
             <vignetting model="pa" focal="50" aperture="22" distance="10" k1="-0.2226" k2="0.0553" k3="-0.0253"/>
             <vignetting model="pa" focal="50" aperture="22" distance="1000" k1="-0.2226" k2="0.0553" k3="-0.0253"/>
->>>>>>> ff25ed8c
         </calibration>
     </lens>
 
