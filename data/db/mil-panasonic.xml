--- conflicted
+++ resolved
@@ -1072,15 +1072,9 @@
 
     <lens>
         <maker>Leica</maker>
-<<<<<<< HEAD
-        <model>Leica DG Summilux 25mm f/1.4 Asph.</model>
-        <mount>Micro 4/3 System</mount>
-        <cropfactor>2</cropfactor>
-=======
         <model>Leica D Summilux 25mm f/1.4 Asph.</model>
 	<mount>Micro 4/3 System</mount>
         <cropfactor>2.0</cropfactor>
->>>>>>> 2f80cbd9
         <aspect-ratio>4:3</aspect-ratio>
         <calibration>
             <!-- Taken with Olympus OMD E-M5 -->
