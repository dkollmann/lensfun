<lensdatabase version="2">

    <mount>
        <name>Canon EF-S</name>
        <compat>Canon EF</compat>
        <compat>M42</compat>
        <compat>DKL</compat>
        <compat>T2</compat>
        <compat>Generic</compat>
    </mount>

    <mount>
        <name>Canon EF</name>
        <compat>M42</compat>
        <compat>DKL</compat>
        <compat>T2</compat>
        <compat>Generic</compat>
    </mount>

    <mount>
        <name>Canon FD</name>
        <compat>Canon FL</compat>
        <compat>M42</compat>
        <compat>DKL</compat>
        <compat>T2</compat>
        <compat>Generic</compat>
    </mount>

    <mount>
        <name>Canon FL</name>
        <compat>M42</compat>
        <compat>DKL</compat>
        <compat>T2</compat>
        <compat>Generic</compat>
    </mount>

    <camera>
        <maker>Canon</maker>
        <model>Canon EOS 6D</model>
        <model lang="en">EOS 6D</model>
        <mount>Canon EF</mount>
        <cropfactor>1.005</cropfactor>
    </camera>

    <camera>
        <maker>Canon</maker>
        <model>Canon EOS 5D Mark III</model>
        <model lang="en">EOS 5D Mark III</model>
        <mount>Canon EF</mount>
        <cropfactor>1</cropfactor>
    </camera>

    <camera>
        <maker>Canon</maker>
        <model>Canon EOS 5D Mark II</model>
        <model lang="en">EOS 5D Mark II</model>
        <mount>Canon EF</mount>
        <cropfactor>1</cropfactor>
    </camera>

    <camera>
        <maker>Canon</maker>
        <model>Canon EOS 5D</model>
        <model lang="en">EOS 5D</model>
        <mount>Canon EF</mount>
        <cropfactor>1</cropfactor>
    </camera>

    <camera>
        <maker>Canon</maker>
        <model>Canon EOS-1Ds</model>
        <model lang="en">EOS-1Ds</model>
        <mount>Canon EF</mount>
        <cropfactor>1</cropfactor>
    </camera>

    <camera>
        <maker>Canon</maker>
        <model>Canon EOS-1Ds Mark II</model>
        <model lang="en">EOS-1Ds Mark II</model>
        <mount>Canon EF</mount>
        <cropfactor>1</cropfactor>
    </camera>

    <camera>
        <maker>Canon</maker>
        <model>Canon EOS-1D Mark II</model>
        <model lang="en">EOS-1D Mark II</model>
        <mount>Canon EF</mount>
        <cropfactor>1.255</cropfactor>
    </camera>

    <camera>
        <maker>Canon</maker>
        <model>Canon EOS-1D Mark II N</model>
        <model lang="en">EOS-1D Mark II N</model>
        <mount>Canon EF</mount>
        <cropfactor>1.255</cropfactor>
    </camera>

    <camera>
        <maker>Canon</maker>
        <model>Canon EOS-1Ds Mark III</model>
        <model lang="en">EOS-1Ds Mark III</model>
        <mount>Canon EF</mount>
        <cropfactor>1</cropfactor>
    </camera>

    <camera>
        <maker>Canon</maker>
        <model>Canon EOS-1D Mark III</model>
        <model lang="en">EOS-1D Mark III</model>
        <mount>Canon EF</mount>
        <cropfactor>1.282</cropfactor>
    </camera>

    <camera>
        <maker>Canon</maker>
        <model>Canon EOS-1D Mark IV</model>
        <model lang="en">EOS-1D Mark IV</model>
        <mount>Canon EF</mount>
        <cropfactor>1.290</cropfactor>
    </camera>

    <camera>
        <maker>Canon</maker>
        <model>Canon EOS-1D</model>
        <model lang="en">EOS-1D</model>
        <mount>Canon EF</mount>
        <cropfactor>1.255</cropfactor>
    </camera>

    <camera>
        <maker>Canon</maker>
        <model>Canon EOS-1D X</model>
        <model lang="en">EOS-1D X</model>
        <mount>Canon EF</mount>
        <cropfactor>1</cropfactor>
    </camera>

    <camera>
        <maker>Canon</maker>
        <model>Canon EOS 1000D</model>
        <model lang="en">EOS 1000D</model>
        <mount>Canon EF-S</mount>
        <cropfactor>1.622</cropfactor>
    </camera>

    <camera>
        <maker>Canon</maker>
        <model>Canon EOS DIGITAL REBEL XS</model>
        <model lang="en">EOS Digital Rebel XS</model>
        <mount>Canon EF-S</mount>
        <cropfactor>1.622</cropfactor>
    </camera>

    <camera>
        <maker>Canon</maker>
        <model>Canon EOS Kiss Digital F</model>
        <model lang="en">EOS Kiss Digital F</model>
        <mount>Canon EF-S</mount>
        <cropfactor>1.622</cropfactor>
    </camera>

    <camera>
        <maker>Canon</maker>
        <model>Canon EOS 1100D</model>
        <model lang="en">EOS 1100D</model>
        <mount>Canon EF-S</mount>
        <cropfactor>1.620</cropfactor>
    </camera>

    <camera>
        <maker>Canon</maker>
        <model>Canon EOS REBEL T3</model>
        <model lang="en">EOS Rebel T3</model>
        <mount>Canon EF-S</mount>
        <cropfactor>1.620</cropfactor>
    </camera>

    <camera>
        <maker>Canon</maker>
        <model>Canon EOS Kiss X50</model>
        <model lang="en">EOS Kiss X50</model>
        <mount>Canon EF-S</mount>
        <cropfactor>1.620</cropfactor>
    </camera>

    <camera>
        <maker>Canon</maker>
        <model>Canon EOS 300D DIGITAL</model>
        <model lang="en">EOS 300D</model>
        <mount>Canon EF-S</mount>
        <cropfactor>1.587</cropfactor>
    </camera>

    <camera>
        <maker>Canon</maker>
        <model>Canon EOS DIGITAL REBEL</model>
        <model lang="en">EOS Digital REBEL</model>
        <mount>Canon EF-S</mount>
        <cropfactor>1.587</cropfactor>
    </camera>

    <camera>
        <maker>Canon</maker>
        <model>Canon EOS Kiss Digital</model>
        <model lang="en">EOS Kiss Digital</model>
        <mount>Canon EF-S</mount>
        <cropfactor>1.587</cropfactor>
    </camera>

    <camera>
        <maker>Canon</maker>
        <model>Canon EOS 350D DIGITAL</model>
        <model lang="en">EOS 350D</model>
        <mount>Canon EF-S</mount>
        <cropfactor>1.622</cropfactor>
    </camera>

    <camera>
        <maker>Canon</maker>
        <model>Canon EOS DIGITAL REBEL XT</model>
        <model lang="en">EOS Digital Rebel XT</model>
        <mount>Canon EF-S</mount>
        <cropfactor>1.622</cropfactor>
    </camera>

    <camera>
        <maker>Canon</maker>
        <model>Canon EOS Kiss Digital N</model>
        <model lang="en">EOS Kiss Digital N</model>
        <mount>Canon EF-S</mount>
        <cropfactor>1.622</cropfactor>
    </camera>

    <camera>
        <maker>Canon</maker>
        <model>Canon EOS 400D DIGITAL</model>
        <model lang="en">EOS 400D</model>
        <mount>Canon EF-S</mount>
        <cropfactor>1.622</cropfactor>
    </camera>

    <camera>
        <maker>Canon</maker>
        <model>Canon EOS DIGITAL REBEL XTi</model>
        <model lang="en">EOS Digital Rebel XTi</model>
        <mount>Canon EF-S</mount>
        <cropfactor>1.622</cropfactor>
    </camera>

    <camera>
        <maker>Canon</maker>
        <model>Canon EOS Kiss Digital X</model>
        <model lang="en">EOS Kiss Digital X</model>
        <mount>Canon EF-S</mount>
        <cropfactor>1.622</cropfactor>
    </camera>

    <camera>
        <maker>Canon</maker>
        <model>Canon EOS 450D</model>
        <model lang="en">EOS 450D</model>
        <mount>Canon EF-S</mount>
        <cropfactor>1.622</cropfactor>
    </camera>

    <camera>
        <maker>Canon</maker>
        <model>Canon EOS DIGITAL REBEL XSi</model>
        <model lang="en">EOS Digital Rebel XSi</model>
        <mount>Canon EF-S</mount>
        <cropfactor>1.622</cropfactor>
    </camera>

    <camera>
        <maker>Canon</maker>
        <model>Canon EOS Kiss Digital X2</model>
        <model lang="en">EOS Kiss Digital X2</model>
        <mount>Canon EF-S</mount>
        <cropfactor>1.622</cropfactor>
    </camera>

    <camera>
        <maker>Canon</maker>
        <model>Canon EOS 500D</model>
        <model lang="en">EOS 500D</model>
        <mount>Canon EF-S</mount>
        <cropfactor>1.613</cropfactor>
    </camera>

    <camera>
        <maker>Canon</maker>
        <model>Canon EOS REBEL T1i</model>
        <model lang="en">EOS Rebel T1i</model>
        <mount>Canon EF-S</mount>
        <cropfactor>1.613</cropfactor>
    </camera>

    <camera>
        <maker>Canon</maker>
        <model>Canon EOS Kiss X3</model>
        <model lang="en">EOS Kiss X3</model>
        <mount>Canon EF-S</mount>
        <cropfactor>1.613</cropfactor>
    </camera>

    <camera>
        <maker>Canon</maker>
        <model>Canon EOS 550D</model>
        <model lang="en">EOS 550D</model>
        <mount>Canon EF-S</mount>
        <cropfactor>1.613</cropfactor>
    </camera>

    <camera>
        <maker>Canon</maker>
        <model>Canon EOS REBEL T2i</model>
        <model lang="en">EOS Rebel T2i</model>
        <mount>Canon EF-S</mount>
        <cropfactor>1.613</cropfactor>
    </camera>

    <camera>
        <maker>Canon</maker>
        <model>Canon EOS Kiss X4</model>
        <model lang="en">EOS Kiss X4</model>
        <mount>Canon EF-S</mount>
        <cropfactor>1.613</cropfactor>
    </camera>

    <camera>
        <maker>Canon</maker>
        <model>Canon EOS 600D</model>
        <model lang="en">EOS 600D</model>
        <mount>Canon EF-S</mount>
        <cropfactor>1.613</cropfactor>
    </camera>

    <camera>
        <maker>Canon</maker>
        <model>Canon EOS REBEL T3i</model>
        <model lang="en">EOS Rebel T3i</model>
        <mount>Canon EF-S</mount>
        <cropfactor>1.613</cropfactor>
    </camera>

    <camera>
        <maker>Canon</maker>
        <model>Canon EOS Kiss X5</model>
        <model lang="en">EOS Kiss X5</model>
        <mount>Canon EF-S</mount>
        <cropfactor>1.613</cropfactor>
    </camera>

    <camera>
        <maker>Canon</maker>
        <model>Canon EOS 650D</model>
        <model lang="en">EOS 650D</model>
        <mount>Canon EF-S</mount>
        <cropfactor>1.613</cropfactor>
    </camera>

    <camera>
        <maker>Canon</maker>
        <model>Canon EOS REBEL T4i</model>
        <model lang="en">EOS Rebel T4i</model>
        <mount>Canon EF-S</mount>
        <cropfactor>1.613</cropfactor>
    </camera>

    <camera>
        <maker>Canon</maker>
        <model>Canon EOS Kiss X6i</model>
        <model lang="en">EOS Kiss X6i</model>
        <mount>Canon EF-S</mount>
        <cropfactor>1.613</cropfactor>
    </camera>

    <camera>
        <maker>Canon</maker>
        <model>Canon EOS 700D</model>
        <model lang="en">EOS 700D</model>
        <mount>Canon EF-S</mount>
        <cropfactor>1.613</cropfactor>
    </camera>

    <camera>
        <maker>Canon</maker>
        <model>Canon EOS REBEL T5i</model>
        <model lang="en">EOS Rebel T5i</model>
        <mount>Canon EF-S</mount>
        <cropfactor>1.613</cropfactor>
    </camera>

    <camera>
        <maker>Canon</maker>
        <model>Canon EOS Kiss X7i</model>
        <model lang="en">EOS Kiss X7i</model>
        <mount>Canon EF-S</mount>
        <cropfactor>1.613</cropfactor>
    </camera>

    <camera>
        <maker>Canon</maker>
        <model>Canon EOS 750D</model>
        <model lang="en">EOS 750D</model>
        <mount>Canon EF-S</mount>
        <cropfactor>1.613</cropfactor>
    </camera>

    <camera>
        <maker>Canon</maker>
        <model>Canon EOS 760D</model>
        <model lang="en">EOS 760D</model>
        <mount>Canon EF-S</mount>
        <cropfactor>1.613</cropfactor>
    </camera>

    <camera>
        <maker>Canon</maker>
        <model>Canon EOS 1200D</model>
        <model lang="en">EOS 1200D</model>
        <mount>Canon EF-S</mount>
        <cropfactor>1.620</cropfactor>
    </camera>

    <camera>
        <maker>Canon</maker>
        <model>Canon EOS 1300D</model>
        <model lang="en">EOS 1300D</model>
        <mount>Canon EF-S</mount>
        <cropfactor>1.620</cropfactor>
    </camera>

    <camera>
        <maker>Canon</maker>
        <model>Canon EOS REBEL T5</model>
        <model lang="en">EOS Rebel T5</model>
        <mount>Canon EF-S</mount>
        <cropfactor>1.620</cropfactor>
    </camera>

    <camera>
        <maker>Canon</maker>
        <model>Canon EOS Kiss X70</model>
        <model lang="en">EOS Kiss X70</model>
        <mount>Canon EF-S</mount>
        <cropfactor>1.620</cropfactor>
    </camera>

    <camera>
        <maker>Canon</maker>
        <model>Canon EOS 100D</model>
        <model lang="en">EOS 100D</model>
        <mount>Canon EF-S</mount>
        <cropfactor>1.613</cropfactor>
    </camera>

    <camera>
        <maker>Canon</maker>
        <model>Canon EOS REBEL SL1</model>
        <model lang="en">EOS Rebel SL1</model>
        <mount>Canon EF-S</mount>
        <cropfactor>1.613</cropfactor>
    </camera>

    <camera>
        <maker>Canon</maker>
        <model>Canon EOS Kiss X7</model>
        <model lang="en">EOS Kiss X7</model>
        <mount>Canon EF-S</mount>
        <cropfactor>1.613</cropfactor>
    </camera>

    <camera>
        <maker>Canon</maker>
        <model>Canon EOS 7D</model>
        <model lang="en">EOS 7D</model>
        <mount>Canon EF-S</mount>
        <cropfactor>1.620</cropfactor>
    </camera>

    <camera>
        <maker>Canon</maker>
        <model>Canon EOS 7D Mark II</model>
        <model lang="en">EOS 7D Mark II</model>
        <mount>Canon EF-S</mount>
        <cropfactor>1.605</cropfactor>
    </camera>

    <camera>
        <maker>Canon</maker>
        <model>Canon EOS 80D</model>
        <model lang="en">EOS 80D</model>
        <mount>Canon EF-S</mount>
        <cropfactor>1.613</cropfactor>
    </camera>

    <camera>
        <maker>Canon</maker>
        <model>Canon EOS 70D</model>
        <model lang="en">EOS 70D</model>
        <mount>Canon EF-S</mount>
        <cropfactor>1.600</cropfactor>
    </camera>

    <camera>
        <maker>Canon</maker>
        <model>Canon EOS 60D</model>
        <model lang="en">EOS 60D</model>
        <mount>Canon EF-S</mount>
        <cropfactor>1.620</cropfactor>
    </camera>

    <camera>
        <maker>Canon</maker>
        <model>Canon EOS 50D</model>
        <model lang="en">EOS 50D</model>
        <mount>Canon EF-S</mount>
        <cropfactor>1.622</cropfactor>
    </camera>

    <camera>
        <maker>Canon</maker>
        <model>Canon EOS 40D</model>
        <model lang="en">EOS 40D</model>
        <mount>Canon EF-S</mount>
        <cropfactor>1.622</cropfactor>
    </camera>

    <camera>
        <maker>Canon</maker>
        <model>Canon EOS 30D</model>
        <model lang="en">EOS 30D</model>
        <mount>Canon EF-S</mount>
        <cropfactor>1.600</cropfactor>
    </camera>

    <camera>
        <maker>Canon</maker>
        <model>Canon EOS 20D</model>
        <model lang="en">EOS 20D</model>
        <mount>Canon EF-S</mount>
        <cropfactor>1.600</cropfactor>
    </camera>

    <camera>
        <maker>Canon</maker>
        <model>Canon EOS 10D</model>
        <model lang="en">EOS 10D</model>
        <mount>Canon EF-S</mount>
        <cropfactor>1.587</cropfactor>
    </camera>

    <camera>
        <maker>Canon</maker>
        <model>Canon EOS D60</model>
        <model lang="en">EOS D60</model>
        <mount>Canon EF-S</mount>
        <cropfactor>1.587</cropfactor>
    </camera>

    <camera>
        <maker>Canon</maker>
        <model>Canon EOS D30</model>
        <model lang="en">EOS D30</model>
        <mount>Canon EF-S</mount>
        <cropfactor>1.587</cropfactor>
    </camera>

    <camera>
        <maker>Canon</maker>
        <model>35mm film: full frame</model>
        <mount>Canon EF</mount>
        <cropfactor>1</cropfactor>
    </camera>

    <camera>
        <maker>Kodak</maker>
        <model>DCS Pro SLR/c</model>
        <mount>Canon EF</mount>
        <cropfactor>1</cropfactor>
    </camera>

    <camera>
        <maker>Kodak</maker>
        <model>DCS520</model>
        <model lang="en">DCS 520</model>
        <mount>Canon EF</mount>
        <cropfactor>1.593</cropfactor>
    </camera>

    <camera>
        <maker>Canon</maker>
        <model>EOS D2000</model>
        <mount>Canon EF</mount>
        <cropfactor>1.593</cropfactor>
    </camera>

    <lens>
        <maker>Canon</maker>
        <model>Canon EF-S 10-22mm f/3.5-4.5 USM</model>
        <mount>Canon EF-S</mount>
        <cropfactor>1.613</cropfactor>
        <calibration>
            <!-- Taken with Canon 650D -->
            <distortion model="ptlens" focal="10" a="0.01986" b="-0.06874" c="0.05166"/>
            <distortion model="ptlens" focal="12" a="0.0077" b="-0.03199" c="0.02557"/>
            <distortion model="ptlens" focal="14" a="0.003" b="-0.00133" c="-0.01649"/>
            <distortion model="ptlens" focal="22" a="0.00459" b="-0.00356" c="-0.01271"/>
            <tca model="poly3" focal="10" br="-0.0000025" vr="1.0003211" bb="0.0000125" vb="1.0000667"/>
            <tca model="poly3" focal="12" br="0.0001191" vr="1.0001500" bb="-0.0000116" vb="1.0001272"/>
            <tca model="poly3" focal="14" br="0.0000423" vr="1.0001293" bb="-0.0000479" vb="1.0001940"/>
            <tca model="poly3" focal="22" br="0.0000589" vr="0.9999979" bb="-0.0000104" vb="1.0001770"/>
            <!-- Taken with Canon 500D -->
            <vignetting model="pa" focal="10" aperture="3.5" distance="10" k1="-2.1271" k2="2.6641" k3="-1.2836"/>
            <vignetting model="pa" focal="10" aperture="3.5" distance="1000" k1="-2.1271" k2="2.6641" k3="-1.2836"/>
            <vignetting model="pa" focal="10" aperture="4" distance="10" k1="-0.6724" k2="0.0578" k3="0.0247"/>
            <vignetting model="pa" focal="10" aperture="4" distance="1000" k1="-0.6724" k2="0.0578" k3="0.0247"/>
            <vignetting model="pa" focal="10" aperture="4.5" distance="10" k1="-0.7341" k2="0.4150" k3="-0.2096"/>
            <vignetting model="pa" focal="10" aperture="4.5" distance="1000" k1="-0.7341" k2="0.4150" k3="-0.2096"/>
            <vignetting model="pa" focal="10" aperture="5" distance="10" k1="-0.7227" k2="0.3498" k3="-0.1326"/>
            <vignetting model="pa" focal="10" aperture="5" distance="1000" k1="-0.7227" k2="0.3498" k3="-0.1326"/>
            <vignetting model="pa" focal="10" aperture="8" distance="10" k1="-0.6733" k2="0.1679" k3="0.0273"/>
            <vignetting model="pa" focal="10" aperture="8" distance="1000" k1="-0.6733" k2="0.1679" k3="0.0273"/>
            <vignetting model="pa" focal="10" aperture="11" distance="10" k1="-0.6667" k2="0.1500" k3="0.0393"/>
            <vignetting model="pa" focal="10" aperture="11" distance="1000" k1="-0.6667" k2="0.1500" k3="0.0393"/>
            <vignetting model="pa" focal="10" aperture="22" distance="10" k1="-0.6700" k2="0.1558" k3="0.0355"/>
            <vignetting model="pa" focal="10" aperture="22" distance="1000" k1="-0.6700" k2="0.1558" k3="0.0355"/>
            <vignetting model="pa" focal="12" aperture="3.5" distance="10" k1="-1.5029" k2="1.4843" k3="-0.6316"/>
            <vignetting model="pa" focal="12" aperture="3.5" distance="1000" k1="-1.5029" k2="1.4843" k3="-0.6316"/>
            <vignetting model="pa" focal="12" aperture="4" distance="10" k1="-0.5529" k2="-0.2051" k3="0.2309"/>
            <vignetting model="pa" focal="12" aperture="4" distance="1000" k1="-0.5529" k2="-0.2051" k3="0.2309"/>
            <vignetting model="pa" focal="12" aperture="4.5" distance="10" k1="-0.6266" k2="0.1899" k3="-0.0258"/>
            <vignetting model="pa" focal="12" aperture="4.5" distance="1000" k1="-0.6266" k2="0.1899" k3="-0.0258"/>
            <vignetting model="pa" focal="12" aperture="5" distance="10" k1="-0.6158" k2="0.1397" k3="0.0256"/>
            <vignetting model="pa" focal="12" aperture="5" distance="1000" k1="-0.6158" k2="0.1397" k3="0.0256"/>
            <vignetting model="pa" focal="12" aperture="8" distance="10" k1="-0.6036" k2="0.1061" k3="0.0486"/>
            <vignetting model="pa" focal="12" aperture="8" distance="1000" k1="-0.6036" k2="0.1061" k3="0.0486"/>
            <vignetting model="pa" focal="12" aperture="11" distance="10" k1="-0.5986" k2="0.0915" k3="0.0581"/>
            <vignetting model="pa" focal="12" aperture="11" distance="1000" k1="-0.5986" k2="0.0915" k3="0.0581"/>
            <vignetting model="pa" focal="12" aperture="22" distance="10" k1="-0.6061" k2="0.1065" k3="0.0492"/>
            <vignetting model="pa" focal="12" aperture="22" distance="1000" k1="-0.6061" k2="0.1065" k3="0.0492"/>
            <vignetting model="pa" focal="14" aperture="4" distance="10" k1="-1.4963" k2="1.4861" k3="-0.6302"/>
            <vignetting model="pa" focal="14" aperture="4" distance="1000" k1="-1.4963" k2="1.4861" k3="-0.6302"/>
            <vignetting model="pa" focal="14" aperture="4.5" distance="10" k1="-0.5026" k2="-0.1586" k3="0.1768"/>
            <vignetting model="pa" focal="14" aperture="4.5" distance="1000" k1="-0.5026" k2="-0.1586" k3="0.1768"/>
            <vignetting model="pa" focal="14" aperture="5" distance="10" k1="-0.5464" k2="0.0704" k3="0.0331"/>
            <vignetting model="pa" focal="14" aperture="5" distance="1000" k1="-0.5464" k2="0.0704" k3="0.0331"/>
            <vignetting model="pa" focal="14" aperture="5.6" distance="10" k1="-0.5608" k2="0.1081" k3="0.0277"/>
            <vignetting model="pa" focal="14" aperture="5.6" distance="1000" k1="-0.5608" k2="0.1081" k3="0.0277"/>
            <vignetting model="pa" focal="14" aperture="8" distance="10" k1="-0.5529" k2="0.0810" k3="0.0501"/>
            <vignetting model="pa" focal="14" aperture="8" distance="1000" k1="-0.5529" k2="0.0810" k3="0.0501"/>
            <vignetting model="pa" focal="14" aperture="11" distance="10" k1="-0.5483" k2="0.0701" k3="0.0559"/>
            <vignetting model="pa" focal="14" aperture="11" distance="1000" k1="-0.5483" k2="0.0701" k3="0.0559"/>
            <vignetting model="pa" focal="14" aperture="25" distance="10" k1="-0.5491" k2="0.0666" k3="0.0595"/>
            <vignetting model="pa" focal="14" aperture="25" distance="1000" k1="-0.5491" k2="0.0666" k3="0.0595"/>
            <vignetting model="pa" focal="17" aperture="4" distance="10" k1="-1.4883" k2="1.5043" k3="-0.6467"/>
            <vignetting model="pa" focal="17" aperture="4" distance="1000" k1="-1.4883" k2="1.5043" k3="-0.6467"/>
            <vignetting model="pa" focal="17" aperture="4.5" distance="10" k1="-0.5478" k2="-0.2553" k3="0.2914"/>
            <vignetting model="pa" focal="17" aperture="4.5" distance="1000" k1="-0.5478" k2="-0.2553" k3="0.2914"/>
            <vignetting model="pa" focal="17" aperture="5" distance="10" k1="-0.4485" k2="-0.2813" k3="0.2632"/>
            <vignetting model="pa" focal="17" aperture="5" distance="1000" k1="-0.4485" k2="-0.2813" k3="0.2632"/>
            <vignetting model="pa" focal="17" aperture="5.6" distance="10" k1="-0.4494" k2="-0.0688" k3="0.0944"/>
            <vignetting model="pa" focal="17" aperture="5.6" distance="1000" k1="-0.4494" k2="-0.0688" k3="0.0944"/>
            <vignetting model="pa" focal="17" aperture="8" distance="10" k1="-0.4867" k2="0.0475" k3="0.0552"/>
            <vignetting model="pa" focal="17" aperture="8" distance="1000" k1="-0.4867" k2="0.0475" k3="0.0552"/>
            <vignetting model="pa" focal="17" aperture="11" distance="10" k1="-0.4884" k2="0.0500" k3="0.0528"/>
            <vignetting model="pa" focal="17" aperture="11" distance="1000" k1="-0.4884" k2="0.0500" k3="0.0528"/>
            <vignetting model="pa" focal="17" aperture="29" distance="10" k1="-0.4786" k2="0.0251" k3="0.0686"/>
            <vignetting model="pa" focal="17" aperture="29" distance="1000" k1="-0.4786" k2="0.0251" k3="0.0686"/>
            <vignetting model="pa" focal="22" aperture="4.5" distance="10" k1="-1.3450" k2="1.3739" k3="-0.6390"/>
            <vignetting model="pa" focal="22" aperture="4.5" distance="1000" k1="-1.3450" k2="1.3739" k3="-0.6390"/>
            <vignetting model="pa" focal="22" aperture="5" distance="10" k1="-0.7966" k2="0.2347" k3="0.0309"/>
            <vignetting model="pa" focal="22" aperture="5" distance="1000" k1="-0.7966" k2="0.2347" k3="0.0309"/>
            <vignetting model="pa" focal="22" aperture="5.6" distance="10" k1="-0.4158" k2="-0.3483" k3="0.3184"/>
            <vignetting model="pa" focal="22" aperture="5.6" distance="1000" k1="-0.4158" k2="-0.3483" k3="0.3184"/>
            <vignetting model="pa" focal="22" aperture="6.3" distance="10" k1="-0.3037" k2="-0.3564" k3="0.2530"/>
            <vignetting model="pa" focal="22" aperture="6.3" distance="1000" k1="-0.3037" k2="-0.3564" k3="0.2530"/>
            <vignetting model="pa" focal="22" aperture="8" distance="10" k1="-0.4070" k2="0.0794" k3="-0.0246"/>
            <vignetting model="pa" focal="22" aperture="8" distance="1000" k1="-0.4070" k2="0.0794" k3="-0.0246"/>
            <vignetting model="pa" focal="22" aperture="11" distance="10" k1="-0.4008" k2="0.0250" k3="0.0482"/>
            <vignetting model="pa" focal="22" aperture="11" distance="1000" k1="-0.4008" k2="0.0250" k3="0.0482"/>
            <vignetting model="pa" focal="22" aperture="29" distance="10" k1="-0.3994" k2="0.0175" k3="0.0532"/>
            <vignetting model="pa" focal="22" aperture="29" distance="1000" k1="-0.3994" k2="0.0175" k3="0.0532"/>
        </calibration>
    </lens>

    <lens>
        <maker>Canon</maker>
        <model>Canon EF 15mm f/2.8 Fisheye</model>
        <model lang="de">Canon EF 15mm f/2.8 Fischauge</model>
        <mount>Canon EF</mount>
        <cropfactor>1</cropfactor>
        <type>fisheye</type>
    </lens>

    <lens>
        <maker>Canon</maker>
        <model>Canon EF 16-35mm f/2.8L USM</model>
        <mount>Canon EF</mount>
        <cropfactor>1</cropfactor>
        <calibration>
<<<<<<< HEAD
            <distortion model="ptlens" focal="16" a="0.023824" b="-0.058145" c="0"/>
            <distortion model="ptlens" focal="17" a="0.022268" b="-0.051156" c="0"/>
            <distortion model="ptlens" focal="20" a="0.020609" b="-0.044077" c="0"/>
            <distortion model="ptlens" focal="22" a="0.01767" b="-0.036082" c="0"/>
            <distortion model="ptlens" focal="24" a="0.016895" b="-0.032578" c="0"/>
            <distortion model="ptlens" focal="26" a="0.012716" b="-0.021973" c="0"/>
            <distortion model="ptlens" focal="30" a="0.010184" b="-0.016286" c="0"/>
            <distortion model="ptlens" focal="33" a="0.00765" b="-0.00996" c="0"/>
            <distortion model="ptlens" focal="35" a="0.007164" b="-0.010358" c="0"/>
=======
            <!-- all calibration images shot with a Canon EOS 5D Mark III -->
            <distortion model="ptlens" focal="16" a="0.01687424" b="-0.03208409" c="-0.028794159" />
            <distortion model="ptlens" focal="17" a="0.018424526" b="-0.03643579" c="-0.020559887" />
            <distortion model="ptlens" focal="18" a="0.017495247" b="-0.034459507" c="-0.015300327" />
            <distortion model="ptlens" focal="20" a="0.016731535" b="-0.032388456" c="-0.009986979" />
            <distortion model="ptlens" focal="22" a="0.014761182" b="-0.027130847" c="0.005742111" />
            <distortion model="ptlens" focal="24" a="0.014413616" b="-0.026361848" c="-0.00090247203" />
            <distortion model="ptlens" focal="26" a="0.012561258" b="-0.021763202" c="-0.00027483905" />
            <distortion model="ptlens" focal="28" a="0.010246756" b="-0.016053859" c="-0.000953533" />
            <distortion model="ptlens" focal="30" a="0.010323046" b="-0.017679968" c="0.0047651725" />
            <distortion model="ptlens" focal="35" a="0.0070163863" b="-0.010468312" c="0.0030782963" />
            <tca model="poly3" focal="16" br="-0.0002000" vr="1.0013882" bb="0.0001579" vb="0.9998360" />
            <tca model="poly3" focal="20" br="0.0000670" vr="1.0007432" bb="-0.0000362" vb="1.0002576" />
            <tca model="poly3" focal="24" br="0.0001425" vr="1.0003809" bb="-0.0001086" vb="1.0004253" />
            <tca model="poly3" focal="28" br="0.0001483" vr="1.0002688" bb="-0.0001237" vb="1.0003935" />
            <tca model="poly3" focal="35" br="0.0001437" vr="1.0002374" bb="-0.0001347" vb="1.0002667" />
            <vignetting model="pa" focal="16" aperture="2.8" distance="0.28" k1="-0.1292" k2="-1.7458" k3="1.0127" />
            <vignetting model="pa" focal="16" aperture="2.8" distance="0.56" k1="-0.3436" k2="-0.9369" k3="0.4790" />
            <vignetting model="pa" focal="16" aperture="2.8" distance="1.68" k1="-0.3534" k2="-0.8520" k3="0.3689" />
            <vignetting model="pa" focal="16" aperture="2.8" distance="1000" k1="-0.3176" k2="-0.9708" k3="0.4369" />
            <vignetting model="pa" focal="16" aperture="4" distance="0.28" k1="-0.8654" k2="0.4684" k3="-0.3700" />
            <vignetting model="pa" focal="16" aperture="4" distance="0.56" k1="-0.8566" k2="0.3689" k3="-0.2046" />
            <vignetting model="pa" focal="16" aperture="4" distance="1.68" k1="-0.8790" k2="0.4658" k3="-0.3126" />
            <vignetting model="pa" focal="16" aperture="4" distance="1000" k1="-0.8848" k2="0.5114" k3="-0.3702" />
            <vignetting model="pa" focal="16" aperture="5.6" distance="0.28" k1="-0.9730" k2="0.7548" k3="-0.4335" />
            <vignetting model="pa" focal="16" aperture="5.6" distance="0.56" k1="-0.9157" k2="0.5247" k3="-0.2164" />
            <vignetting model="pa" focal="16" aperture="5.6" distance="1.68" k1="-0.9279" k2="0.5681" k3="-0.2523" />
            <vignetting model="pa" focal="16" aperture="5.6" distance="1000" k1="-0.9511" k2="0.6666" k3="-0.3407" />
            <vignetting model="pa" focal="16" aperture="8" distance="0.28" k1="-0.8842" k2="0.3434" k3="-0.0258" />
            <vignetting model="pa" focal="16" aperture="8" distance="0.56" k1="-0.8894" k2="0.3630" k3="-0.0351" />
            <vignetting model="pa" focal="16" aperture="8" distance="1.68" k1="-0.8906" k2="0.3655" k3="-0.0351" />
            <vignetting model="pa" focal="16" aperture="8" distance="1000" k1="-0.8900" k2="0.3655" k3="-0.0344" />
            <vignetting model="pa" focal="16" aperture="22" distance="0.28" k1="-0.9288" k2="0.4132" k3="-0.0576" />
            <vignetting model="pa" focal="16" aperture="22" distance="0.56" k1="-0.9296" k2="0.4173" k3="-0.0549" />
            <vignetting model="pa" focal="16" aperture="22" distance="1.68" k1="-0.9323" k2="0.4248" k3="-0.0588" />
            <vignetting model="pa" focal="16" aperture="22" distance="1000" k1="-0.9324" k2="0.4267" k3="-0.0603" />
            <vignetting model="pa" focal="20" aperture="2.8" distance="0.28" k1="-0.3791" k2="-0.7797" k3="0.5297" />
            <vignetting model="pa" focal="20" aperture="2.8" distance="0.56" k1="-0.3525" k2="-0.9052" k3="0.6601" />
            <vignetting model="pa" focal="20" aperture="2.8" distance="1.68" k1="-0.3508" k2="-0.9154" k3="0.6709" />
            <vignetting model="pa" focal="20" aperture="2.8" distance="1000" k1="-0.3499" k2="-0.9140" k3="0.6689" />
            <vignetting model="pa" focal="20" aperture="4" distance="0.28" k1="-0.6376" k2="0.0188" k3="0.0733" />
            <vignetting model="pa" focal="20" aperture="4" distance="0.56" k1="-0.6399" k2="0.0282" k3="0.0655" />
            <vignetting model="pa" focal="20" aperture="4" distance="1.68" k1="-0.6399" k2="0.0206" k3="0.0727" />
            <vignetting model="pa" focal="20" aperture="4" distance="1000" k1="-0.6449" k2="0.0489" k3="0.0511" />
            <vignetting model="pa" focal="20" aperture="5.6" distance="0.28" k1="-0.7012" k2="0.1935" k3="0.0090" />
            <vignetting model="pa" focal="20" aperture="5.6" distance="0.56" k1="-0.7015" k2="0.1943" k3="0.0103" />
            <vignetting model="pa" focal="20" aperture="5.6" distance="1.68" k1="-0.7001" k2="0.1910" k3="0.0131" />
            <vignetting model="pa" focal="20" aperture="5.6" distance="1000" k1="-0.7006" k2="0.1939" k3="0.0106" />
            <vignetting model="pa" focal="20" aperture="8" distance="0.28" k1="-0.6990" k2="0.1480" k3="0.0581" />
            <vignetting model="pa" focal="20" aperture="8" distance="0.56" k1="-0.6991" k2="0.1469" k3="0.0613" />
            <vignetting model="pa" focal="20" aperture="8" distance="1.68" k1="-0.6981" k2="0.1435" k3="0.0646" />
            <vignetting model="pa" focal="20" aperture="8" distance="1000" k1="-0.6986" k2="0.1468" k3="0.0621" />
            <vignetting model="pa" focal="20" aperture="22" distance="0.28" k1="-0.7468" k2="0.2238" k3="0.0209" />
            <vignetting model="pa" focal="20" aperture="22" distance="0.56" k1="-0.7441" k2="0.2153" k3="0.0285" />
            <vignetting model="pa" focal="20" aperture="22" distance="1.68" k1="-0.7444" k2="0.2159" k3="0.0286" />
            <vignetting model="pa" focal="20" aperture="22" distance="1000" k1="-0.7432" k2="0.2175" k3="0.0255" />
            <vignetting model="pa" focal="24" aperture="2.8" distance="0.28" k1="-0.4345" k2="-0.7570" k3="0.6022" />
            <vignetting model="pa" focal="24" aperture="2.8" distance="0.56" k1="-0.4377" k2="-0.7511" k3="0.5998" />
            <vignetting model="pa" focal="24" aperture="2.8" distance="1.68" k1="-0.4386" k2="-0.7498" k3="0.5992" />
            <vignetting model="pa" focal="24" aperture="2.8" distance="1000" k1="-0.4346" k2="-0.7567" k3="0.6031" />
            <vignetting model="pa" focal="24" aperture="4" distance="0.28" k1="-0.5404" k2="0.1701" k3="-0.0800" />
            <vignetting model="pa" focal="24" aperture="4" distance="0.56" k1="-0.5376" k2="0.1591" k3="-0.0699" />
            <vignetting model="pa" focal="24" aperture="4" distance="1.68" k1="-0.5428" k2="0.1782" k3="-0.0837" />
            <vignetting model="pa" focal="24" aperture="4" distance="1000" k1="-0.5325" k2="0.1424" k3="-0.0599" />
            <vignetting model="pa" focal="24" aperture="5.6" distance="0.28" k1="-0.5284" k2="0.0572" k3="0.0608" />
            <vignetting model="pa" focal="24" aperture="5.6" distance="0.56" k1="-0.5247" k2="0.0412" k3="0.0752" />
            <vignetting model="pa" focal="24" aperture="5.6" distance="1.68" k1="-0.5228" k2="0.0354" k3="0.0796" />
            <vignetting model="pa" focal="24" aperture="5.6" distance="1000" k1="-0.5250" k2="0.0407" k3="0.0770" />
            <vignetting model="pa" focal="24" aperture="8" distance="0.28" k1="-0.5351" k2="0.0514" k3="0.0711" />
            <vignetting model="pa" focal="24" aperture="8" distance="0.56" k1="-0.5348" k2="0.0450" k3="0.0784" />
            <vignetting model="pa" focal="24" aperture="8" distance="1.68" k1="-0.5323" k2="0.0421" k3="0.0787" />
            <vignetting model="pa" focal="24" aperture="8" distance="1000" k1="-0.5343" k2="0.0484" k3="0.0745" />
            <vignetting model="pa" focal="24" aperture="22" distance="0.28" k1="-0.5718" k2="0.0952" k3="0.0540" />
            <vignetting model="pa" focal="24" aperture="22" distance="0.56" k1="-0.5757" k2="0.1141" k3="0.0369" />
            <vignetting model="pa" focal="24" aperture="22" distance="1.68" k1="-0.5779" k2="0.1231" k3="0.0292" />
            <vignetting model="pa" focal="24" aperture="22" distance="1000" k1="-0.5727" k2="0.1034" k3="0.0463" />
            <vignetting model="pa" focal="28" aperture="2.8" distance="0.28" k1="-0.6666" k2="-0.2014" k3="0.2642" />
            <vignetting model="pa" focal="28" aperture="2.8" distance="0.56" k1="-0.6687" k2="-0.1978" k3="0.2625" />
            <vignetting model="pa" focal="28" aperture="2.8" distance="1.68" k1="-0.6681" k2="-0.1996" k3="0.2636" />
            <vignetting model="pa" focal="28" aperture="2.8" distance="1000" k1="-0.6654" k2="-0.2059" k3="0.2680" />
            <vignetting model="pa" focal="28" aperture="4" distance="0.28" k1="-0.4754" k2="0.3098" k3="-0.2604" />
            <vignetting model="pa" focal="28" aperture="4" distance="0.56" k1="-0.4697" k2="0.2905" k3="-0.2479" />
            <vignetting model="pa" focal="28" aperture="4" distance="1.68" k1="-0.4709" k2="0.2964" k3="-0.2535" />
            <vignetting model="pa" focal="28" aperture="4" distance="1000" k1="-0.4774" k2="0.3140" k3="-0.2608" />
            <vignetting model="pa" focal="28" aperture="5.6" distance="0.28" k1="-0.4266" k2="0.0327" k3="0.0460" />
            <vignetting model="pa" focal="28" aperture="5.6" distance="0.56" k1="-0.4248" k2="0.0201" k3="0.0597" />
            <vignetting model="pa" focal="28" aperture="5.6" distance="1.68" k1="-0.4272" k2="0.0343" k3="0.0447" />
            <vignetting model="pa" focal="28" aperture="5.6" distance="1000" k1="-0.4279" k2="0.0373" k3="0.0422" />
            <vignetting model="pa" focal="28" aperture="8" distance="0.28" k1="-0.4222" k2="-0.0137" k3="0.0921" />
            <vignetting model="pa" focal="28" aperture="8" distance="0.56" k1="-0.4236" k2="-0.0119" k3="0.0923" />
            <vignetting model="pa" focal="28" aperture="8" distance="1.68" k1="-0.4238" k2="-0.0107" k3="0.0912" />
            <vignetting model="pa" focal="28" aperture="8" distance="1000" k1="-0.4213" k2="-0.0160" k3="0.0938" />
            <vignetting model="pa" focal="28" aperture="22" distance="0.28" k1="-0.4633" k2="0.0563" k3="0.0516" />
            <vignetting model="pa" focal="28" aperture="22" distance="0.56" k1="-0.4638" k2="0.0600" k3="0.0485" />
            <vignetting model="pa" focal="28" aperture="22" distance="1.68" k1="-0.4633" k2="0.0592" k3="0.0488" />
            <vignetting model="pa" focal="28" aperture="22" distance="1000" k1="-0.4656" k2="0.0652" k3="0.0445" />
            <vignetting model="pa" focal="35" aperture="2.8" distance="0.28" k1="-1.1205" k2="0.9931" k3="-0.5234" />
            <vignetting model="pa" focal="35" aperture="2.8" distance="0.56" k1="-1.1195" k2="0.9910" k3="-0.5224" />
            <vignetting model="pa" focal="35" aperture="2.8" distance="1.68" k1="-1.1189" k2="0.9895" k3="-0.5216" />
            <vignetting model="pa" focal="35" aperture="2.8" distance="1000" k1="-1.1172" k2="0.9857" k3="-0.5192" />
            <vignetting model="pa" focal="35" aperture="4" distance="0.28" k1="-0.3650" k2="0.3230" k3="-0.3872" />
            <vignetting model="pa" focal="35" aperture="4" distance="0.56" k1="-0.3612" k2="0.3102" k3="-0.3773" />
            <vignetting model="pa" focal="35" aperture="4" distance="1.68" k1="-0.3641" k2="0.3151" k3="-0.3732" />
            <vignetting model="pa" focal="35" aperture="4" distance="1000" k1="-0.3640" k2="0.3183" k3="-0.3835" />
            <vignetting model="pa" focal="35" aperture="5.6" distance="0.28" k1="-0.3418" k2="0.0932" k3="-0.0333" />
            <vignetting model="pa" focal="35" aperture="5.6" distance="0.56" k1="-0.3407" k2="0.0877" k3="-0.0281" />
            <vignetting model="pa" focal="35" aperture="5.6" distance="1.68" k1="-0.3421" k2="0.0945" k3="-0.0351" />
            <vignetting model="pa" focal="35" aperture="5.6" distance="1000" k1="-0.3391" k2="0.0827" k3="-0.0251" />
            <vignetting model="pa" focal="35" aperture="8" distance="0.28" k1="-0.3144" k2="-0.0344" k3="0.0846" />
            <vignetting model="pa" focal="35" aperture="8" distance="0.56" k1="-0.3147" k2="-0.0346" k3="0.0857" />
            <vignetting model="pa" focal="35" aperture="8" distance="1.68" k1="-0.3136" k2="-0.0376" k3="0.0871" />
            <vignetting model="pa" focal="35" aperture="8" distance="1000" k1="-0.3146" k2="-0.0350" k3="0.0851" />
            <vignetting model="pa" focal="35" aperture="22" distance="0.28" k1="-0.3450" k2="0.0074" k3="0.0643" />
            <vignetting model="pa" focal="35" aperture="22" distance="0.56" k1="-0.3485" k2="0.0189" k3="0.0557" />
            <vignetting model="pa" focal="35" aperture="22" distance="1.68" k1="-0.3444" k2="0.0068" k3="0.0643" />
            <vignetting model="pa" focal="35" aperture="22" distance="1000" k1="-0.3444" k2="0.0067" k3="0.0643" />
>>>>>>> 2f80cbd9
        </calibration>
    </lens>

    <lens>
        <maker>Canon</maker>
        <model>Canon EF 16-35mm f/2.8L II USM</model>
        <mount>Canon EF</mount>
        <cropfactor>1</cropfactor>
        <calibration>
            <!-- Taken with Canon 5D Mark III -->
            <distortion model="ptlens" focal="16" a="0.0065" b="-0.01669" c="-0.01549"/>
            <distortion model="ptlens" focal="19" a="0.01125" b="-0.02255" c="-0.00278"/>
            <distortion model="ptlens" focal="23" a="0.01448" b="-0.02598" c="0.00708"/>
            <distortion model="ptlens" focal="29" a="0.0151" b="-0.03003" c="0.0198"/>
            <distortion model="ptlens" focal="35" a="0.00983" b="-0.01708" c="0.01203"/>
            <tca model="poly3" focal="16" br="0.0000346" vr="1.0003744" bb="0.0000537" vb="0.9998434"/>
            <tca model="poly3" focal="19" br="0.0001428" vr="1.0000967" bb="-0.0000753" vb="1.0000994"/>
            <tca model="poly3" focal="23" br="0.0001177" vr="0.9999705" bb="-0.0001226" vb="1.0002366"/>
            <tca model="poly3" focal="29" br="0.0000772" vr="0.9999754" bb="-0.0001150" vb="1.0002127"/>
            <tca model="poly3" focal="35" br="0.0001107" vr="0.9999553" bb="-0.0001430" vb="1.0001705"/>
            <vignetting model="pa" focal="17" aperture="2.8" distance="10" k1="-0.2764" k2="-1.2603" k3="0.7727"/>
            <vignetting model="pa" focal="17" aperture="2.8" distance="1000" k1="-0.2764" k2="-1.2603" k3="0.7727"/>
            <vignetting model="pa" focal="17" aperture="4" distance="10" k1="-0.6197" k2="0.1018" k3="-0.1071"/>
            <vignetting model="pa" focal="17" aperture="4" distance="1000" k1="-0.6197" k2="0.1018" k3="-0.1071"/>
            <vignetting model="pa" focal="17" aperture="5.6" distance="10" k1="-0.6727" k2="0.1945" k3="-0.0389"/>
            <vignetting model="pa" focal="17" aperture="5.6" distance="1000" k1="-0.6727" k2="0.1945" k3="-0.0389"/>
            <vignetting model="pa" focal="17" aperture="8" distance="10" k1="-0.6444" k2="0.0485" k3="0.1125"/>
            <vignetting model="pa" focal="17" aperture="8" distance="1000" k1="-0.6444" k2="0.0485" k3="0.1125"/>
            <vignetting model="pa" focal="17" aperture="22" distance="10" k1="-0.6606" k2="0.0672" k3="0.1053"/>
            <vignetting model="pa" focal="17" aperture="22" distance="1000" k1="-0.6606" k2="0.0672" k3="0.1053"/>
            <vignetting model="pa" focal="20" aperture="2.8" distance="10" k1="-0.4367" k2="-0.8197" k3="0.6391"/>
            <vignetting model="pa" focal="20" aperture="2.8" distance="1000" k1="-0.4367" k2="-0.8197" k3="0.6391"/>
            <vignetting model="pa" focal="20" aperture="4" distance="10" k1="-0.4943" k2="-0.1060" k3="0.1060"/>
            <vignetting model="pa" focal="20" aperture="4" distance="1000" k1="-0.4943" k2="-0.1060" k3="0.1060"/>
            <vignetting model="pa" focal="20" aperture="5.6" distance="10" k1="-0.5401" k2="-0.0066" k3="0.1095"/>
            <vignetting model="pa" focal="20" aperture="5.6" distance="1000" k1="-0.5401" k2="-0.0066" k3="0.1095"/>
            <vignetting model="pa" focal="20" aperture="8" distance="10" k1="-0.5397" k2="-0.0258" k3="0.1319"/>
            <vignetting model="pa" focal="20" aperture="8" distance="1000" k1="-0.5397" k2="-0.0258" k3="0.1319"/>
            <vignetting model="pa" focal="20" aperture="22" distance="10" k1="-0.5614" k2="0.0013" k3="0.1196"/>
            <vignetting model="pa" focal="20" aperture="22" distance="1000" k1="-0.5614" k2="0.0013" k3="0.1196"/>
            <vignetting model="pa" focal="24" aperture="2.8" distance="10" k1="-0.6908" k2="-0.2754" k3="0.3669"/>
            <vignetting model="pa" focal="24" aperture="2.8" distance="1000" k1="-0.6908" k2="-0.2754" k3="0.3669"/>
            <vignetting model="pa" focal="24" aperture="4" distance="10" k1="-0.4357" k2="0.0472" k3="0.0062"/>
            <vignetting model="pa" focal="24" aperture="4" distance="1000" k1="-0.4357" k2="0.0472" k3="0.0062"/>
            <vignetting model="pa" focal="24" aperture="5.6" distance="10" k1="-0.4179" k2="-0.0698" k3="0.1298"/>
            <vignetting model="pa" focal="24" aperture="5.6" distance="1000" k1="-0.4179" k2="-0.0698" k3="0.1298"/>
            <vignetting model="pa" focal="24" aperture="8" distance="10" k1="-0.4258" k2="-0.0556" k3="0.1208"/>
            <vignetting model="pa" focal="24" aperture="8" distance="1000" k1="-0.4258" k2="-0.0556" k3="0.1208"/>
            <vignetting model="pa" focal="24" aperture="22" distance="10" k1="-0.4462" k2="-0.0326" k3="0.1112"/>
            <vignetting model="pa" focal="24" aperture="22" distance="1000" k1="-0.4462" k2="-0.0326" k3="0.1112"/>
            <vignetting model="pa" focal="28" aperture="2.8" distance="10" k1="-0.9870" k2="0.4548" k3="-0.0802"/>
            <vignetting model="pa" focal="28" aperture="2.8" distance="1000" k1="-0.9870" k2="0.4548" k3="-0.0802"/>
            <vignetting model="pa" focal="28" aperture="4" distance="10" k1="-0.3918" k2="0.2125" k3="-0.2043"/>
            <vignetting model="pa" focal="28" aperture="4" distance="1000" k1="-0.3918" k2="0.2125" k3="-0.2043"/>
            <vignetting model="pa" focal="28" aperture="5.6" distance="10" k1="-0.3420" k2="-0.0621" k3="0.1087"/>
            <vignetting model="pa" focal="28" aperture="5.6" distance="1000" k1="-0.3420" k2="-0.0621" k3="0.1087"/>
            <vignetting model="pa" focal="28" aperture="8" distance="10" k1="-0.3474" k2="-0.0530" k3="0.1027"/>
            <vignetting model="pa" focal="28" aperture="8" distance="1000" k1="-0.3474" k2="-0.0530" k3="0.1027"/>
            <vignetting model="pa" focal="28" aperture="22" distance="10" k1="-0.3660" k2="-0.0343" k3="0.0938"/>
            <vignetting model="pa" focal="28" aperture="22" distance="1000" k1="-0.3660" k2="-0.0343" k3="0.0938"/>
            <vignetting model="pa" focal="35" aperture="2.8" distance="10" k1="-1.3188" k2="1.3339" k3="-0.6657"/>
            <vignetting model="pa" focal="35" aperture="2.8" distance="1000" k1="-1.3188" k2="1.3339" k3="-0.6657"/>
            <vignetting model="pa" focal="35" aperture="4" distance="10" k1="-0.2677" k2="0.0320" k3="-0.1582"/>
            <vignetting model="pa" focal="35" aperture="4" distance="1000" k1="-0.2677" k2="0.0320" k3="-0.1582"/>
            <vignetting model="pa" focal="35" aperture="5.6" distance="10" k1="-0.2796" k2="-0.0234" k3="0.0700"/>
            <vignetting model="pa" focal="35" aperture="5.6" distance="1000" k1="-0.2796" k2="-0.0234" k3="0.0700"/>
            <vignetting model="pa" focal="35" aperture="8" distance="10" k1="-0.2781" k2="-0.0341" k3="0.0800"/>
            <vignetting model="pa" focal="35" aperture="8" distance="1000" k1="-0.2781" k2="-0.0341" k3="0.0800"/>
            <vignetting model="pa" focal="35" aperture="22" distance="10" k1="-0.2940" k2="-0.0107" k3="0.0656"/>
            <vignetting model="pa" focal="35" aperture="22" distance="1000" k1="-0.2940" k2="-0.0107" k3="0.0656"/>
        </calibration>
    </lens>

    <lens>
        <maker>Canon</maker>
        <model>Canon EF 17-35mm f/2.8L USM</model>
        <mount>Canon EF</mount>
        <cropfactor>1</cropfactor>
        <calibration>
            <distortion model="ptlens" focal="17" a="0.020618" b="-0.051946" c="0"/>
            <distortion model="ptlens" focal="18" a="0.022989" b="-0.054039" c="0"/>
            <distortion model="ptlens" focal="20" a="0.021786" b="-0.050249" c="0"/>
            <distortion model="ptlens" focal="22" a="0.01785" b="-0.039447" c="0"/>
            <distortion model="ptlens" focal="24" a="0.015392" b="-0.032541" c="0"/>
            <distortion model="ptlens" focal="27" a="0.012041" b="-0.022894" c="0"/>
            <distortion model="ptlens" focal="30" a="0.008656" b="-0.01427" c="0"/>
            <distortion model="ptlens" focal="35" a="0.006328" b="-0.008464" c="0"/>
        </calibration>
    </lens>

    <lens>
        <maker>Canon</maker>
        <model>Canon EF 17-40mm f/4L USM</model>
        <mount>Canon EF</mount>
        <cropfactor>1</cropfactor>
        <calibration>
            <distortion model="ptlens" focal="17" a="0.020104" b="-0.047886" c="0"/>
            <distortion model="ptlens" focal="19" a="0.016917" b="-0.039854" c="0"/>
            <distortion model="ptlens" focal="20" a="0.015352" b="-0.035125" c="0"/>
            <distortion model="ptlens" focal="22" a="0.01352" b="-0.027379" c="0"/>
            <distortion model="ptlens" focal="24" a="0.012744" b="-0.024334" c="0"/>
            <distortion model="ptlens" focal="26" a="0.012023" b="-0.02158" c="0"/>
            <distortion model="ptlens" focal="28" a="0.008491" b="-0.013858" c="0"/>
            <distortion model="ptlens" focal="32" a="0.007181" b="-0.008983" c="0"/>
            <distortion model="ptlens" focal="35" a="0.006829" b="-0.007622" c="0"/>
            <distortion model="ptlens" focal="37" a="0.006676" b="-0.007544" c="0"/>
            <distortion model="ptlens" focal="40" a="0.00464" b="-0.003826" c="0"/>
        </calibration>
    </lens>

    <lens>
        <maker>Canon</maker>
        <model>Canon EF-S 17-55mm f/2.8 IS USM</model>
        <mount>Canon EF-S</mount>
        <!-- Average crop factor of Canon APS-C cameras -->
        <cropfactor>1.611</cropfactor>
        <calibration>
<<<<<<< HEAD
            <distortion model="ptlens" focal="17" a="0.0160544" b="-0.0422842" c="0.00805163"/>
            <distortion model="ptlens" focal="20" a="0.0145107" b="-0.0318653" c="0.012966"/>
            <distortion model="ptlens" focal="23" a="0.0132784" b="-0.0244953" c="0.0194828"/>
            <distortion model="ptlens" focal="28" a="0.00120309" b="0.00979416" c="-0.00868762"/>
            <distortion model="ptlens" focal="35" a="-0.000341579" b="0.0108822" c="-0.00545481"/>
            <distortion model="ptlens" focal="55" a="0.00182321" b="0.00378863" c="0.00103256"/>
=======
            <distortion model="ptlens" focal="17" a="0.0160544" b="-0.0422842" c="0.00805163" />
            <distortion model="ptlens" focal="20" a="0.0145107" b="-0.0318653" c="0.012966" />
            <distortion model="ptlens" focal="23" a="0.0132784" b="-0.0244953" c="0.0194828" />
            <distortion model="ptlens" focal="28" a="0.00120309" b="0.00979416" c="-0.00868762" />
            <distortion model="ptlens" focal="35" a="-0.000341579" b="0.0108822" c="-0.00545481" />
            <distortion model="ptlens" focal="55" a="0.00182321" b="0.00378863" c="0.00103256" />
            <tca model="poly3" focal="17" br="0.00000027" vr="1.0003199333" bb="-0.00005237" vb="1.0000628667" />
            <tca model="poly3" focal="20" br="0.00005255" vr="1.00019555"   bb="-0.00009695" vb="1.0001321"    />
            <tca model="poly3" focal="23" br="0.0000401"  vr="1.0001227"    bb="-0.0001004"  vb="1.0001355333" />
            <tca model="poly3" focal="28" br="0.00000895" vr="1.00008565"   bb="-0.00009525" vb="1.000148"     />
            <tca model="poly3" focal="35" br="0.00003525" vr="0.9999511"    bb="-0.00006825" vb="1.00010915"   />
            <tca model="poly3" focal="55" br="0.0000244"  vr="0.9998108667" bb="-0.00006493" vb="1.0000237667" />
            <vignetting model="pa" focal="17" aperture="2.8" distance="10" k1="-0.3742" k2="-0.5552" k3="0.2884" />
            <vignetting model="pa" focal="17" aperture="2.8" distance="1000" k1="-0.3742" k2="-0.5552" k3="0.2884" />
            <vignetting model="pa" focal="17" aperture="4" distance="10" k1="-0.3977" k2="0.2072" k3="-0.2849" />
            <vignetting model="pa" focal="17" aperture="4" distance="1000" k1="-0.3977" k2="0.2072" k3="-0.2849" />
            <vignetting model="pa" focal="17" aperture="5.6" distance="10" k1="-0.4182" k2="0.1620" k3="-0.1155" />
            <vignetting model="pa" focal="17" aperture="5.6" distance="1000" k1="-0.4182" k2="0.1620" k3="-0.1155" />
            <vignetting model="pa" focal="17" aperture="8" distance="10" k1="-0.3967" k2="0.0370" k3="0.0107" />
            <vignetting model="pa" focal="17" aperture="8" distance="1000" k1="-0.3967" k2="0.0370" k3="0.0107" />
            <vignetting model="pa" focal="17" aperture="22" distance="10" k1="-0.4056" k2="0.0409" k3="0.0119" />
            <vignetting model="pa" focal="17" aperture="22" distance="1000" k1="-0.4056" k2="0.0409" k3="0.0119" />
            <vignetting model="pa" focal="20" aperture="2.8" distance="10" k1="-0.3195" k2="-0.6248" k3="0.3915" />
            <vignetting model="pa" focal="20" aperture="2.8" distance="1000" k1="-0.3195" k2="-0.6248" k3="0.3915" />
            <vignetting model="pa" focal="20" aperture="4" distance="10" k1="-0.3313" k2="0.0514" k3="-0.1318" />
            <vignetting model="pa" focal="20" aperture="4" distance="1000" k1="-0.3313" k2="0.0514" k3="-0.1318" />
            <vignetting model="pa" focal="20" aperture="5.6" distance="10" k1="-0.3761" k2="0.1084" k3="-0.0659" />
            <vignetting model="pa" focal="20" aperture="5.6" distance="1000" k1="-0.3761" k2="0.1084" k3="-0.0659" />
            <vignetting model="pa" focal="20" aperture="8" distance="10" k1="-0.3652" k2="0.0261" k3="0.0185" />
            <vignetting model="pa" focal="20" aperture="8" distance="1000" k1="-0.3652" k2="0.0261" k3="0.0185" />
            <vignetting model="pa" focal="20" aperture="22" distance="10" k1="-0.3667" k2="0.0249" k3="0.0183" />
            <vignetting model="pa" focal="20" aperture="22" distance="1000" k1="-0.3667" k2="0.0249" k3="0.0183" />
            <vignetting model="pa" focal="28" aperture="2.8" distance="10" k1="-0.4385" k2="-0.1039" k3="0.0505" />
            <vignetting model="pa" focal="28" aperture="2.8" distance="1000" k1="-0.4385" k2="-0.1039" k3="0.0505" />
            <vignetting model="pa" focal="28" aperture="4" distance="10" k1="-0.3052" k2="0.1496" k3="-0.1592" />
            <vignetting model="pa" focal="28" aperture="4" distance="1000" k1="-0.3052" k2="0.1496" k3="-0.1592" />
            <vignetting model="pa" focal="28" aperture="5.6" distance="10" k1="-0.2791" k2="-0.0097" k3="0.0249" />
            <vignetting model="pa" focal="28" aperture="5.6" distance="1000" k1="-0.2791" k2="-0.0097" k3="0.0249" />
            <vignetting model="pa" focal="28" aperture="8" distance="10" k1="-0.2892" k2="-0.0006" k3="0.0229" />
            <vignetting model="pa" focal="28" aperture="8" distance="1000" k1="-0.2892" k2="-0.0006" k3="0.0229" />
            <vignetting model="pa" focal="28" aperture="22" distance="10" k1="-0.2991" k2="0.0147" k3="0.0138" />
            <vignetting model="pa" focal="28" aperture="22" distance="1000" k1="-0.2991" k2="0.0147" k3="0.0138" />
            <vignetting model="pa" focal="35" aperture="2.8" distance="10" k1="-0.5586" k2="0.1981" k3="-0.0943" />
            <vignetting model="pa" focal="35" aperture="2.8" distance="1000" k1="-0.5586" k2="0.1981" k3="-0.0943" />
            <vignetting model="pa" focal="35" aperture="4" distance="10" k1="-0.2426" k2="0.0667" k3="-0.1102" />
            <vignetting model="pa" focal="35" aperture="4" distance="1000" k1="-0.2426" k2="0.0667" k3="-0.1102" />
            <vignetting model="pa" focal="35" aperture="5.6" distance="10" k1="-0.2415" k2="-0.0123" k3="0.0217" />
            <vignetting model="pa" focal="35" aperture="5.6" distance="1000" k1="-0.2415" k2="-0.0123" k3="0.0217" />
            <vignetting model="pa" focal="35" aperture="8" distance="10" k1="-0.2532" k2="0.0066" k3="0.0101" />
            <vignetting model="pa" focal="35" aperture="8" distance="1000" k1="-0.2532" k2="0.0066" k3="0.0101" />
            <vignetting model="pa" focal="35" aperture="22" distance="10" k1="-0.2649" k2="0.0278" k3="-0.0035" />
            <vignetting model="pa" focal="35" aperture="22" distance="1000" k1="-0.2649" k2="0.0278" k3="-0.0035" />
            <vignetting model="pa" focal="55" aperture="2.8" distance="10" k1="-0.8403" k2="1.0171" k3="-0.7026" />
            <vignetting model="pa" focal="55" aperture="2.8" distance="1000" k1="-0.8403" k2="1.0171" k3="-0.7026" />
            <vignetting model="pa" focal="55" aperture="4" distance="10" k1="-0.1922" k2="0.0884" k3="-0.1961" />
            <vignetting model="pa" focal="55" aperture="4" distance="1000" k1="-0.1922" k2="0.0884" k3="-0.1961" />
            <vignetting model="pa" focal="55" aperture="5.6" distance="10" k1="-0.1910" k2="-0.0130" k3="0.0150" />
            <vignetting model="pa" focal="55" aperture="5.6" distance="1000" k1="-0.1910" k2="-0.0130" k3="0.0150" />
            <vignetting model="pa" focal="55" aperture="8" distance="10" k1="-0.1985" k2="-0.0044" k3="0.0129" />
            <vignetting model="pa" focal="55" aperture="8" distance="1000" k1="-0.1985" k2="-0.0044" k3="0.0129" />
            <vignetting model="pa" focal="55" aperture="22" distance="10" k1="-0.2180" k2="0.0341" k3="-0.0121" />
            <vignetting model="pa" focal="55" aperture="22" distance="1000" k1="-0.2180" k2="0.0341" k3="-0.0121" />
>>>>>>> 2f80cbd9
        </calibration>
    </lens>

    <lens>
        <maker>Canon</maker>
        <model>Canon EF-S 17-85mm f/4-5.6 IS USM</model>
        <mount>Canon EF-S</mount>
        <!-- Average crop factor of Canon APS-C cameras -->
        <cropfactor>1.611</cropfactor>
        <calibration>
            <distortion model="ptlens" focal="17" a="0.021181" b="-0.055581" c="0"/>
            <distortion model="ptlens" focal="20" a="0.019344" b="-0.043786" c="0"/>
            <distortion model="ptlens" focal="22" a="0.015491" b="-0.026682" c="0"/>
            <distortion model="ptlens" focal="28" a="0.008084" b="-0.007472" c="0"/>
            <distortion model="ptlens" focal="30" a="0.005522" b="-0.001763" c="0"/>
            <distortion model="ptlens" focal="35" a="0.003149" b="0.002207" c="0"/>
            <distortion model="ptlens" focal="44" a="0" b="0.008269" c="0"/>
            <distortion model="ptlens" focal="53" a="0" b="0.008792" c="0"/>
            <distortion model="ptlens" focal="61" a="0" b="0.00738" c="0"/>
            <distortion model="ptlens" focal="72" a="0" b="0.006226" c="0"/>
            <distortion model="ptlens" focal="78" a="0" b="0.007095" c="0"/>
            <distortion model="ptlens" focal="85" a="0" b="0.007288" c="0"/>
        </calibration>
    </lens>

    <lens>
        <maker>Canon</maker>
        <model>Canon EF-S 18-55mm f/3.5-5.6</model>
        <mount>Canon EF-S</mount>
        <!-- Average crop factor of Canon APS-C cameras -->
        <cropfactor>1.611</cropfactor>
        <calibration>
            <distortion model="ptlens" focal="18" a="0" b="0.003658" c="-0.04063"/>
            <distortion model="ptlens" focal="21" a="0" b="0.004255" c="-0.038513"/>
            <distortion model="ptlens" focal="24" a="0" b="-0.000965" c="-0.019793"/>
            <distortion model="ptlens" focal="27" a="0" b="0.001701" c="-0.014516"/>
            <distortion model="ptlens" focal="30" a="0" b="0.003199" c="-0.012047"/>
            <distortion model="ptlens" focal="33" a="0" b="3.4e-05" c="-0.005236"/>
            <distortion model="ptlens" focal="37" a="0" b="0.00556" c="-0.016032"/>
            <distortion model="ptlens" focal="41" a="0" b="0.001585" c="-0.007594"/>
            <distortion model="ptlens" focal="45" a="0" b="0.00577" c="-0.015688"/>
            <distortion model="ptlens" focal="48" a="0" b="0.001543" c="-0.003821"/>
            <distortion model="ptlens" focal="53" a="0" b="-0.001301" c="0.001515"/>
            <distortion model="ptlens" focal="55" a="0" b="0.000426" c="-0.001817"/>
        </calibration>
    </lens>

    <lens>
        <maker>Canon</maker>
        <model>Canon EF-S 18-55mm f/3.5-5.6 IS</model>
        <mount>Canon EF-S</mount>
        <cropfactor>1.6</cropfactor>
        <calibration>
            <distortion model="ptlens" focal="18" a="0.00644" b="-0.01245" c="-0.0348" />
            <distortion model="ptlens" focal="21" a="0.00345" b="-0.00918" c="-0.01759" />
            <distortion model="ptlens" focal="24" a="0.01705" b="-0.05405" c="0.03261" />
            <distortion model="ptlens" focal="28" a="-0.00353" b="0.01826" c="-0.04406" />
            <distortion model="ptlens" focal="35" a="0" b="0" c="0" />
            <distortion model="ptlens" focal="44" a="0.00915" b="-0.01128" c="-0.01171" />
            <distortion model="ptlens" focal="55" a="-0.02782" b="0.0964" c="-0.09883" />
            <tca model="poly3" focal="18" br="-0.0003176"  vr="1.0009927"  bb="0.0002609"  vb="0.9995018" />
            <tca model="poly3" focal="21" br="-0.00017015" vr="1.00085065" bb="0.00015435" vb="0.99956185"/>
            <tca model="poly3" focal="24" br="-0.00005475" vr="1.0006983"  bb="0.00011575" vb="0.99960995"/>
            <tca model="poly3" focal="28" br="0.0000031"   vr="1.0005299"  bb="0.0000856"  vb="0.99967605"/>
            <tca model="poly3" focal="35" br="-0.0000414"  vr="1.00034975" bb="0.00003195" vb="0.9998738" />
            <tca model="poly3" focal="44" br="-0.0000039"  vr="1.0001012"  bb="0.000014"   vb="1.0000481" />
            <tca model="poly3" focal="55" br="-0.0000096"  vr="0.99992965" bb="0.00000225" vb="1.0002339" />
            <vignetting aperture="3.5" distance="10" focal="18" k1="-1.0505" k2="0.9425" k3="-0.4433" model="pa" />
            <vignetting aperture="3.5" distance="1000" focal="18" k1="-1.0505" k2="0.9425" k3="-0.4433" model="pa" />
            <vignetting aperture="4" distance="10" focal="18" k1="-0.3271" k2="-0.3518" k3="0.2513" model="pa" />
            <vignetting aperture="4" distance="1000" focal="18" k1="-0.3271" k2="-0.3518" k3="0.2513" model="pa" />
            <vignetting aperture="5.6" distance="10" focal="18" k1="-0.3159" k2="0.0175" k3="0.0074" model="pa" />
            <vignetting aperture="5.6" distance="1000" focal="18" k1="-0.3159" k2="0.0175" k3="0.0074" model="pa" />
            <vignetting aperture="8" distance="10" focal="18" k1="-0.2855" k2="-0.0799" k3="0.0948" model="pa" />
            <vignetting aperture="8" distance="1000" focal="18" k1="-0.2855" k2="-0.0799" k3="0.0948" model="pa" />
            <vignetting aperture="11" distance="10" focal="18" k1="-0.2723" k2="-0.1029" k3="0.1071" model="pa" />
            <vignetting aperture="11" distance="1000" focal="18" k1="-0.2723" k2="-0.1029" k3="0.1071" model="pa" />
            <vignetting aperture="16" distance="10" focal="18" k1="-0.2918" k2="-0.0721" k3="0.0931" model="pa" />
            <vignetting aperture="16" distance="1000" focal="18" k1="-0.2918" k2="-0.0721" k3="0.0931" model="pa" />
            <vignetting aperture="22" distance="10" focal="18" k1="-0.2909" k2="-0.0728" k3="0.0940" model="pa" />
            <vignetting aperture="22" distance="1000" focal="18" k1="-0.2909" k2="-0.0728" k3="0.0940" model="pa" />
            <vignetting aperture="4" distance="10" focal="24" k1="-0.9648" k2="0.8380" k3="-0.3522" model="pa" />
            <vignetting aperture="4" distance="1000" focal="24" k1="-0.9648" k2="0.8380" k3="-0.3522" model="pa" />
            <vignetting aperture="5.6" distance="10" focal="24" k1="-0.2372" k2="-0.0310" k3="0.0141" model="pa" />
            <vignetting aperture="5.6" distance="1000" focal="24" k1="-0.2372" k2="-0.0310" k3="0.0141" model="pa" />
            <vignetting aperture="8" distance="10" focal="24" k1="-0.2212" k2="-0.0943" k3="0.0906" model="pa" />
            <vignetting aperture="8" distance="1000" focal="24" k1="-0.2212" k2="-0.0943" k3="0.0906" model="pa" />
            <vignetting aperture="11" distance="10" focal="24" k1="-0.2174" k2="-0.1025" k3="0.0963" model="pa" />
            <vignetting aperture="11" distance="1000" focal="24" k1="-0.2174" k2="-0.1025" k3="0.0963" model="pa" />
            <vignetting aperture="16" distance="10" focal="24" k1="-0.2134" k2="-0.1124" k3="0.1036" model="pa" />
            <vignetting aperture="16" distance="1000" focal="24" k1="-0.2134" k2="-0.1124" k3="0.1036" model="pa" />
            <vignetting aperture="22" distance="10" focal="24" k1="-0.2090" k2="-0.1197" k3="0.1072" model="pa" />
            <vignetting aperture="22" distance="1000" focal="24" k1="-0.2090" k2="-0.1197" k3="0.1072" model="pa" />
            <vignetting aperture="25" distance="10" focal="24" k1="-0.2066" k2="-0.1294" k3="0.1140" model="pa" />
            <vignetting aperture="25" distance="1000" focal="24" k1="-0.2066" k2="-0.1294" k3="0.1140" model="pa" />
            <vignetting aperture="4.5" distance="10" focal="35" k1="-0.8151" k2="0.6782" k3="-0.2757" model="pa" />
            <vignetting aperture="4.5" distance="1000" focal="35" k1="-0.8151" k2="0.6782" k3="-0.2757" model="pa" />
            <vignetting aperture="5.6" distance="10" focal="35" k1="-0.1285" k2="-0.1113" k3="0.0388" model="pa" />
            <vignetting aperture="5.6" distance="1000" focal="35" k1="-0.1285" k2="-0.1113" k3="0.0388" model="pa" />
            <vignetting aperture="8" distance="10" focal="35" k1="-0.1474" k2="-0.0722" k3="0.0602" model="pa" />
            <vignetting aperture="8" distance="1000" focal="35" k1="-0.1474" k2="-0.0722" k3="0.0602" model="pa" />
            <vignetting aperture="11" distance="10" focal="35" k1="-0.1412" k2="-0.0856" k3="0.0680" model="pa" />
            <vignetting aperture="11" distance="1000" focal="35" k1="-0.1412" k2="-0.0856" k3="0.0680" model="pa" />
            <vignetting aperture="16" distance="10" focal="35" k1="-0.1365" k2="-0.0935" k3="0.0715" model="pa" />
            <vignetting aperture="16" distance="1000" focal="35" k1="-0.1365" k2="-0.0935" k3="0.0715" model="pa" />
            <vignetting aperture="22" distance="10" focal="35" k1="-0.1504" k2="-0.0671" k3="0.0578" model="pa" />
            <vignetting aperture="22" distance="1000" focal="35" k1="-0.1504" k2="-0.0671" k3="0.0578" model="pa" />
            <vignetting aperture="29" distance="10" focal="35" k1="-0.1610" k2="-0.0620" k3="0.0626" model="pa" />
            <vignetting aperture="29" distance="1000" focal="35" k1="-0.1610" k2="-0.0620" k3="0.0626" model="pa" />
            <vignetting aperture="5.6" distance="10" focal="55" k1="-0.6219" k2="0.5060" k3="-0.2165" model="pa" />
            <vignetting aperture="5.6" distance="1000" focal="55" k1="-0.6219" k2="0.5060" k3="-0.2165" model="pa" />
            <vignetting aperture="8" distance="10" focal="55" k1="-0.0769" k2="-0.0718" k3="0.0485" model="pa" />
            <vignetting aperture="8" distance="1000" focal="55" k1="-0.0769" k2="-0.0718" k3="0.0485" model="pa" />
            <vignetting aperture="11" distance="10" focal="55" k1="-0.0775" k2="-0.0813" k3="0.0605" model="pa" />
            <vignetting aperture="11" distance="1000" focal="55" k1="-0.0775" k2="-0.0813" k3="0.0605" model="pa" />
            <vignetting aperture="16" distance="10" focal="55" k1="-0.0815" k2="-0.0779" k3="0.0594" model="pa" />
            <vignetting aperture="16" distance="1000" focal="55" k1="-0.0815" k2="-0.0779" k3="0.0594" model="pa" />
            <vignetting aperture="22" distance="10" focal="55" k1="-0.0913" k2="-0.0626" k3="0.0522" model="pa" />
            <vignetting aperture="22" distance="1000" focal="55" k1="-0.0913" k2="-0.0626" k3="0.0522" model="pa" />
            <vignetting aperture="32" distance="10" focal="55" k1="-0.1028" k2="-0.0492" k3="0.0465" model="pa" />
            <vignetting aperture="32" distance="1000" focal="55" k1="-0.1028" k2="-0.0492" k3="0.0465" model="pa" />
            <vignetting aperture="36" distance="10" focal="55" k1="-0.0968" k2="-0.0651" k3="0.0572" model="pa" />
            <vignetting aperture="36" distance="1000" focal="55" k1="-0.0968" k2="-0.0651" k3="0.0572" model="pa" />
        </calibration>
    </lens>

    <lens>
        <maker>Canon</maker>
        <model>Canon EF-S 18-55mm f/3.5-5.6 IS II</model>
        <mount>Canon EF-S</mount>
        <!-- Average crop factor of Canon APS-C cameras -->
        <cropfactor>1.611</cropfactor>
        <calibration>
            <distortion model="ptlens" focal="18" a="0.02504" b="-0.06883" c="0.01502"/>
            <distortion model="ptlens" focal="24" a="0.0203" b="-0.06514" c="0.04768"/>
            <distortion model="ptlens" focal="29" a="0.00854" b="-0.01505" c="-0.00639"/>
            <distortion model="ptlens" focal="35" a="-0.01582" b="0.04918" c="-0.05313"/>
            <distortion model="ptlens" focal="41" a="-0.00694" b="0.02694" c="-0.03595"/>
            <distortion model="ptlens" focal="46" a="-0.01908" b="0.07131" c="-0.08927"/>
            <distortion model="ptlens" focal="55" a="-0.00098" b="0.01803" c="-0.04704"/>
            <tca model="poly3" focal="18" br="-0.0000920" vr="1.0002970" bb="0.0000982" vb="0.9999149"/>
            <tca model="poly3" focal="24" br="0.0000221" vr="1.0001910" bb="0.0000350" vb="0.9999440"/>
            <tca model="poly3" focal="35" br="-0.0000353" vr="1.0002159" bb="0.0000109" vb="1.0000923"/>
            <tca model="poly3" focal="55" br="-0.0000040" vr="0.9999122" bb="0.0000987" vb="1.0002719"/>
            <!-- Taken with Canon 60D -->
            <vignetting model="pa" focal="18" aperture="3.5" distance="10" k1="-1.0561" k2="1.0344" k3="-0.5153"/>
            <vignetting model="pa" focal="18" aperture="3.5" distance="1000" k1="-1.0561" k2="1.0344" k3="-0.5153"/>
            <vignetting model="pa" focal="18" aperture="5" distance="10" k1="-0.2220" k2="-0.1411" k3="0.0360"/>
            <vignetting model="pa" focal="18" aperture="5" distance="1000" k1="-0.2220" k2="-0.1411" k3="0.0360"/>
            <vignetting model="pa" focal="18" aperture="7.1" distance="10" k1="-0.2592" k2="-0.0288" k3="0.0454"/>
            <vignetting model="pa" focal="18" aperture="7.1" distance="1000" k1="-0.2592" k2="-0.0288" k3="0.0454"/>
            <vignetting model="pa" focal="18" aperture="10" distance="10" k1="-0.2481" k2="-0.0590" k3="0.0718"/>
            <vignetting model="pa" focal="18" aperture="10" distance="1000" k1="-0.2481" k2="-0.0590" k3="0.0718"/>
            <vignetting model="pa" focal="18" aperture="22" distance="10" k1="-0.2556" k2="-0.0362" k3="0.0561"/>
            <vignetting model="pa" focal="18" aperture="22" distance="1000" k1="-0.2556" k2="-0.0362" k3="0.0561"/>
            <vignetting model="pa" focal="24" aperture="4" distance="10" k1="-1.0024" k2="0.9594" k3="-0.4295"/>
            <vignetting model="pa" focal="24" aperture="4" distance="1000" k1="-1.0024" k2="0.9594" k3="-0.4295"/>
            <vignetting model="pa" focal="24" aperture="5.6" distance="10" k1="-0.2052" k2="-0.0627" k3="0.0138"/>
            <vignetting model="pa" focal="24" aperture="5.6" distance="1000" k1="-0.2052" k2="-0.0627" k3="0.0138"/>
            <vignetting model="pa" focal="24" aperture="8" distance="10" k1="-0.2174" k2="-0.0355" k3="0.0507"/>
            <vignetting model="pa" focal="24" aperture="8" distance="1000" k1="-0.2174" k2="-0.0355" k3="0.0507"/>
            <vignetting model="pa" focal="24" aperture="11" distance="10" k1="-0.2221" k2="-0.0135" k3="0.0328"/>
            <vignetting model="pa" focal="24" aperture="11" distance="1000" k1="-0.2221" k2="-0.0135" k3="0.0328"/>
            <vignetting model="pa" focal="24" aperture="25" distance="10" k1="-0.2271" k2="-0.0013" k3="0.0264"/>
            <vignetting model="pa" focal="24" aperture="25" distance="1000" k1="-0.2271" k2="-0.0013" k3="0.0264"/>
            <vignetting model="pa" focal="35" aperture="4.5" distance="10" k1="-0.8979" k2="0.8590" k3="-0.3739"/>
            <vignetting model="pa" focal="35" aperture="4.5" distance="1000" k1="-0.8979" k2="0.8590" k3="-0.3739"/>
            <vignetting model="pa" focal="35" aperture="6.3" distance="10" k1="-0.1705" k2="0.0095" k3="0.0034"/>
            <vignetting model="pa" focal="35" aperture="6.3" distance="1000" k1="-0.1705" k2="0.0095" k3="0.0034"/>
            <vignetting model="pa" focal="35" aperture="9" distance="10" k1="-0.1596" k2="-0.0276" k3="0.0402"/>
            <vignetting model="pa" focal="35" aperture="9" distance="1000" k1="-0.1596" k2="-0.0276" k3="0.0402"/>
            <vignetting model="pa" focal="35" aperture="13" distance="10" k1="-0.1628" k2="-0.0122" k3="0.0266"/>
            <vignetting model="pa" focal="35" aperture="13" distance="1000" k1="-0.1628" k2="-0.0122" k3="0.0266"/>
            <vignetting model="pa" focal="35" aperture="29" distance="10" k1="-0.1697" k2="-0.0014" k3="0.0232"/>
            <vignetting model="pa" focal="35" aperture="29" distance="1000" k1="-0.1697" k2="-0.0014" k3="0.0232"/>
            <vignetting model="pa" focal="44" aperture="5" distance="10" k1="-0.7801" k2="0.7126" k3="-0.3029"/>
            <vignetting model="pa" focal="44" aperture="5" distance="1000" k1="-0.7801" k2="0.7126" k3="-0.3029"/>
            <vignetting model="pa" focal="44" aperture="7.1" distance="10" k1="-0.1212" k2="-0.0367" k3="0.0421"/>
            <vignetting model="pa" focal="44" aperture="7.1" distance="1000" k1="-0.1212" k2="-0.0367" k3="0.0421"/>
            <vignetting model="pa" focal="44" aperture="10" distance="10" k1="-0.1182" k2="-0.0390" k3="0.0413"/>
            <vignetting model="pa" focal="44" aperture="10" distance="1000" k1="-0.1182" k2="-0.0390" k3="0.0413"/>
            <vignetting model="pa" focal="44" aperture="14" distance="10" k1="-0.1231" k2="-0.0185" k3="0.0234"/>
            <vignetting model="pa" focal="44" aperture="14" distance="1000" k1="-0.1231" k2="-0.0185" k3="0.0234"/>
            <vignetting model="pa" focal="44" aperture="32" distance="10" k1="-0.1287" k2="-0.0104" k3="0.0195"/>
            <vignetting model="pa" focal="44" aperture="32" distance="1000" k1="-0.1287" k2="-0.0104" k3="0.0195"/>
            <vignetting model="pa" focal="55" aperture="5.6" distance="10" k1="-0.6591" k2="0.5689" k3="-0.2458"/>
            <vignetting model="pa" focal="55" aperture="5.6" distance="1000" k1="-0.6591" k2="0.5689" k3="-0.2458"/>
            <vignetting model="pa" focal="55" aperture="8" distance="10" k1="-0.1094" k2="0.0203" k3="-0.0134"/>
            <vignetting model="pa" focal="55" aperture="8" distance="1000" k1="-0.1094" k2="0.0203" k3="-0.0134"/>
            <vignetting model="pa" focal="55" aperture="11" distance="10" k1="-0.0920" k2="-0.0433" k3="0.0418"/>
            <vignetting model="pa" focal="55" aperture="11" distance="1000" k1="-0.0920" k2="-0.0433" k3="0.0418"/>
            <vignetting model="pa" focal="55" aperture="16" distance="10" k1="-0.0963" k2="-0.0311" k3="0.0313"/>
            <vignetting model="pa" focal="55" aperture="16" distance="1000" k1="-0.0963" k2="-0.0311" k3="0.0313"/>
            <vignetting model="pa" focal="55" aperture="36" distance="10" k1="-0.1112" k2="-0.0014" k3="0.0113"/>
            <vignetting model="pa" focal="55" aperture="36" distance="1000" k1="-0.1112" k2="-0.0014" k3="0.0113"/>
        </calibration>
    </lens>

    <lens>
        <maker>Canon</maker>
        <model>Canon EF-S 18-55mm f/3.5-5.6 III</model>
        <mount>Canon EF-S</mount>
        <!-- Average crop factor of Canon APS-C cameras -->
        <cropfactor>1.611</cropfactor>
        <calibration>
            <distortion model="ptlens" focal="18" a="0.00029" b="-0.00065" c="-0.04054"/>
            <distortion model="ptlens" focal="20" a="0.00913" b="-0.024255" c="-0.02326"/>
            <distortion model="ptlens" focal="21" a="0.0219" b="-0.05865" c="0.01747"/>
            <distortion model="ptlens" focal="24" a="0.02945" b="-0.07112" c="0.02358"/>
            <distortion model="ptlens" focal="27" a="-0.00225" b="0.00421" c="-0.02519"/>
            <distortion model="ptlens" focal="28" a="0.00888" b="-0.02851" c="0.00655"/>
            <distortion model="ptlens" focal="29" a="-0.00423" b="0.01103" c="-0.02517"/>
            <distortion model="ptlens" focal="30" a="-0.02064" b="0.0652" c="-0.07411"/>
            <distortion model="ptlens" focal="33" a="0.00378" b="-0.00627" c="-0.00869"/>
            <distortion model="ptlens" focal="34" a="0.00579" b="-0.01787" c="0.00697"/>
            <distortion model="ptlens" focal="36" a="0.00139" b="0.00016" c="-0.00891"/>
            <distortion model="ptlens" focal="37" a="-0.01074" b="0.01955" c="0.00324"/>
            <distortion model="ptlens" focal="40" a="-0.00209" b="-0.00426" c="-0.01103"/>
            <distortion model="ptlens" focal="41" a="-0.00308" b="0.01968" c="-0.03451"/>
            <distortion model="ptlens" focal="43" a="-0.00935" b="0.02372" c="-0.03174"/>
            <distortion model="ptlens" focal="44" a="0.00283" b="0.00211" c="-0.01406"/>
            <distortion model="ptlens" focal="47" a="-0.01247" b="0.03006" c="-0.01156"/>
            <distortion model="ptlens" focal="49" a="0.00841" b="-0.04436" c="0.06329"/>
            <distortion model="ptlens" focal="53" a="0.00359" b="-0.01264" c="0.01563"/>
            <distortion model="ptlens" focal="55" a="-0.0117" b="0.03217" c="-0.02069"/>
        </calibration>
    </lens>

    <lens>
        <maker>Canon</maker>
        <model>Canon EF-S 18-55mm f/3.5-5.6 IS STM</model>
        <mount>Canon EF-S</mount>
        <cropfactor>1.613</cropfactor>
        <calibration>
            <!-- Taken with Canon 650D -->
            <distortion model="ptlens" focal="18" a="0.01786" b="-0.05378" c="0.01216"/>
            <distortion model="ptlens" focal="24" a="0.0064" b="-0.02273" c="0.00328"/>
            <distortion model="ptlens" focal="35" a="0" b="-0.00137" c="0"/>
            <distortion model="ptlens" focal="43" a="0" b="0.00011" c="0"/>
            <distortion model="ptlens" focal="55" a="0" b="-0.00012" c="0"/>
            <tca model="poly3" focal="18" br="-0.0003128" vr="1.0007525" bb="0.0002958" vb="0.9996711"/>
            <tca model="poly3" focal="24" br="-0.0001237" vr="1.0005359" bb="0.0001253" vb="0.9997927"/>
            <tca model="poly3" focal="35" br="-0.0000215" vr="1.0001845" bb="0.0000311" vb="0.9999607"/>
            <tca model="poly3" focal="43" br="-0.0000179" vr="1.0000762" bb="-0.0000077" vb="1.0000989"/>
            <tca model="poly3" focal="55" br="-0.0000044" vr="0.9999721" bb="0.0000116" vb="1.0001682"/>
            <vignetting model="pa" focal="18" aperture="3.5" distance="10" k1="-1.2310" k2="1.1507" k3="-0.5518"/>
            <vignetting model="pa" focal="18" aperture="3.5" distance="1000" k1="-1.2310" k2="1.1507" k3="-0.5518"/>
            <vignetting model="pa" focal="18" aperture="4" distance="10" k1="-0.6610" k2="0.0708" k3="0.0281"/>
            <vignetting model="pa" focal="18" aperture="4" distance="1000" k1="-0.6610" k2="0.0708" k3="0.0281"/>
            <vignetting model="pa" focal="18" aperture="5.6" distance="10" k1="-0.2474" k2="-0.1020" k3="-0.0253"/>
            <vignetting model="pa" focal="18" aperture="5.6" distance="1000" k1="-0.2474" k2="-0.1020" k3="-0.0253"/>
            <vignetting model="pa" focal="18" aperture="8" distance="10" k1="-0.2978" k2="0.0609" k3="-0.0342"/>
            <vignetting model="pa" focal="18" aperture="8" distance="1000" k1="-0.2978" k2="0.0609" k3="-0.0342"/>
            <vignetting model="pa" focal="18" aperture="22" distance="10" k1="-0.2600" k2="-0.0548" k3="0.0630"/>
            <vignetting model="pa" focal="18" aperture="22" distance="1000" k1="-0.2600" k2="-0.0548" k3="0.0630"/>
            <vignetting model="pa" focal="20" aperture="3.5" distance="10" k1="-1.2072" k2="1.1094" k3="-0.5115"/>
            <vignetting model="pa" focal="20" aperture="3.5" distance="1000" k1="-1.2072" k2="1.1094" k3="-0.5115"/>
            <vignetting model="pa" focal="20" aperture="4" distance="10" k1="-0.5605" k2="-0.1036" k3="0.1414"/>
            <vignetting model="pa" focal="20" aperture="4" distance="1000" k1="-0.5605" k2="-0.1036" k3="0.1414"/>
            <vignetting model="pa" focal="20" aperture="5.6" distance="10" k1="-0.2422" k2="-0.1012" k3="0.0124"/>
            <vignetting model="pa" focal="20" aperture="5.6" distance="1000" k1="-0.2422" k2="-0.1012" k3="0.0124"/>
            <vignetting model="pa" focal="20" aperture="8" distance="10" k1="-0.2701" k2="-0.0657" k3="0.0976"/>
            <vignetting model="pa" focal="20" aperture="8" distance="1000" k1="-0.2701" k2="-0.0657" k3="0.0976"/>
            <vignetting model="pa" focal="20" aperture="11" distance="10" k1="-0.2495" k2="-0.1178" k3="0.1350"/>
            <vignetting model="pa" focal="20" aperture="11" distance="1000" k1="-0.2495" k2="-0.1178" k3="0.1350"/>
            <vignetting model="pa" focal="20" aperture="22" distance="10" k1="-0.2295" k2="-0.1696" k3="0.1705"/>
            <vignetting model="pa" focal="20" aperture="22" distance="1000" k1="-0.2295" k2="-0.1696" k3="0.1705"/>
            <vignetting model="pa" focal="24" aperture="4" distance="10" k1="-1.1357" k2="1.0683" k3="-0.4894"/>
            <vignetting model="pa" focal="24" aperture="4" distance="1000" k1="-1.1357" k2="1.0683" k3="-0.4894"/>
            <vignetting model="pa" focal="24" aperture="5.6" distance="10" k1="-0.2295" k2="-0.0672" k3="-0.0057"/>
            <vignetting model="pa" focal="24" aperture="5.6" distance="1000" k1="-0.2295" k2="-0.0672" k3="-0.0057"/>
            <vignetting model="pa" focal="24" aperture="8" distance="10" k1="-0.2905" k2="0.0785" k3="-0.0092"/>
            <vignetting model="pa" focal="24" aperture="8" distance="1000" k1="-0.2905" k2="0.0785" k3="-0.0092"/>
            <vignetting model="pa" focal="24" aperture="11" distance="10" k1="-0.2863" k2="0.0372" k3="0.0264"/>
            <vignetting model="pa" focal="24" aperture="11" distance="1000" k1="-0.2863" k2="0.0372" k3="0.0264"/>
            <vignetting model="pa" focal="24" aperture="25" distance="10" k1="-0.3434" k2="0.2425" k3="-0.1344"/>
            <vignetting model="pa" focal="24" aperture="25" distance="1000" k1="-0.3434" k2="0.2425" k3="-0.1344"/>
            <vignetting model="pa" focal="34" aperture="4.5" distance="10" k1="-0.7374" k2="0.3860" k3="-0.0945"/>
            <vignetting model="pa" focal="34" aperture="4.5" distance="1000" k1="-0.7374" k2="0.3860" k3="-0.0945"/>
            <vignetting model="pa" focal="34" aperture="5.6" distance="10" k1="-0.1209" k2="-0.0993" k3="0.0046"/>
            <vignetting model="pa" focal="34" aperture="5.6" distance="1000" k1="-0.1209" k2="-0.0993" k3="0.0046"/>
            <vignetting model="pa" focal="34" aperture="8" distance="10" k1="-0.1718" k2="0.0249" k3="-0.0101"/>
            <vignetting model="pa" focal="34" aperture="8" distance="1000" k1="-0.1718" k2="0.0249" k3="-0.0101"/>
            <vignetting model="pa" focal="34" aperture="11" distance="10" k1="-0.1792" k2="0.0388" k3="-0.0182"/>
            <vignetting model="pa" focal="34" aperture="11" distance="1000" k1="-0.1792" k2="0.0388" k3="-0.0182"/>
            <vignetting model="pa" focal="34" aperture="29" distance="10" k1="-0.1847" k2="0.0566" k3="-0.0291"/>
            <vignetting model="pa" focal="34" aperture="29" distance="1000" k1="-0.1847" k2="0.0566" k3="-0.0291"/>
            <vignetting model="pa" focal="55" aperture="5.6" distance="10" k1="-0.5452" k2="0.3102" k3="-0.1191"/>
            <vignetting model="pa" focal="55" aperture="5.6" distance="1000" k1="-0.5452" k2="0.3102" k3="-0.1191"/>
            <vignetting model="pa" focal="55" aperture="8" distance="10" k1="-0.0469" k2="-0.1196" k3="0.0643"/>
            <vignetting model="pa" focal="55" aperture="8" distance="1000" k1="-0.0469" k2="-0.1196" k3="0.0643"/>
            <vignetting model="pa" focal="55" aperture="11" distance="10" k1="-0.0339" k2="-0.1609" k3="0.1004"/>
            <vignetting model="pa" focal="55" aperture="11" distance="1000" k1="-0.0339" k2="-0.1609" k3="0.1004"/>
            <vignetting model="pa" focal="55" aperture="16" distance="10" k1="-0.1795" k2="0.1558" k3="-0.0968"/>
            <vignetting model="pa" focal="55" aperture="16" distance="1000" k1="-0.1795" k2="0.1558" k3="-0.0968"/>
            <vignetting model="pa" focal="55" aperture="36" distance="10" k1="-0.1913" k2="0.2738" k3="-0.2032"/>
            <vignetting model="pa" focal="55" aperture="36" distance="1000" k1="-0.1913" k2="0.2738" k3="-0.2032"/>
        </calibration>
    </lens>

    <lens>
        <maker>Canon</maker>
        <model>Canon EF 20mm f/2.8 USM</model>
        <mount>Canon EF</mount>
        <cropfactor>1.0</cropfactor>
        <calibration>
            <!-- All calibration images shot with a Canon EOS 5D Mark III -->
            <distortion model="ptlens" focal="20" a="0.02466" b="-0.05795" c="0.0166" />
            <tca model="poly3" focal="20" br="-0.0000976" vr="1.0012100" bb="0.0002552" vb="0.9997696" />
            <vignetting model="pa" focal="20" aperture="2.8" distance="0.25" k1="-2.3970" k2="2.8162" k3="-1.2656" />
            <vignetting model="pa" focal="20" aperture="2.8" distance="0.5" k1="-2.5125" k2="3.0085" k3="-1.3604" />
            <vignetting model="pa" focal="20" aperture="2.8" distance="1.5" k1="-2.5469" k2="3.0626" k3="-1.3862" />
            <vignetting model="pa" focal="20" aperture="2.8" distance="1000" k1="-2.5588" k2="3.0797" k3="-1.3937" />
            <vignetting model="pa" focal="20" aperture="4" distance="0.25" k1="-0.5545" k2="-0.8384" k3="0.6946" />
            <vignetting model="pa" focal="20" aperture="4" distance="0.5" k1="-0.6574" k2="-0.7715" k3="0.7019" />
            <vignetting model="pa" focal="20" aperture="4" distance="1.5" k1="-0.6915" k2="-0.7442" k3="0.6976" />
            <vignetting model="pa" focal="20" aperture="4" distance="1000" k1="-0.7031" k2="-0.7323" k3="0.6934" />
            <vignetting model="pa" focal="20" aperture="5.6" distance="0.25" k1="-0.7095" k2="0.2494" k3="-0.0968" />
            <vignetting model="pa" focal="20" aperture="5.6" distance="0.5" k1="-0.7336" k2="0.2004" k3="-0.0623" />
            <vignetting model="pa" focal="20" aperture="5.6" distance="1.5" k1="-0.7465" k2="0.1937" k3="-0.0548" />
            <vignetting model="pa" focal="20" aperture="5.6" distance="1000" k1="-0.7506" k2="0.1885" k3="-0.0489" />
            <vignetting model="pa" focal="20" aperture="8" distance="0.25" k1="-0.7156" k2="0.2058" k3="0.0222" />
            <vignetting model="pa" focal="20" aperture="8" distance="0.5" k1="-0.7709" k2="0.2694" k3="-0.0130" />
            <vignetting model="pa" focal="20" aperture="8" distance="1.5" k1="-0.7917" k2="0.2982" k3="-0.0330" />
            <vignetting model="pa" focal="20" aperture="8" distance="1000" k1="-0.7966" k2="0.2971" k3="-0.0295" />
            <vignetting model="pa" focal="20" aperture="22" distance="0.25" k1="-0.7254" k2="0.2327" k3="0.0058" />
            <vignetting model="pa" focal="20" aperture="22" distance="0.5" k1="-0.7662" k2="0.2539" k3="0.0043" />
            <vignetting model="pa" focal="20" aperture="22" distance="1.5" k1="-0.7861" k2="0.2741" k3="-0.0049" />
            <vignetting model="pa" focal="20" aperture="22" distance="1000" k1="-0.7929" k2="0.2800" k3="-0.0074" />
        </calibration>
    </lens>

    <lens>
        <maker>Canon</maker>
        <model>Canon EF 24-70mm f/2.8L USM</model>
        <mount>Canon EF</mount>
        <cropfactor>1</cropfactor>
        <calibration>
            <distortion model="ptlens" focal="24" a="0.015298" b="-0.039413" c="0"/>
            <distortion model="ptlens" focal="27" a="0.014041" b="-0.034436" c="0"/>
            <distortion model="ptlens" focal="30" a="0.013341" b="-0.031051" c="0"/>
            <distortion model="ptlens" focal="34" a="0.006539" b="-0.01539" c="0"/>
            <distortion model="ptlens" focal="38" a="0.003138" b="-0.007742" c="0"/>
            <distortion model="ptlens" focal="43" a="0" b="0.000233" c="0"/>
            <distortion model="ptlens" focal="48" a="0" b="0.00151" c="0"/>
            <distortion model="ptlens" focal="55" a="0" b="0.003988" c="0"/>
            <distortion model="ptlens" focal="64" a="0" b="0.005787" c="0"/>
            <distortion model="ptlens" focal="70" a="0" b="0.006294" c="0"/>
            <!-- Taken with Canon 5D -->
            <vignetting model="pa" focal="24" aperture="2.8" distance="10" k1="-0.9888" k2="-0.0305" k3="0.2650"/>
            <vignetting model="pa" focal="24" aperture="2.8" distance="1000" k1="-0.9888" k2="-0.0305" k3="0.2650"/>
            <vignetting model="pa" focal="24" aperture="4" distance="10" k1="-0.3697" k2="-0.2238" k3="-0.0067"/>
            <vignetting model="pa" focal="24" aperture="4" distance="1000" k1="-0.3697" k2="-0.2238" k3="-0.0067"/>
            <vignetting model="pa" focal="24" aperture="5.6" distance="10" k1="-0.4863" k2="0.2192" k3="-0.2323"/>
            <vignetting model="pa" focal="24" aperture="5.6" distance="1000" k1="-0.4863" k2="0.2192" k3="-0.2323"/>
            <vignetting model="pa" focal="24" aperture="8" distance="10" k1="-0.4941" k2="0.1835" k3="-0.1135"/>
            <vignetting model="pa" focal="24" aperture="8" distance="1000" k1="-0.4941" k2="0.1835" k3="-0.1135"/>
            <vignetting model="pa" focal="24" aperture="11" distance="10" k1="-0.4434" k2="-0.0021" k3="0.0534"/>
            <vignetting model="pa" focal="24" aperture="11" distance="1000" k1="-0.4434" k2="-0.0021" k3="0.0534"/>
            <vignetting model="pa" focal="24" aperture="16" distance="10" k1="-0.4429" k2="-0.0034" k3="0.0551"/>
            <vignetting model="pa" focal="24" aperture="16" distance="1000" k1="-0.4429" k2="-0.0034" k3="0.0551"/>
            <vignetting model="pa" focal="24" aperture="22" distance="10" k1="-0.4403" k2="-0.0062" k3="0.0569"/>
            <vignetting model="pa" focal="24" aperture="22" distance="1000" k1="-0.4403" k2="-0.0062" k3="0.0569"/>
            <vignetting model="pa" focal="28" aperture="2.8" distance="10" k1="-0.8533" k2="-0.2821" k3="0.4327"/>
            <vignetting model="pa" focal="28" aperture="2.8" distance="1000" k1="-0.8533" k2="-0.2821" k3="0.4327"/>
            <vignetting model="pa" focal="28" aperture="4" distance="10" k1="-0.2937" k2="-0.3523" k3="0.1342"/>
            <vignetting model="pa" focal="28" aperture="4" distance="1000" k1="-0.2937" k2="-0.3523" k3="0.1342"/>
            <vignetting model="pa" focal="28" aperture="5.6" distance="10" k1="-0.4525" k2="0.2269" k3="-0.2190"/>
            <vignetting model="pa" focal="28" aperture="5.6" distance="1000" k1="-0.4525" k2="0.2269" k3="-0.2190"/>
            <vignetting model="pa" focal="28" aperture="8" distance="10" k1="-0.4231" k2="0.0657" k3="-0.0169"/>
            <vignetting model="pa" focal="28" aperture="8" distance="1000" k1="-0.4231" k2="0.0657" k3="-0.0169"/>
            <vignetting model="pa" focal="28" aperture="11" distance="10" k1="-0.4032" k2="-0.0039" k3="0.0439"/>
            <vignetting model="pa" focal="28" aperture="11" distance="1000" k1="-0.4032" k2="-0.0039" k3="0.0439"/>
            <vignetting model="pa" focal="28" aperture="16" distance="10" k1="-0.4050" k2="0.0024" k3="0.0398"/>
            <vignetting model="pa" focal="28" aperture="16" distance="1000" k1="-0.4050" k2="0.0024" k3="0.0398"/>
            <vignetting model="pa" focal="28" aperture="22" distance="10" k1="-0.4018" k2="-0.0035" k3="0.0433"/>
            <vignetting model="pa" focal="28" aperture="22" distance="1000" k1="-0.4018" k2="-0.0035" k3="0.0433"/>
            <vignetting model="pa" focal="34" aperture="2.8" distance="10" k1="-0.7997" k2="-0.0741" k3="0.2267"/>
            <vignetting model="pa" focal="34" aperture="2.8" distance="1000" k1="-0.7997" k2="-0.0741" k3="0.2267"/>
            <vignetting model="pa" focal="34" aperture="4" distance="10" k1="-0.2868" k2="-0.0469" k3="-0.0883"/>
            <vignetting model="pa" focal="34" aperture="4" distance="1000" k1="-0.2868" k2="-0.0469" k3="-0.0883"/>
            <vignetting model="pa" focal="34" aperture="5.6" distance="10" k1="-0.3852" k2="0.2470" k3="-0.1909"/>
            <vignetting model="pa" focal="34" aperture="5.6" distance="1000" k1="-0.3852" k2="0.2470" k3="-0.1909"/>
            <vignetting model="pa" focal="34" aperture="8" distance="10" k1="-0.3403" k2="0.0725" k3="-0.0229"/>
            <vignetting model="pa" focal="34" aperture="8" distance="1000" k1="-0.3403" k2="0.0725" k3="-0.0229"/>
            <vignetting model="pa" focal="34" aperture="11" distance="10" k1="-0.3454" k2="0.0825" k3="-0.0281"/>
            <vignetting model="pa" focal="34" aperture="11" distance="1000" k1="-0.3454" k2="0.0825" k3="-0.0281"/>
            <vignetting model="pa" focal="34" aperture="16" distance="10" k1="-0.3460" k2="0.0831" k3="-0.0274"/>
            <vignetting model="pa" focal="34" aperture="16" distance="1000" k1="-0.3460" k2="0.0831" k3="-0.0274"/>
            <vignetting model="pa" focal="34" aperture="22" distance="10" k1="-0.3503" k2="0.0927" k3="-0.0321"/>
            <vignetting model="pa" focal="34" aperture="22" distance="1000" k1="-0.3503" k2="0.0927" k3="-0.0321"/>
            <vignetting model="pa" focal="50" aperture="2.8" distance="10" k1="-0.7645" k2="0.2124" k3="-0.0599"/>
            <vignetting model="pa" focal="50" aperture="2.8" distance="1000" k1="-0.7645" k2="0.2124" k3="-0.0599"/>
            <vignetting model="pa" focal="50" aperture="4" distance="10" k1="-0.2928" k2="0.3145" k3="-0.3958"/>
            <vignetting model="pa" focal="50" aperture="4" distance="1000" k1="-0.2928" k2="0.3145" k3="-0.3958"/>
            <vignetting model="pa" focal="50" aperture="5.6" distance="10" k1="-0.2870" k2="0.1682" k3="-0.0911"/>
            <vignetting model="pa" focal="50" aperture="5.6" distance="1000" k1="-0.2870" k2="0.1682" k3="-0.0911"/>
            <vignetting model="pa" focal="50" aperture="8" distance="10" k1="-0.2798" k2="0.1349" k3="-0.0553"/>
            <vignetting model="pa" focal="50" aperture="8" distance="1000" k1="-0.2798" k2="0.1349" k3="-0.0553"/>
            <vignetting model="pa" focal="50" aperture="11" distance="10" k1="-0.2742" k2="0.1190" k3="-0.0422"/>
            <vignetting model="pa" focal="50" aperture="11" distance="1000" k1="-0.2742" k2="0.1190" k3="-0.0422"/>
            <vignetting model="pa" focal="50" aperture="16" distance="10" k1="-0.2701" k2="0.1099" k3="-0.0360"/>
            <vignetting model="pa" focal="50" aperture="16" distance="1000" k1="-0.2701" k2="0.1099" k3="-0.0360"/>
            <vignetting model="pa" focal="50" aperture="22" distance="10" k1="-0.2744" k2="0.1198" k3="-0.0419"/>
            <vignetting model="pa" focal="50" aperture="22" distance="1000" k1="-0.2744" k2="0.1198" k3="-0.0419"/>
            <vignetting model="pa" focal="70" aperture="2.8" distance="10" k1="-1.3498" k2="1.4523" k3="-0.7216"/>
            <vignetting model="pa" focal="70" aperture="2.8" distance="1000" k1="-1.3498" k2="1.4523" k3="-0.7216"/>
            <vignetting model="pa" focal="70" aperture="4" distance="10" k1="-0.1385" k2="-0.4638" k3="0.2291"/>
            <vignetting model="pa" focal="70" aperture="4" distance="1000" k1="-0.1385" k2="-0.4638" k3="0.2291"/>
            <vignetting model="pa" focal="70" aperture="5.6" distance="10" k1="-0.3035" k2="0.2661" k3="-0.2199"/>
            <vignetting model="pa" focal="70" aperture="5.6" distance="1000" k1="-0.3035" k2="0.2661" k3="-0.2199"/>
            <vignetting model="pa" focal="70" aperture="8" distance="10" k1="-0.2626" k2="0.0784" k3="-0.0101"/>
            <vignetting model="pa" focal="70" aperture="8" distance="1000" k1="-0.2626" k2="0.0784" k3="-0.0101"/>
            <vignetting model="pa" focal="70" aperture="11" distance="10" k1="-0.2638" k2="0.0780" k3="-0.0078"/>
            <vignetting model="pa" focal="70" aperture="11" distance="1000" k1="-0.2638" k2="0.0780" k3="-0.0078"/>
            <vignetting model="pa" focal="70" aperture="16" distance="10" k1="-0.2627" k2="0.0739" k3="-0.0047"/>
            <vignetting model="pa" focal="70" aperture="16" distance="1000" k1="-0.2627" k2="0.0739" k3="-0.0047"/>
            <vignetting model="pa" focal="70" aperture="22" distance="10" k1="-0.2704" k2="0.0892" k3="-0.0132"/>
            <vignetting model="pa" focal="70" aperture="22" distance="1000" k1="-0.2704" k2="0.0892" k3="-0.0132"/>
        </calibration>
    </lens>

    <lens>
        <maker>Canon</maker>
        <model>Canon EF 24-85mm f/3.5-4.5 USM</model>
        <mount>Canon EF</mount>
        <cropfactor>1</cropfactor>
        <calibration>
            <!-- Taken with Canon 5D -->
            <distortion model="ptlens" focal="24" a="0.031698" b="-0.089701" c="0.043822"/>
            <distortion model="ptlens" focal="28" a="0.02534" b="-0.06592" c="0.034411"/>
            <distortion model="ptlens" focal="37" a="0.017702" b="-0.04333" c="0.038594"/>
            <distortion model="ptlens" focal="48" a="0.006375" b="-0.006867" c="0.014446"/>
            <distortion model="ptlens" focal="68" a="0.005346" b="-0.003421" c="0.013141"/>
            <distortion model="ptlens" focal="85" a="0.00492" b="-0.000938" c="0.009196"/>
            <tca model="poly3" focal="24" br="-0.0000683" vr="1.0002047" bb="-0.0000003" vb="1.0000497"/>
            <tca model="poly3" focal="28" br="-0.0000673" vr="1.0001701" bb="0.0000428" vb="1.0000321"/>
            <tca model="poly3" focal="35" br="-0.0000631" vr="1.0001213" bb="0.0001327" vb="0.9999744"/>
            <tca model="poly3" focal="50" br="-0.0000764" vr="1.0000570" bb="0.0001481" vb="0.9999386"/>
            <tca model="poly3" focal="70" br="-0.0001230" vr="1.0000388" bb="0.0001095" vb="0.9999002"/>
            <tca model="poly3" focal="85" br="-0.0000913" vr="0.9999650" bb="0.0000556" vb="0.9999043"/>
            <vignetting model="pa" focal="24" aperture="3.5" distance="0.5" k1="-0.3676" k2="-1.2315" k3="0.7757"/>
            <vignetting model="pa" focal="24" aperture="3.5" distance="1" k1="-0.3807" k2="-1.1800" k3="0.7548"/>
            <vignetting model="pa" focal="24" aperture="3.5" distance="1000" k1="-0.4347" k2="-1.0079" k3="0.6519"/>
            <vignetting model="pa" focal="24" aperture="4" distance="1" k1="-0.6565" k2="-0.3662" k3="0.2147"/>
            <vignetting model="pa" focal="24" aperture="4" distance="1000" k1="-0.6520" k2="-0.2640" k3="0.1429"/>
            <vignetting model="pa" focal="24" aperture="5.6" distance="0.5" k1="-0.6912" k2="0.4393" k3="-0.4878"/>
            <vignetting model="pa" focal="24" aperture="5.6" distance="1" k1="-0.6291" k2="0.3176" k3="-0.3660"/>
            <vignetting model="pa" focal="24" aperture="5.6" distance="1000" k1="-0.6719" k2="0.3679" k3="-0.3441"/>
            <vignetting model="pa" focal="24" aperture="8" distance="0.5" k1="-0.7323" k2="0.5714" k3="-0.4346"/>
            <vignetting model="pa" focal="24" aperture="8" distance="1" k1="-0.6984" k2="0.4494" k3="-0.2828"/>
            <vignetting model="pa" focal="24" aperture="8" distance="1000" k1="-0.6233" k2="0.2334" k3="-0.1234"/>
            <vignetting model="pa" focal="24" aperture="11" distance="0.5" k1="-0.6427" k2="0.2005" k3="-0.0553"/>
            <vignetting model="pa" focal="24" aperture="11" distance="1" k1="-0.6561" k2="0.1854" k3="-0.0052"/>
            <vignetting model="pa" focal="24" aperture="11" distance="1000" k1="-0.6405" k2="0.1834" k3="-0.0003"/>
            <vignetting model="pa" focal="24" aperture="16" distance="0.5" k1="-0.6502" k2="0.1965" k3="-0.0050"/>
            <vignetting model="pa" focal="24" aperture="16" distance="1" k1="-0.6343" k2="0.1515" k3="0.0215"/>
            <vignetting model="pa" focal="24" aperture="16" distance="1000" k1="-0.6474" k2="0.2208" k3="-0.0092"/>
            <vignetting model="pa" focal="24" aperture="22" distance="0.5" k1="-0.6556" k2="0.1848" k3="-0.0036"/>
            <vignetting model="pa" focal="24" aperture="22" distance="1" k1="-0.6677" k2="0.1970" k3="-0.0038"/>
            <vignetting model="pa" focal="24" aperture="22" distance="1000" k1="-0.6526" k2="0.1755" k3="0.0009"/>
            <vignetting model="pa" focal="28" aperture="3.5" distance="0.5" k1="-0.4977" k2="-0.5601" k3="0.3353"/>
            <vignetting model="pa" focal="28" aperture="3.5" distance="1" k1="-0.5408" k2="-0.2844" k3="0.1061"/>
            <vignetting model="pa" focal="28" aperture="3.5" distance="1000" k1="-0.5704" k2="-0.1098" k3="-0.0196"/>
            <vignetting model="pa" focal="28" aperture="5.6" distance="0.5" k1="-0.6596" k2="0.4286" k3="-0.3200"/>
            <vignetting model="pa" focal="28" aperture="5.6" distance="1" k1="-0.6301" k2="0.4046" k3="-0.3366"/>
            <vignetting model="pa" focal="28" aperture="5.6" distance="1000" k1="-0.7033" k2="0.5406" k3="-0.4147"/>
            <vignetting model="pa" focal="28" aperture="8" distance="0.5" k1="-0.6746" k2="0.3317" k3="-0.1137"/>
            <vignetting model="pa" focal="28" aperture="8" distance="1" k1="-0.5883" k2="0.1723" k3="-0.0368"/>
            <vignetting model="pa" focal="28" aperture="8" distance="1000" k1="-0.6693" k2="0.3287" k3="-0.1226"/>
            <vignetting model="pa" focal="28" aperture="11" distance="0.5" k1="-0.6223" k2="0.1751" k3="0.0182"/>
            <vignetting model="pa" focal="28" aperture="11" distance="1" k1="-0.6055" k2="0.1353" k3="0.0389"/>
            <vignetting model="pa" focal="28" aperture="11" distance="1000" k1="-0.6084" k2="0.1569" k3="0.0277"/>
            <vignetting model="pa" focal="28" aperture="16" distance="0.5" k1="-0.6125" k2="0.1402" k3="0.0374"/>
            <vignetting model="pa" focal="28" aperture="16" distance="1" k1="-0.6102" k2="0.1484" k3="0.0297"/>
            <vignetting model="pa" focal="28" aperture="16" distance="1000" k1="-0.6238" k2="0.1954" k3="0.0106"/>
            <vignetting model="pa" focal="28" aperture="22" distance="0.5" k1="-0.6229" k2="0.1634" k3="0.0085"/>
            <vignetting model="pa" focal="28" aperture="22" distance="1" k1="-0.6231" k2="0.1622" k3="0.0218"/>
            <vignetting model="pa" focal="28" aperture="22" distance="1000" k1="-0.6524" k2="0.2524" k3="-0.0150"/>
            <vignetting model="pa" focal="35" aperture="4" distance="0.5" k1="-0.7889" k2="0.8383" k3="-0.7185"/>
            <vignetting model="pa" focal="35" aperture="4" distance="1000" k1="-0.8513" k2="1.1055" k3="-0.9170"/>
            <vignetting model="pa" focal="35" aperture="5.6" distance="0.5" k1="-0.6829" k2="0.7019" k3="-0.5476"/>
            <vignetting model="pa" focal="35" aperture="5.6" distance="1000" k1="-0.6416" k2="0.6564" k3="-0.5353"/>
            <vignetting model="pa" focal="35" aperture="8" distance="0.5" k1="-0.5978" k2="0.2870" k3="-0.1029"/>
            <vignetting model="pa" focal="35" aperture="8" distance="1000" k1="-0.6263" k2="0.3655" k3="-0.1481"/>
            <vignetting model="pa" focal="35" aperture="11" distance="0.5" k1="-0.5943" k2="0.2163" k3="-0.0046"/>
            <vignetting model="pa" focal="35" aperture="11" distance="1000" k1="-0.5720" k2="0.1643" k3="0.0177"/>
            <vignetting model="pa" focal="35" aperture="16" distance="0.5" k1="-0.5887" k2="0.1863" k3="0.0123"/>
            <vignetting model="pa" focal="35" aperture="18" distance="1" k1="-0.5844" k2="0.1880" k3="0.0133"/>
            <vignetting model="pa" focal="35" aperture="18" distance="1000" k1="-0.5844" k2="0.1880" k3="0.0133"/>
            <vignetting model="pa" focal="35" aperture="25" distance="0.5" k1="-0.6088" k2="0.2184" k3="-0.0057"/>
            <vignetting model="pa" focal="35" aperture="25" distance="1000" k1="-0.6062" k2="0.2269" k3="-0.0170"/>
            <vignetting model="pa" focal="37" aperture="4" distance="1" k1="-0.8030" k2="0.9297" k3="-0.7978"/>
            <vignetting model="pa" focal="37" aperture="5.6" distance="1" k1="-0.7035" k2="0.8084" k3="-0.6172"/>
            <vignetting model="pa" focal="37" aperture="8" distance="1" k1="-0.5872" k2="0.3046" k3="-0.1158"/>
            <vignetting model="pa" focal="37" aperture="11" distance="1" k1="-0.5660" k2="0.1758" k3="0.0103"/>
            <vignetting model="pa" focal="37" aperture="16" distance="1" k1="-0.5561" k2="0.1464" k3="0.0309"/>
            <vignetting model="pa" focal="37" aperture="25" distance="1" k1="-0.5610" k2="0.1636" k3="0.0127"/>
            <vignetting model="pa" focal="48" aperture="4" distance="1" k1="-1.0590" k2="1.4519" k3="-1.0900"/>
            <vignetting model="pa" focal="48" aperture="4" distance="1000" k1="-0.9853" k2="1.2257" k3="-0.9250"/>
            <vignetting model="pa" focal="48" aperture="5.6" distance="1" k1="-0.6396" k2="0.7028" k3="-0.6068"/>
            <vignetting model="pa" focal="48" aperture="5.6" distance="1000" k1="-0.5478" k2="0.4771" k3="-0.4463"/>
            <vignetting model="pa" focal="48" aperture="8" distance="0.5" k1="-0.6864" k2="0.8715" k3="-0.6264"/>
            <vignetting model="pa" focal="48" aperture="8" distance="1" k1="-0.6123" k2="0.6131" k3="-0.4082"/>
            <vignetting model="pa" focal="48" aperture="8" distance="1000" k1="-0.5586" k2="0.4189" k3="-0.2421"/>
            <vignetting model="pa" focal="48" aperture="11" distance="0.5" k1="-0.6043" k2="0.5205" k3="-0.2920"/>
            <vignetting model="pa" focal="48" aperture="11" distance="1" k1="-0.5327" k2="0.2636" k3="-0.0800"/>
            <vignetting model="pa" focal="48" aperture="11" distance="1000" k1="-0.4593" k2="0.0860" k3="0.0380"/>
            <vignetting model="pa" focal="48" aperture="16" distance="0.5" k1="-0.5318" k2="0.2445" k3="-0.0549"/>
            <vignetting model="pa" focal="48" aperture="16" distance="1" k1="-0.5263" k2="0.2065" k3="-0.0079"/>
            <vignetting model="pa" focal="48" aperture="16" distance="1000" k1="-0.4823" k2="0.1165" k3="0.0433"/>
            <vignetting model="pa" focal="48" aperture="29" distance="0.5" k1="-0.5193" k2="0.1671" k3="0.0137"/>
            <vignetting model="pa" focal="48" aperture="29" distance="1" k1="-0.5286" k2="0.1811" k3="0.0059"/>
            <vignetting model="pa" focal="48" aperture="29" distance="1000" k1="-0.5374" k2="0.2033" k3="-0.0106"/>
            <vignetting model="pa" focal="50" aperture="4.5" distance="0.5" k1="-1.1865" k2="1.8374" k3="-1.3677"/>
            <vignetting model="pa" focal="50" aperture="5.6" distance="0.5" k1="-0.7842" k2="1.0227" k3="-0.8452"/>
            <vignetting model="pa" focal="68" aperture="4.5" distance="0.5" k1="-1.2296" k2="1.8099" k3="-1.3673"/>
            <vignetting model="pa" focal="68" aperture="4.5" distance="1000" k1="-1.0083" k2="1.0578" k3="-0.7696"/>
            <vignetting model="pa" focal="68" aperture="5.6" distance="0.5" k1="-0.6903" k2="0.8803" k3="-0.8540"/>
            <vignetting model="pa" focal="68" aperture="5.6" distance="1000" k1="-0.5788" k2="0.4348" k3="-0.4409"/>
            <vignetting model="pa" focal="68" aperture="8" distance="0.5" k1="-0.7958" k2="1.3977" k3="-1.1023"/>
            <vignetting model="pa" focal="68" aperture="8" distance="1000" k1="-0.5959" k2="0.6501" k3="-0.4554"/>
            <vignetting model="pa" focal="68" aperture="11" distance="0.5" k1="-0.6902" k2="1.0298" k3="-0.7790"/>
            <vignetting model="pa" focal="68" aperture="11" distance="1000" k1="-0.4788" k2="0.2282" k3="-0.0753"/>
            <vignetting model="pa" focal="68" aperture="16" distance="0.5" k1="-0.5679" k2="0.5611" k3="-0.3608"/>
            <vignetting model="pa" focal="68" aperture="16" distance="1000" k1="-0.4573" k2="0.1229" k3="0.0327"/>
            <vignetting model="pa" focal="68" aperture="32" distance="0.5" k1="-0.5310" k2="0.3020" k3="-0.0858"/>
            <vignetting model="pa" focal="68" aperture="32" distance="1000" k1="-0.5057" k2="0.2235" k3="-0.0251"/>
            <vignetting model="pa" focal="70" aperture="4.5" distance="1" k1="-1.0184" k2="1.1626" k3="-0.8838"/>
            <vignetting model="pa" focal="70" aperture="5.6" distance="1" k1="-0.5521" k2="0.4536" k3="-0.5040"/>
            <vignetting model="pa" focal="70" aperture="8" distance="1" k1="-0.5571" k2="0.6718" k3="-0.5304"/>
            <vignetting model="pa" focal="70" aperture="11" distance="1" k1="-0.5378" k2="0.4305" k3="-0.2322"/>
            <vignetting model="pa" focal="70" aperture="16" distance="1" k1="-0.4607" k2="0.1536" k3="0.0070"/>
            <vignetting model="pa" focal="70" aperture="32" distance="1" k1="-0.4870" k2="0.1914" k3="-0.0090"/>
            <vignetting model="pa" focal="85" aperture="4.5" distance="0.5" k1="-1.0155" k2="1.1996" k3="-1.0058"/>
            <vignetting model="pa" focal="85" aperture="4.5" distance="1" k1="-0.9227" k2="0.8165" k3="-0.6653"/>
            <vignetting model="pa" focal="85" aperture="4.5" distance="1000" k1="-0.8461" k2="0.4738" k3="-0.3631"/>
            <vignetting model="pa" focal="85" aperture="5.6" distance="0.5" k1="-0.8041" k2="0.9145" k3="-0.8693"/>
            <vignetting model="pa" focal="85" aperture="5.6" distance="1" k1="-0.6536" k2="0.3998" k3="-0.4548"/>
            <vignetting model="pa" focal="85" aperture="5.6" distance="1000" k1="-0.6141" k2="0.1866" k3="-0.2361"/>
            <vignetting model="pa" focal="85" aperture="8" distance="0.5" k1="-0.7380" k2="1.4380" k3="-1.2802"/>
            <vignetting model="pa" focal="85" aperture="8" distance="1" k1="-0.6205" k2="0.9477" k3="-0.8445"/>
            <vignetting model="pa" focal="85" aperture="8" distance="1000" k1="-0.5929" k2="0.7496" k3="-0.6245"/>
            <vignetting model="pa" focal="85" aperture="11" distance="0.5" k1="-0.7237" k2="1.3069" k3="-1.0771"/>
            <vignetting model="pa" focal="85" aperture="11" distance="1" k1="-0.5941" k2="0.7543" k3="-0.5645"/>
            <vignetting model="pa" focal="85" aperture="11" distance="1000" k1="-0.5192" k2="0.4003" k3="-0.2189"/>
            <vignetting model="pa" focal="85" aperture="16" distance="0.5" k1="-0.7377" k2="1.1864" k3="-0.8915"/>
            <vignetting model="pa" focal="85" aperture="16" distance="1" k1="-0.5054" k2="0.3828" k3="-0.2078"/>
            <vignetting model="pa" focal="85" aperture="16" distance="1000" k1="-0.4427" k2="0.1288" k3="0.0161"/>
            <vignetting model="pa" focal="85" aperture="32" distance="1" k1="-0.4934" k2="0.2063" k3="-0.0192"/>
            <vignetting model="pa" focal="85" aperture="32" distance="1000" k1="-0.4840" k2="0.2044" k3="-0.0245"/>
        </calibration>
    </lens>

    <lens>
        <maker>Canon</maker>
        <model>Canon EF 24-85mm f/3.5-4.5 USM</model>
        <mount>Canon EF</mount>
        <!-- Average crop factor of Canon APS-C cameras -->
        <cropfactor>1.611</cropfactor>
        <calibration>
            <distortion model="ptlens" focal="24" a="0.005763" b="-0.022311" c="0"/>
            <distortion model="ptlens" focal="28" a="0.002537" b="-0.01074" c="0"/>
            <distortion model="ptlens" focal="35" a="0" b="0" c="0"/>
            <distortion model="ptlens" focal="48" a="0" b="0.004254" c="0"/>
            <distortion model="ptlens" focal="70" a="0" b="0.005312" c="0"/>
            <distortion model="ptlens" focal="85" a="0" b="0.004512" c="0"/>
        </calibration>
    </lens>

    <lens>
        <maker>Canon</maker>
        <model>Canon EF 28-70mm f/2.8L USM</model>
        <mount>Canon EF</mount>
        <!-- Average crop factor of Canon APS-C cameras -->
        <cropfactor>1.611</cropfactor>
        <calibration>
            <distortion model="ptlens" focal="28" a="-0.001744" b="0.000657" c="0"/>
            <distortion model="ptlens" focal="32" a="0.003058" b="-0.013232" c="0"/>
            <distortion model="ptlens" focal="35" a="-0.004696" b="0.007063" c="0"/>
            <distortion model="ptlens" focal="39" a="0.00011" b="-0.002166" c="0"/>
            <distortion model="ptlens" focal="44" a="-0.001271" b="0.001861" c="0"/>
            <distortion model="ptlens" focal="50" a="-0.006466" b="0.014612" c="0"/>
            <distortion model="ptlens" focal="60" a="-0.001227" b="0.003723" c="0"/>
            <distortion model="ptlens" focal="70" a="-0.001929" b="0.005136" c="0"/>
        </calibration>
    </lens>

    <lens>
        <maker>Canon</maker>
        <model>Canon EF 24-105mm f/4L IS USM</model>
        <mount>Canon EF</mount>
        <cropfactor>1</cropfactor>
        <calibration>
            <distortion model="ptlens" focal="24" a="0.017263" b="-0.049244" c="0"/>
            <distortion model="ptlens" focal="28" a="0.010878" b="-0.024454" c="0"/>
            <distortion model="ptlens" focal="35" a="0.007152" b="-0.009799" c="0"/>
            <distortion model="ptlens" focal="50" a="0.002502" b="0.004803" c="0"/>
            <distortion model="ptlens" focal="70" a="0" b="0.009685" c="0"/>
            <distortion model="ptlens" focal="88" a="0" b="0.008781" c="0"/>
            <distortion model="ptlens" focal="105" a="0" b="0.009598" c="0"/>
            <!-- Taken with Canon 5D Mark III -->
<<<<<<< HEAD
            <vignetting model="pa" focal="24" aperture="4" distance="0.45" k1="-0.4795" k2="-0.5164" k3="0.1168"/>
            <vignetting model="pa" focal="24" aperture="4" distance="0.9" k1="-0.5099" k2="-0.3593" k3="0.0100"/>
            <vignetting model="pa" focal="24" aperture="4" distance="2.7" k1="-0.5210" k2="-0.3005" k3="-0.0331"/>
            <vignetting model="pa" focal="24" aperture="4" distance="1000" k1="-0.5460" k2="-0.2245" k3="-0.0825"/>
            <vignetting model="pa" focal="24" aperture="5.6" distance="0.45" k1="-0.5434" k2="-0.0220" k3="-0.2734"/>
            <vignetting model="pa" focal="24" aperture="5.6" distance="0.9" k1="-0.5925" k2="0.1920" k3="-0.4102"/>
            <vignetting model="pa" focal="24" aperture="5.6" distance="2.7" k1="-0.6105" k2="0.2702" k3="-0.4657"/>
            <vignetting model="pa" focal="24" aperture="5.6" distance="1000" k1="-0.6251" k2="0.3124" k3="-0.4911"/>
            <vignetting model="pa" focal="24" aperture="8" distance="0.45" k1="-0.7341" k2="0.6702" k3="-0.7376"/>
            <vignetting model="pa" focal="24" aperture="8" distance="0.9" k1="-0.7582" k2="0.7674" k3="-0.7682"/>
            <vignetting model="pa" focal="24" aperture="8" distance="2.7" k1="-0.7783" k2="0.8378" k3="-0.8121"/>
            <vignetting model="pa" focal="24" aperture="8" distance="1000" k1="-0.7823" k2="0.8454" k3="-0.8131"/>
            <vignetting model="pa" focal="24" aperture="11" distance="0.45" k1="-0.8706" k2="1.1062" k3="-1.0123"/>
            <vignetting model="pa" focal="24" aperture="11" distance="0.9" k1="-0.8371" k2="0.9860" k3="-0.8679"/>
            <vignetting model="pa" focal="24" aperture="11" distance="2.7" k1="-0.8344" k2="0.9810" k3="-0.8608"/>
            <vignetting model="pa" focal="24" aperture="11" distance="1000" k1="-0.8340" k2="0.9778" k3="-0.8568"/>
            <vignetting model="pa" focal="24" aperture="16" distance="0.45" k1="-0.9126" k2="1.2016" k3="-1.0358"/>
            <vignetting model="pa" focal="24" aperture="16" distance="0.9" k1="-0.8199" k2="0.8728" k3="-0.7322"/>
            <vignetting model="pa" focal="24" aperture="16" distance="2.7" k1="-0.8124" k2="0.8533" k3="-0.7189"/>
            <vignetting model="pa" focal="24" aperture="16" distance="1000" k1="-0.8099" k2="0.8471" k3="-0.7154"/>
            <vignetting model="pa" focal="24" aperture="22" distance="0.45" k1="-0.8999" k2="1.1258" k3="-0.9507"/>
            <vignetting model="pa" focal="24" aperture="22" distance="0.9" k1="-0.7940" k2="0.7596" k3="-0.6258"/>
            <vignetting model="pa" focal="24" aperture="22" distance="2.7" k1="-0.8030" k2="0.8024" k3="-0.6672"/>
            <vignetting model="pa" focal="24" aperture="22" distance="1000" k1="-0.8041" k2="0.8095" k3="-0.6743"/>
            <vignetting model="pa" focal="35" aperture="4" distance="0.45" k1="-0.5671" k2="-0.1074" k3="0.0934"/>
            <vignetting model="pa" focal="35" aperture="4" distance="0.9" k1="-0.5570" k2="-0.0974" k3="0.0827"/>
            <vignetting model="pa" focal="35" aperture="4" distance="2.7" k1="-0.5699" k2="-0.0408" k3="0.0282"/>
            <vignetting model="pa" focal="35" aperture="4" distance="1000" k1="-0.6054" k2="0.0282" k3="-0.0163"/>
            <vignetting model="pa" focal="35" aperture="5.6" distance="0.45" k1="-0.6116" k2="0.3685" k3="-0.2226"/>
            <vignetting model="pa" focal="35" aperture="5.6" distance="0.9" k1="-0.6017" k2="0.3878" k3="-0.2407"/>
            <vignetting model="pa" focal="35" aperture="5.6" distance="2.7" k1="-0.6215" k2="0.4488" k3="-0.2954"/>
            <vignetting model="pa" focal="35" aperture="5.6" distance="1000" k1="-0.6418" k2="0.5034" k3="-0.3355"/>
            <vignetting model="pa" focal="35" aperture="8" distance="0.45" k1="-0.5971" k2="0.3002" k3="-0.1550"/>
            <vignetting model="pa" focal="35" aperture="8" distance="0.9" k1="-0.5770" k2="0.2770" k3="-0.1328"/>
            <vignetting model="pa" focal="35" aperture="8" distance="2.7" k1="-0.5849" k2="0.2941" k3="-0.1483"/>
            <vignetting model="pa" focal="35" aperture="8" distance="1000" k1="-0.6029" k2="0.3432" k3="-0.1836"/>
            <vignetting model="pa" focal="35" aperture="11" distance="0.45" k1="-0.5999" k2="0.2956" k3="-0.1444"/>
            <vignetting model="pa" focal="35" aperture="11" distance="0.9" k1="-0.5764" k2="0.2640" k3="-0.1160"/>
            <vignetting model="pa" focal="35" aperture="11" distance="2.7" k1="-0.5843" k2="0.2767" k3="-0.1257"/>
            <vignetting model="pa" focal="35" aperture="11" distance="1000" k1="-0.6005" k2="0.3196" k3="-0.1558"/>
            <vignetting model="pa" focal="35" aperture="16" distance="0.45" k1="-0.6063" k2="0.2984" k3="-0.1399"/>
            <vignetting model="pa" focal="35" aperture="16" distance="0.9" k1="-0.5833" k2="0.2700" k3="-0.1142"/>
            <vignetting model="pa" focal="35" aperture="16" distance="2.7" k1="-0.5913" k2="0.2812" k3="-0.1221"/>
            <vignetting model="pa" focal="35" aperture="16" distance="1000" k1="-0.6041" k2="0.3158" k3="-0.1462"/>
            <vignetting model="pa" focal="35" aperture="22" distance="0.45" k1="-0.6122" k2="0.3065" k3="-0.1424"/>
            <vignetting model="pa" focal="35" aperture="22" distance="0.9" k1="-0.5894" k2="0.2778" k3="-0.1160"/>
            <vignetting model="pa" focal="35" aperture="22" distance="2.7" k1="-0.5972" k2="0.2887" k3="-0.1240"/>
            <vignetting model="pa" focal="35" aperture="22" distance="1000" k1="-0.6070" k2="0.3145" k3="-0.1413"/>
            <vignetting model="pa" focal="50" aperture="4" distance="0.45" k1="-0.5274" k2="-0.2110" k3="0.2123"/>
            <vignetting model="pa" focal="50" aperture="4" distance="0.9" k1="-0.5559" k2="-0.0930" k3="0.1107"/>
            <vignetting model="pa" focal="50" aperture="4" distance="2.7" k1="-0.5569" k2="-0.0746" k3="0.0868"/>
            <vignetting model="pa" focal="50" aperture="4" distance="1000" k1="-0.5818" k2="-0.0162" k3="0.0425"/>
            <vignetting model="pa" focal="50" aperture="5.6" distance="0.45" k1="-0.3835" k2="0.0297" k3="-0.0329"/>
            <vignetting model="pa" focal="50" aperture="5.6" distance="0.9" k1="-0.5182" k2="0.3503" k3="-0.2346"/>
            <vignetting model="pa" focal="50" aperture="5.6" distance="2.7" k1="-0.5279" k2="0.3888" k3="-0.2717"/>
            <vignetting model="pa" focal="50" aperture="5.6" distance="1000" k1="-0.5500" k2="0.4475" k3="-0.3184"/>
            <vignetting model="pa" focal="50" aperture="8" distance="0.45" k1="-0.4861" k2="0.1556" k3="-0.0270"/>
            <vignetting model="pa" focal="50" aperture="8" distance="0.9" k1="-0.4743" k2="0.1487" k3="-0.0198"/>
            <vignetting model="pa" focal="50" aperture="8" distance="2.7" k1="-0.4674" k2="0.1258" k3="-0.0020"/>
            <vignetting model="pa" focal="50" aperture="8" distance="1000" k1="-0.4889" k2="0.1737" k3="-0.0356"/>
            <vignetting model="pa" focal="50" aperture="11" distance="0.45" k1="-0.4856" k2="0.1481" k3="-0.0178"/>
            <vignetting model="pa" focal="50" aperture="11" distance="0.9" k1="-0.4750" k2="0.1425" k3="-0.0101"/>
            <vignetting model="pa" focal="50" aperture="11" distance="2.7" k1="-0.4685" k2="0.1214" k3="0.0057"/>
            <vignetting model="pa" focal="50" aperture="11" distance="1000" k1="-0.4893" k2="0.1670" k3="-0.0255"/>
            <vignetting model="pa" focal="50" aperture="16" distance="0.45" k1="-0.4905" k2="0.1537" k3="-0.0187"/>
            <vignetting model="pa" focal="50" aperture="16" distance="0.9" k1="-0.4771" k2="0.1396" k3="-0.0042"/>
            <vignetting model="pa" focal="50" aperture="16" distance="2.7" k1="-0.4751" k2="0.1298" k3="0.0038"/>
            <vignetting model="pa" focal="50" aperture="16" distance="1000" k1="-0.4944" k2="0.1721" k3="-0.0253"/>
            <vignetting model="pa" focal="50" aperture="22" distance="0.45" k1="-0.5000" k2="0.1707" k3="-0.0276"/>
            <vignetting model="pa" focal="50" aperture="22" distance="0.9" k1="-0.4836" k2="0.1490" k3="-0.0077"/>
            <vignetting model="pa" focal="50" aperture="22" distance="2.7" k1="-0.4846" k2="0.1454" k3="-0.0035"/>
            <vignetting model="pa" focal="50" aperture="22" distance="1000" k1="-0.5030" k2="0.1854" k3="-0.0309"/>
            <vignetting model="pa" focal="70" aperture="4" distance="0.45" k1="-0.7049" k2="0.2950" k3="-0.1500"/>
            <vignetting model="pa" focal="70" aperture="4" distance="0.9" k1="-0.7163" k2="0.3620" k3="-0.2250"/>
            <vignetting model="pa" focal="70" aperture="4" distance="2.7" k1="-0.6962" k2="0.3204" k3="-0.2129"/>
            <vignetting model="pa" focal="70" aperture="4" distance="1000" k1="-0.7079" k2="0.3344" k3="-0.2278"/>
            <vignetting model="pa" focal="70" aperture="5.6" distance="0.45" k1="-0.4799" k2="0.3668" k3="-0.2925"/>
            <vignetting model="pa" focal="70" aperture="5.6" distance="0.9" k1="-0.4831" k2="0.4338" k3="-0.3717"/>
            <vignetting model="pa" focal="70" aperture="5.6" distance="2.7" k1="-0.4805" k2="0.4500" k3="-0.3919"/>
            <vignetting model="pa" focal="70" aperture="5.6" distance="1000" k1="-0.5016" k2="0.4991" k3="-0.4414"/>
            <vignetting model="pa" focal="70" aperture="8" distance="0.45" k1="-0.4273" k2="0.1139" k3="0.0043"/>
            <vignetting model="pa" focal="70" aperture="8" distance="0.9" k1="-0.4138" k2="0.1045" k3="0.0093"/>
            <vignetting model="pa" focal="70" aperture="8" distance="2.7" k1="-0.4064" k2="0.0883" k3="0.0218"/>
            <vignetting model="pa" focal="70" aperture="8" distance="1000" k1="-0.4297" k2="0.1397" k3="-0.0142"/>
            <vignetting model="pa" focal="70" aperture="11" distance="0.45" k1="-0.4280" k2="0.1093" k3="0.0114"/>
            <vignetting model="pa" focal="70" aperture="11" distance="0.9" k1="-0.4061" k2="0.0772" k3="0.0344"/>
            <vignetting model="pa" focal="70" aperture="11" distance="2.7" k1="-0.3995" k2="0.0578" k3="0.0519"/>
            <vignetting model="pa" focal="70" aperture="11" distance="1000" k1="-0.4207" k2="0.1038" k3="0.0199"/>
            <vignetting model="pa" focal="70" aperture="16" distance="0.45" k1="-0.4290" k2="0.1066" k3="0.0159"/>
            <vignetting model="pa" focal="70" aperture="16" distance="0.9" k1="-0.4079" k2="0.0761" k3="0.0380"/>
            <vignetting model="pa" focal="70" aperture="16" distance="2.7" k1="-0.4021" k2="0.0578" k3="0.0551"/>
            <vignetting model="pa" focal="70" aperture="16" distance="1000" k1="-0.4222" k2="0.1029" k3="0.0231"/>
            <vignetting model="pa" focal="70" aperture="22" distance="0.45" k1="-0.4335" k2="0.1101" k3="0.0166"/>
            <vignetting model="pa" focal="70" aperture="22" distance="0.9" k1="-0.4124" k2="0.0813" k3="0.0370"/>
            <vignetting model="pa" focal="70" aperture="22" distance="2.7" k1="-0.4081" k2="0.0661" k3="0.0521"/>
            <vignetting model="pa" focal="70" aperture="22" distance="1000" k1="-0.4296" k2="0.1152" k3="0.0173"/>
            <vignetting model="pa" focal="105" aperture="4" distance="0.45" k1="-1.0812" k2="1.1713" k3="-0.6459"/>
            <vignetting model="pa" focal="105" aperture="4" distance="0.9" k1="-1.0310" k2="1.0659" k3="-0.6301"/>
            <vignetting model="pa" focal="105" aperture="4" distance="2.7" k1="-0.9948" k2="0.9010" k3="-0.5254"/>
            <vignetting model="pa" focal="105" aperture="4" distance="1000" k1="-1.0176" k2="0.8667" k3="-0.4856"/>
            <vignetting model="pa" focal="105" aperture="5.6" distance="0.45" k1="-0.3223" k2="-0.0995" k3="0.0451"/>
            <vignetting model="pa" focal="105" aperture="5.6" distance="0.9" k1="-0.3340" k2="-0.0051" k3="-0.0805"/>
            <vignetting model="pa" focal="105" aperture="5.6" distance="2.7" k1="-0.3113" k2="-0.0072" k3="-0.1158"/>
            <vignetting model="pa" focal="105" aperture="5.6" distance="1000" k1="-0.3111" k2="-0.0112" k3="-0.1305"/>
            <vignetting model="pa" focal="105" aperture="8" distance="0.45" k1="-0.3740" k2="0.0834" k3="0.0276"/>
            <vignetting model="pa" focal="105" aperture="8" distance="0.9" k1="-0.3449" k2="0.0346" k3="0.0606"/>
            <vignetting model="pa" focal="105" aperture="8" distance="2.7" k1="-0.3473" k2="0.0666" k3="0.0265"/>
            <vignetting model="pa" focal="105" aperture="8" distance="1000" k1="-0.3824" k2="0.1623" k3="-0.0510"/>
            <vignetting model="pa" focal="105" aperture="11" distance="0.45" k1="-0.3703" k2="0.0630" k3="0.0486"/>
            <vignetting model="pa" focal="105" aperture="11" distance="0.9" k1="-0.3403" k2="0.0180" k3="0.0758"/>
            <vignetting model="pa" focal="105" aperture="11" distance="2.7" k1="-0.3352" k2="0.0101" k3="0.0818"/>
            <vignetting model="pa" focal="105" aperture="11" distance="1000" k1="-0.3508" k2="0.0342" k3="0.0673"/>
            <vignetting model="pa" focal="105" aperture="16" distance="0.45" k1="-0.3726" k2="0.0649" k3="0.0487"/>
            <vignetting model="pa" focal="105" aperture="16" distance="0.9" k1="-0.3408" k2="0.0156" k3="0.0789"/>
            <vignetting model="pa" focal="105" aperture="16" distance="2.7" k1="-0.3371" k2="0.0090" k3="0.0856"/>
            <vignetting model="pa" focal="105" aperture="16" distance="1000" k1="-0.3511" k2="0.0307" k3="0.0728"/>
            <vignetting model="pa" focal="105" aperture="22" distance="0.45" k1="-0.3752" k2="0.0669" k3="0.0488"/>
            <vignetting model="pa" focal="105" aperture="22" distance="0.9" k1="-0.3442" k2="0.0175" k3="0.0798"/>
            <vignetting model="pa" focal="105" aperture="22" distance="2.7" k1="-0.3422" k2="0.0150" k3="0.0838"/>
            <vignetting model="pa" focal="105" aperture="22" distance="1000" k1="-0.3540" k2="0.0313" k3="0.0746"/>
=======
            <tca model="poly3" focal="24" br="-0.0000336" vr="1.0011673" bb="-0.0000857" vb="1.0001820" />
            <tca model="poly3" focal="28" br="-0.0000198" vr="1.0009538" bb="-0.0000780" vb="1.0001947" />
            <tca model="poly3" focal="35" br="0.0000238" vr="1.0006733" bb="-0.0000900" vb="1.0002139" />
            <tca model="poly3" focal="45" br="0.0000790" vr="1.0003749" bb="-0.0000725" vb="1.0001305" />
            <tca model="poly3" focal="50" br="0.0000550" vr="1.0001985" bb="-0.0001125" vb="1.0000939" />
            <tca model="poly3" focal="60" br="0.0000537" vr="0.9999940" bb="-0.0001371" vb="1.0000645" />
            <tca model="poly3" focal="70" br="0.0000545" vr="0.9998413" bb="-0.0001606" vb="0.9999358" />
            <tca model="poly3" focal="88" br="0.0000129" vr="0.9995321" bb="-0.0002706" vb="0.9999391" />
            <tca model="poly3" focal="105" br="0.0000381" vr="0.9991735" bb="-0.0001974" vb="0.9998595" />
            <vignetting model="pa" focal="24" aperture="4" distance="0.45" k1="-0.4795" k2="-0.5164" k3="0.1168" />
            <vignetting model="pa" focal="24" aperture="4" distance="0.9" k1="-0.5099" k2="-0.3593" k3="0.0100" />
            <vignetting model="pa" focal="24" aperture="4" distance="2.7" k1="-0.5210" k2="-0.3005" k3="-0.0331" />
            <vignetting model="pa" focal="24" aperture="4" distance="1000" k1="-0.5460" k2="-0.2245" k3="-0.0825" />
            <vignetting model="pa" focal="24" aperture="5.6" distance="0.45" k1="-0.5434" k2="-0.0220" k3="-0.2734" />
            <vignetting model="pa" focal="24" aperture="5.6" distance="0.9" k1="-0.5925" k2="0.1920" k3="-0.4102" />
            <vignetting model="pa" focal="24" aperture="5.6" distance="2.7" k1="-0.6105" k2="0.2702" k3="-0.4657" />
            <vignetting model="pa" focal="24" aperture="5.6" distance="1000" k1="-0.6251" k2="0.3124" k3="-0.4911" />
            <vignetting model="pa" focal="24" aperture="8" distance="0.45" k1="-0.7341" k2="0.6702" k3="-0.7376" />
            <vignetting model="pa" focal="24" aperture="8" distance="0.9" k1="-0.7582" k2="0.7674" k3="-0.7682" />
            <vignetting model="pa" focal="24" aperture="8" distance="2.7" k1="-0.7783" k2="0.8378" k3="-0.8121" />
            <vignetting model="pa" focal="24" aperture="8" distance="1000" k1="-0.7823" k2="0.8454" k3="-0.8131" />
            <vignetting model="pa" focal="24" aperture="11" distance="0.45" k1="-0.8706" k2="1.1062" k3="-1.0123" />
            <vignetting model="pa" focal="24" aperture="11" distance="0.9" k1="-0.8371" k2="0.9860" k3="-0.8679" />
            <vignetting model="pa" focal="24" aperture="11" distance="2.7" k1="-0.8344" k2="0.9810" k3="-0.8608" />
            <vignetting model="pa" focal="24" aperture="11" distance="1000" k1="-0.8340" k2="0.9778" k3="-0.8568" />
            <vignetting model="pa" focal="24" aperture="16" distance="0.45" k1="-0.9126" k2="1.2016" k3="-1.0358" />
            <vignetting model="pa" focal="24" aperture="16" distance="0.9" k1="-0.8199" k2="0.8728" k3="-0.7322" />
            <vignetting model="pa" focal="24" aperture="16" distance="2.7" k1="-0.8124" k2="0.8533" k3="-0.7189" />
            <vignetting model="pa" focal="24" aperture="16" distance="1000" k1="-0.8099" k2="0.8471" k3="-0.7154" />
            <vignetting model="pa" focal="24" aperture="22" distance="0.45" k1="-0.8999" k2="1.1258" k3="-0.9507" />
            <vignetting model="pa" focal="24" aperture="22" distance="0.9" k1="-0.7940" k2="0.7596" k3="-0.6258" />
            <vignetting model="pa" focal="24" aperture="22" distance="2.7" k1="-0.8030" k2="0.8024" k3="-0.6672" />
            <vignetting model="pa" focal="24" aperture="22" distance="1000" k1="-0.8041" k2="0.8095" k3="-0.6743" />
            <vignetting model="pa" focal="35" aperture="4" distance="0.45" k1="-0.5671" k2="-0.1074" k3="0.0934" />
            <vignetting model="pa" focal="35" aperture="4" distance="0.9" k1="-0.5570" k2="-0.0974" k3="0.0827" />
            <vignetting model="pa" focal="35" aperture="4" distance="2.7" k1="-0.5699" k2="-0.0408" k3="0.0282" />
            <vignetting model="pa" focal="35" aperture="4" distance="1000" k1="-0.6054" k2="0.0282" k3="-0.0163" />
            <vignetting model="pa" focal="35" aperture="5.6" distance="0.45" k1="-0.6116" k2="0.3685" k3="-0.2226" />
            <vignetting model="pa" focal="35" aperture="5.6" distance="0.9" k1="-0.6017" k2="0.3878" k3="-0.2407" />
            <vignetting model="pa" focal="35" aperture="5.6" distance="2.7" k1="-0.6215" k2="0.4488" k3="-0.2954" />
            <vignetting model="pa" focal="35" aperture="5.6" distance="1000" k1="-0.6418" k2="0.5034" k3="-0.3355" />
            <vignetting model="pa" focal="35" aperture="8" distance="0.45" k1="-0.5971" k2="0.3002" k3="-0.1550" />
            <vignetting model="pa" focal="35" aperture="8" distance="0.9" k1="-0.5770" k2="0.2770" k3="-0.1328" />
            <vignetting model="pa" focal="35" aperture="8" distance="2.7" k1="-0.5849" k2="0.2941" k3="-0.1483" />
            <vignetting model="pa" focal="35" aperture="8" distance="1000" k1="-0.6029" k2="0.3432" k3="-0.1836" />
            <vignetting model="pa" focal="35" aperture="11" distance="0.45" k1="-0.5999" k2="0.2956" k3="-0.1444" />
            <vignetting model="pa" focal="35" aperture="11" distance="0.9" k1="-0.5764" k2="0.2640" k3="-0.1160" />
            <vignetting model="pa" focal="35" aperture="11" distance="2.7" k1="-0.5843" k2="0.2767" k3="-0.1257" />
            <vignetting model="pa" focal="35" aperture="11" distance="1000" k1="-0.6005" k2="0.3196" k3="-0.1558" />
            <vignetting model="pa" focal="35" aperture="16" distance="0.45" k1="-0.6063" k2="0.2984" k3="-0.1399" />
            <vignetting model="pa" focal="35" aperture="16" distance="0.9" k1="-0.5833" k2="0.2700" k3="-0.1142" />
            <vignetting model="pa" focal="35" aperture="16" distance="2.7" k1="-0.5913" k2="0.2812" k3="-0.1221" />
            <vignetting model="pa" focal="35" aperture="16" distance="1000" k1="-0.6041" k2="0.3158" k3="-0.1462" />
            <vignetting model="pa" focal="35" aperture="22" distance="0.45" k1="-0.6122" k2="0.3065" k3="-0.1424" />
            <vignetting model="pa" focal="35" aperture="22" distance="0.9" k1="-0.5894" k2="0.2778" k3="-0.1160" />
            <vignetting model="pa" focal="35" aperture="22" distance="2.7" k1="-0.5972" k2="0.2887" k3="-0.1240" />
            <vignetting model="pa" focal="35" aperture="22" distance="1000" k1="-0.6070" k2="0.3145" k3="-0.1413" />
            <vignetting model="pa" focal="50" aperture="4" distance="0.45" k1="-0.5274" k2="-0.2110" k3="0.2123" />
            <vignetting model="pa" focal="50" aperture="4" distance="0.9" k1="-0.5559" k2="-0.0930" k3="0.1107" />
            <vignetting model="pa" focal="50" aperture="4" distance="2.7" k1="-0.5569" k2="-0.0746" k3="0.0868" />
            <vignetting model="pa" focal="50" aperture="4" distance="1000" k1="-0.5818" k2="-0.0162" k3="0.0425" />
            <vignetting model="pa" focal="50" aperture="5.6" distance="0.45" k1="-0.3835" k2="0.0297" k3="-0.0329" />
            <vignetting model="pa" focal="50" aperture="5.6" distance="0.9" k1="-0.5182" k2="0.3503" k3="-0.2346" />
            <vignetting model="pa" focal="50" aperture="5.6" distance="2.7" k1="-0.5279" k2="0.3888" k3="-0.2717" />
            <vignetting model="pa" focal="50" aperture="5.6" distance="1000" k1="-0.5500" k2="0.4475" k3="-0.3184" />
            <vignetting model="pa" focal="50" aperture="8" distance="0.45" k1="-0.4861" k2="0.1556" k3="-0.0270" />
            <vignetting model="pa" focal="50" aperture="8" distance="0.9" k1="-0.4743" k2="0.1487" k3="-0.0198" />
            <vignetting model="pa" focal="50" aperture="8" distance="2.7" k1="-0.4674" k2="0.1258" k3="-0.0020" />
            <vignetting model="pa" focal="50" aperture="8" distance="1000" k1="-0.4889" k2="0.1737" k3="-0.0356" />
            <vignetting model="pa" focal="50" aperture="11" distance="0.45" k1="-0.4856" k2="0.1481" k3="-0.0178" />
            <vignetting model="pa" focal="50" aperture="11" distance="0.9" k1="-0.4750" k2="0.1425" k3="-0.0101" />
            <vignetting model="pa" focal="50" aperture="11" distance="2.7" k1="-0.4685" k2="0.1214" k3="0.0057" />
            <vignetting model="pa" focal="50" aperture="11" distance="1000" k1="-0.4893" k2="0.1670" k3="-0.0255" />
            <vignetting model="pa" focal="50" aperture="16" distance="0.45" k1="-0.4905" k2="0.1537" k3="-0.0187" />
            <vignetting model="pa" focal="50" aperture="16" distance="0.9" k1="-0.4771" k2="0.1396" k3="-0.0042" />
            <vignetting model="pa" focal="50" aperture="16" distance="2.7" k1="-0.4751" k2="0.1298" k3="0.0038" />
            <vignetting model="pa" focal="50" aperture="16" distance="1000" k1="-0.4944" k2="0.1721" k3="-0.0253" />
            <vignetting model="pa" focal="50" aperture="22" distance="0.45" k1="-0.5000" k2="0.1707" k3="-0.0276" />
            <vignetting model="pa" focal="50" aperture="22" distance="0.9" k1="-0.4836" k2="0.1490" k3="-0.0077" />
            <vignetting model="pa" focal="50" aperture="22" distance="2.7" k1="-0.4846" k2="0.1454" k3="-0.0035" />
            <vignetting model="pa" focal="50" aperture="22" distance="1000" k1="-0.5030" k2="0.1854" k3="-0.0309" />
            <vignetting model="pa" focal="70" aperture="4" distance="0.45" k1="-0.7049" k2="0.2950" k3="-0.1500" />
            <vignetting model="pa" focal="70" aperture="4" distance="0.9" k1="-0.7163" k2="0.3620" k3="-0.2250" />
            <vignetting model="pa" focal="70" aperture="4" distance="2.7" k1="-0.6962" k2="0.3204" k3="-0.2129" />
            <vignetting model="pa" focal="70" aperture="4" distance="1000" k1="-0.7079" k2="0.3344" k3="-0.2278" />
            <vignetting model="pa" focal="70" aperture="5.6" distance="0.45" k1="-0.4799" k2="0.3668" k3="-0.2925" />
            <vignetting model="pa" focal="70" aperture="5.6" distance="0.9" k1="-0.4831" k2="0.4338" k3="-0.3717" />
            <vignetting model="pa" focal="70" aperture="5.6" distance="2.7" k1="-0.4805" k2="0.4500" k3="-0.3919" />
            <vignetting model="pa" focal="70" aperture="5.6" distance="1000" k1="-0.5016" k2="0.4991" k3="-0.4414" />
            <vignetting model="pa" focal="70" aperture="8" distance="0.45" k1="-0.4273" k2="0.1139" k3="0.0043" />
            <vignetting model="pa" focal="70" aperture="8" distance="0.9" k1="-0.4138" k2="0.1045" k3="0.0093" />
            <vignetting model="pa" focal="70" aperture="8" distance="2.7" k1="-0.4064" k2="0.0883" k3="0.0218" />
            <vignetting model="pa" focal="70" aperture="8" distance="1000" k1="-0.4297" k2="0.1397" k3="-0.0142" />
            <vignetting model="pa" focal="70" aperture="11" distance="0.45" k1="-0.4280" k2="0.1093" k3="0.0114" />
            <vignetting model="pa" focal="70" aperture="11" distance="0.9" k1="-0.4061" k2="0.0772" k3="0.0344" />
            <vignetting model="pa" focal="70" aperture="11" distance="2.7" k1="-0.3995" k2="0.0578" k3="0.0519" />
            <vignetting model="pa" focal="70" aperture="11" distance="1000" k1="-0.4207" k2="0.1038" k3="0.0199" />
            <vignetting model="pa" focal="70" aperture="16" distance="0.45" k1="-0.4290" k2="0.1066" k3="0.0159" />
            <vignetting model="pa" focal="70" aperture="16" distance="0.9" k1="-0.4079" k2="0.0761" k3="0.0380" />
            <vignetting model="pa" focal="70" aperture="16" distance="2.7" k1="-0.4021" k2="0.0578" k3="0.0551" />
            <vignetting model="pa" focal="70" aperture="16" distance="1000" k1="-0.4222" k2="0.1029" k3="0.0231" />
            <vignetting model="pa" focal="70" aperture="22" distance="0.45" k1="-0.4335" k2="0.1101" k3="0.0166" />
            <vignetting model="pa" focal="70" aperture="22" distance="0.9" k1="-0.4124" k2="0.0813" k3="0.0370" />
            <vignetting model="pa" focal="70" aperture="22" distance="2.7" k1="-0.4081" k2="0.0661" k3="0.0521" />
            <vignetting model="pa" focal="70" aperture="22" distance="1000" k1="-0.4296" k2="0.1152" k3="0.0173" />
            <vignetting model="pa" focal="105" aperture="4" distance="0.45" k1="-1.0812" k2="1.1713" k3="-0.6459" />
            <vignetting model="pa" focal="105" aperture="4" distance="0.9" k1="-1.0310" k2="1.0659" k3="-0.6301" />
            <vignetting model="pa" focal="105" aperture="4" distance="2.7" k1="-0.9948" k2="0.9010" k3="-0.5254" />
            <vignetting model="pa" focal="105" aperture="4" distance="1000" k1="-1.0176" k2="0.8667" k3="-0.4856" />
            <vignetting model="pa" focal="105" aperture="5.6" distance="0.45" k1="-0.3223" k2="-0.0995" k3="0.0451" />
            <vignetting model="pa" focal="105" aperture="5.6" distance="0.9" k1="-0.3340" k2="-0.0051" k3="-0.0805" />
            <vignetting model="pa" focal="105" aperture="5.6" distance="2.7" k1="-0.3113" k2="-0.0072" k3="-0.1158" />
            <vignetting model="pa" focal="105" aperture="5.6" distance="1000" k1="-0.3111" k2="-0.0112" k3="-0.1305" />
            <vignetting model="pa" focal="105" aperture="8" distance="0.45" k1="-0.3740" k2="0.0834" k3="0.0276" />
            <vignetting model="pa" focal="105" aperture="8" distance="0.9" k1="-0.3449" k2="0.0346" k3="0.0606" />
            <vignetting model="pa" focal="105" aperture="8" distance="2.7" k1="-0.3473" k2="0.0666" k3="0.0265" />
            <vignetting model="pa" focal="105" aperture="8" distance="1000" k1="-0.3824" k2="0.1623" k3="-0.0510" />
            <vignetting model="pa" focal="105" aperture="11" distance="0.45" k1="-0.3703" k2="0.0630" k3="0.0486" />
            <vignetting model="pa" focal="105" aperture="11" distance="0.9" k1="-0.3403" k2="0.0180" k3="0.0758" />
            <vignetting model="pa" focal="105" aperture="11" distance="2.7" k1="-0.3352" k2="0.0101" k3="0.0818" />
            <vignetting model="pa" focal="105" aperture="11" distance="1000" k1="-0.3508" k2="0.0342" k3="0.0673" />
            <vignetting model="pa" focal="105" aperture="16" distance="0.45" k1="-0.3726" k2="0.0649" k3="0.0487" />
            <vignetting model="pa" focal="105" aperture="16" distance="0.9" k1="-0.3408" k2="0.0156" k3="0.0789" />
            <vignetting model="pa" focal="105" aperture="16" distance="2.7" k1="-0.3371" k2="0.0090" k3="0.0856" />
            <vignetting model="pa" focal="105" aperture="16" distance="1000" k1="-0.3511" k2="0.0307" k3="0.0728" />
            <vignetting model="pa" focal="105" aperture="22" distance="0.45" k1="-0.3752" k2="0.0669" k3="0.0488" />
            <vignetting model="pa" focal="105" aperture="22" distance="0.9" k1="-0.3442" k2="0.0175" k3="0.0798" />
            <vignetting model="pa" focal="105" aperture="22" distance="2.7" k1="-0.3422" k2="0.0150" k3="0.0838" />
            <vignetting model="pa" focal="105" aperture="22" distance="1000" k1="-0.3540" k2="0.0313" k3="0.0746" />
>>>>>>> 2f80cbd9
        </calibration>
    </lens>

    <lens>
        <maker>Canon</maker>
        <model>Canon EF 24-105mm f/4L IS USM</model>
        <mount>Canon EF</mount>
        <!-- Average crop factor of Canon APS-C cameras -->
        <cropfactor>1.611</cropfactor>
        <calibration>
            <distortion model="ptlens" focal="24" a="0.00552" b="-0.02074" c="0"/>
            <distortion model="ptlens" focal="28" a="0.00396" b="-0.01457" c="0"/>
            <distortion model="ptlens" focal="35" a="0.00091" b="-0.00171" c="0"/>
            <distortion model="ptlens" focal="50" a="0.00077" b="0.00096" c="0"/>
            <distortion model="ptlens" focal="70" a="0.0016" b="5e-05" c="0"/>
            <distortion model="ptlens" focal="88" a="0.00467" b="-0.00624" c="0"/>
            <distortion model="ptlens" focal="105" a="0.00797" b="-0.01307" c="0"/>
        </calibration>
    </lens>

    <lens>
        <maker>Canon</maker>
        <model>Canon EF 28-105mm f/3.5-4.5 II USM</model>
        <mount>Canon EF</mount>
        <cropfactor>1</cropfactor>
        <calibration>
            <distortion model="ptlens" focal="28" a="0.013305" b="-0.03973" c="0"/>
            <distortion model="ptlens" focal="35" a="0.005643" b="-0.012771" c="0"/>
            <distortion model="ptlens" focal="50" a="0" b="0.007781" c="0"/>
            <distortion model="ptlens" focal="70" a="0" b="0.010884" c="0"/>
            <distortion model="ptlens" focal="105" a="0" b="0.011749" c="0"/>
        </calibration>
    </lens>

    <lens>
        <maker>Canon</maker>
        <model>Canon EF 28-300mm f/3.5-5.6L IS USM</model>
        <mount>Canon EF</mount>
        <cropfactor>1</cropfactor>
        <calibration>
            <distortion model="ptlens" focal="28" a="0.013512" b="-0.044163" c="0"/>
            <distortion model="ptlens" focal="35" a="0.008844" b="-0.01773" c="0"/>
            <distortion model="ptlens" focal="40" a="0" b="0.008261" c="0"/>
            <distortion model="ptlens" focal="60" a="0" b="0.012093" c="0"/>
            <distortion model="ptlens" focal="70" a="0" b="0.012516" c="0"/>
            <distortion model="ptlens" focal="105" a="0" b="0.009065" c="0"/>
            <distortion model="ptlens" focal="135" a="0" b="0.008196" c="0"/>
            <distortion model="ptlens" focal="200" a="0" b="0.007773" c="0"/>
            <distortion model="ptlens" focal="300" a="0" b="0.008177" c="0"/>
        </calibration>
    </lens>

    <lens>
        <maker>Canon</maker>
        <model>Canon EF 28-135mm f/3.5-5.6 IS USM</model>
        <mount>Canon EF</mount>
        <cropfactor>1</cropfactor>
        <calibration>
            <distortion model="ptlens" focal="28" a="0.015307" b="-0.042304" c="0"/>
            <distortion model="ptlens" focal="35" a="0.009116" b="-0.020624" c="0"/>
            <distortion model="ptlens" focal="41" a="0" b="0.003439" c="0"/>
            <distortion model="ptlens" focal="53" a="0" b="0.008157" c="0"/>
            <distortion model="ptlens" focal="60" a="0" b="0.008848" c="0"/>
            <distortion model="ptlens" focal="70" a="0" b="0.009719" c="0"/>
            <distortion model="ptlens" focal="85" a="0" b="0.009196" c="0"/>
            <distortion model="ptlens" focal="100" a="0" b="0.008576" c="0"/>
            <distortion model="ptlens" focal="117" a="0" b="0.010397" c="0"/>
            <distortion model="ptlens" focal="135" a="0" b="0.010546" c="0"/>
        </calibration>
    </lens>

    <lens>
        <maker>Canon</maker>
        <model>Canon EF 35mm f/1.4L USM</model>
        <mount>Canon EF</mount>
        <cropfactor>1.0</cropfactor>
        <calibration>
            <!-- All calibration images shot with a Canon EOS 5D Mark III -->
            <distortion model="ptlens" focal="35" a="0.01105" b="-0.02944" c="0.00633" />
            <tca model="poly3" focal="35" br="-0.0004259" vr="1.0009718" bb="0.0005876" vb="0.9992816" />
            <vignetting model="pa" focal="35" aperture="1.4" distance="0.3" k1="-1.2296" k2="0.7860" k3="-0.2592" />
            <vignetting model="pa" focal="35" aperture="1.4" distance="0.6" k1="-1.6193" k2="1.4907" k3="-0.6335" />
            <vignetting model="pa" focal="35" aperture="1.4" distance="1.8" k1="-1.7496" k2="1.7258" k3="-0.7587" />
            <vignetting model="pa" focal="35" aperture="1.4" distance="1000" k1="-1.8086" k2="1.8246" k3="-0.8096" />
            <vignetting model="pa" focal="35" aperture="2" distance="0.3" k1="-0.1890" k2="-0.4885" k3="0.1801" />
            <vignetting model="pa" focal="35" aperture="2" distance="0.6" k1="-0.2440" k2="-0.7779" k3="0.4414" />
            <vignetting model="pa" focal="35" aperture="2" distance="1.8" k1="-0.3152" k2="-0.7584" k3="0.4643" />
            <vignetting model="pa" focal="35" aperture="2" distance="1000" k1="-0.3585" k2="-0.7409" k3="0.4745" />
            <vignetting model="pa" focal="35" aperture="2.8" distance="0.3" k1="-0.3359" k2="0.1421" k3="-0.1330" />
            <vignetting model="pa" focal="35" aperture="2.8" distance="0.6" k1="-0.3143" k2="-0.0191" k3="-0.0963" />
            <vignetting model="pa" focal="35" aperture="2.8" distance="1.8" k1="-0.2678" k2="-0.2501" k3="0.0432" />
            <vignetting model="pa" focal="35" aperture="2.8" distance="1000" k1="-0.2516" k2="-0.3607" k3="0.1119" />
            <vignetting model="pa" focal="35" aperture="4" distance="0.3" k1="-0.2940" k2="-0.0722" k3="0.1067" />
            <vignetting model="pa" focal="35" aperture="4" distance="0.6" k1="-0.3873" k2="0.1488" k3="-0.0896" />
            <vignetting model="pa" focal="35" aperture="4" distance="1.8" k1="-0.4347" k2="0.2856" k3="-0.2331" />
            <vignetting model="pa" focal="35" aperture="4" distance="1000" k1="-0.4484" k2="0.3163" k3="-0.2840" />
            <vignetting model="pa" focal="35" aperture="22" distance="0.3" k1="-0.3341" k2="-0.0090" k3="0.0707" />
            <vignetting model="pa" focal="35" aperture="22" distance="0.6" k1="-0.3758" k2="-0.0028" k3="0.0766" />
            <vignetting model="pa" focal="35" aperture="22" distance="1.8" k1="-0.3984" k2="0.0071" k3="0.0760" />
            <vignetting model="pa" focal="35" aperture="22" distance="1000" k1="-0.4126" k2="0.0142" k3="0.0744" />
        </calibration>
    </lens>

    <lens>
        <maker>Canon</maker>
        <model>Canon EF 35-70mm f/3.5-4.5</model>
        <mount>Canon EF</mount>
        <!-- Average crop factor of Canon APS-C cameras -->
        <cropfactor>1.611</cropfactor>
        <calibration>
            <distortion model="poly3" focal="35" k1="-0.005023"/>
            <distortion model="poly3" focal="42" k1="-0.002793"/>
            <distortion model="poly3" focal="56" k1="0.000982"/>
            <distortion model="poly3" focal="70" k1="0.001993"/>
        </calibration>
    </lens>

    <lens>
        <maker>Canon</maker>
        <model>Canon EF 35-80mm f/4-5.6 III</model>
        <mount>Canon EF</mount>
        <!-- Average crop factor of Canon APS-C cameras -->
        <cropfactor>1.611</cropfactor>
        <calibration>
            <distortion model="ptlens" focal="35" a="0.003148" b="-0.013071" c="0"/>
            <distortion model="ptlens" focal="40" a="0" b="-0.004903" c="0"/>
            <distortion model="ptlens" focal="44" a="0" b="-0.002625" c="0"/>
            <distortion model="ptlens" focal="53" a="0" b="0.000335" c="0"/>
            <distortion model="ptlens" focal="65" a="0" b="0.002145" c="0"/>
            <distortion model="ptlens" focal="80" a="0.00704" b="0.002809" c="0"/>
        </calibration>
    </lens>

    <lens>
        <maker>Canon</maker>
        <model>Canon EF 35-105mm f/3.5-4.5</model>
        <mount>Canon EF</mount>
        <!-- Average crop factor of Canon APS-C cameras -->
        <cropfactor>1.611</cropfactor>
        <calibration>
            <distortion model="ptlens" focal="35" a="0.003118" b="-0.013401" c="0"/>
            <distortion model="ptlens" focal="45" a="0.003039" b="-0.007423" c="0"/>
            <distortion model="ptlens" focal="60" a="0.001309" b="0.000252" c="0"/>
            <distortion model="ptlens" focal="82" a="0.001085" b="0.002214" c="0"/>
            <distortion model="ptlens" focal="105" a="0.000575" b="0.003503" c="0"/>
        </calibration>
    </lens>

    <lens>
        <maker>Canon</maker>
        <model>Canon EF 35-105mm f/4.5-5.6</model>
        <mount>Canon EF</mount>
        <!-- Average crop factor of Canon APS-C cameras -->
        <cropfactor>1.611</cropfactor>
        <calibration>
            <distortion model="ptlens" focal="35" a="-0.00202" b="0.00115" c="-0.00877"/>
            <distortion model="ptlens" focal="48" a="0.00206" b="-0.00395" c="0.00411"/>
            <distortion model="ptlens" focal="57" a="-0.00649" b="0.02493" c="-0.01898"/>
            <distortion model="ptlens" focal="62" a="-0.01071" b="0.01858" c="0.00875"/>
            <distortion model="ptlens" focal="68" a="-0.02787" b="0.07826" c="-0.05368"/>
            <distortion model="ptlens" focal="72" a="-0.03351" b="0.12504" c="-0.14162"/>
            <distortion model="ptlens" focal="76" a="0.00385" b="-0.0011" c="-0.00351"/>
            <distortion model="ptlens" focal="80" a="0.01832" b="-0.05905" c="0.07657"/>
            <distortion model="ptlens" focal="87" a="-0.03411" b="0.14077" c="-0.17993"/>
            <distortion model="ptlens" focal="98" a="0.0103" b="-0.03257" c="0.02861"/>
            <distortion model="ptlens" focal="105" a="0.03329" b="-0.012513" c="0.16021"/>
        </calibration>
    </lens>

    <lens>
        <maker>Canon</maker>
        <model>Canon EF 35-135mm f/4-5.6 USM</model>
        <mount>Canon EF</mount>
        <!-- Average crop factor of Canon APS-C cameras -->
        <cropfactor>1.611</cropfactor>
        <calibration>
            <distortion model="ptlens" focal="35" a="0.001862" b="-0.007763" c="0"/>
            <distortion model="ptlens" focal="45" a="0" b="0.001004" c="0"/>
            <distortion model="ptlens" focal="65" a="0" b="0.004211" c="0"/>
            <distortion model="ptlens" focal="80" a="0" b="0.004364" c="0"/>
            <distortion model="ptlens" focal="91" a="0" b="0.005026" c="0"/>
            <distortion model="ptlens" focal="110" a="0" b="0.005453" c="0"/>
            <distortion model="ptlens" focal="135" a="0" b="0.003708" c="0"/>
        </calibration>
    </lens>

    <lens>
        <maker>Canon</maker>
        <model>Canon EF 50mm f/1.4 USM</model>
        <mount>Canon EF</mount>
        <cropfactor>1.0</cropfactor>
        <calibration>
            <!-- All calibration images shot with a Canon EOS 5D Mark III -->
            <distortion model="ptlens" focal="50" a="0.00225" b="-0.01104" c="0.00161" />
            <tca model="poly3" focal="50" br="-0.0000816" vr="1.0002947" bb="0.0001675" vb="0.9998280" />
            <vignetting model="pa" focal="50" aperture="1.4" distance="0.45" k1="-1.2133" k2="0.7385" k3="-0.2283" />
            <vignetting model="pa" focal="50" aperture="1.4" distance="0.9" k1="-1.5471" k2="1.3080" k3="-0.5300" />
            <vignetting model="pa" focal="50" aperture="1.4" distance="2.7" k1="-1.6546" k2="1.4781" k3="-0.6175" />
            <vignetting model="pa" focal="50" aperture="1.4" distance="1000" k1="-1.6987" k2="1.5340" k3="-0.6426" />
            <vignetting model="pa" focal="50" aperture="2" distance="0.45" k1="0.0561" k2="-0.9960" k3="0.4486" />
            <vignetting model="pa" focal="50" aperture="2" distance="0.9" k1="0.1089" k2="-1.3840" k3="0.6970" />
            <vignetting model="pa" focal="50" aperture="2" distance="2.7" k1="0.1071" k2="-1.5289" k3="0.8047" />
            <vignetting model="pa" focal="50" aperture="2" distance="1000" k1="0.0948" k2="-1.5688" k3="0.8379" />
            <vignetting model="pa" focal="50" aperture="2.8" distance="0.45" k1="-0.2081" k2="0.2073" k3="-0.2248" />
            <vignetting model="pa" focal="50" aperture="2.8" distance="0.9" k1="-0.2781" k2="0.3881" k3="-0.4386" />
            <vignetting model="pa" focal="50" aperture="2.8" distance="2.7" k1="-0.2821" k2="0.3808" k3="-0.4832" />
            <vignetting model="pa" focal="50" aperture="2.8" distance="1000" k1="-0.2913" k2="0.3893" k3="-0.5136" />
            <vignetting model="pa" focal="50" aperture="4" distance="0.45" k1="-0.1550" k2="-0.0639" k3="0.0839" />
            <vignetting model="pa" focal="50" aperture="4" distance="0.9" k1="-0.1912" k2="-0.0557" k3="0.0760" />
            <vignetting model="pa" focal="50" aperture="4" distance="2.7" k1="-0.2199" k2="-0.0120" k3="0.0383" />
            <vignetting model="pa" focal="50" aperture="4" distance="1000" k1="-0.2456" k2="0.0370" k3="-0.0021" />
            <vignetting model="pa" focal="50" aperture="22" distance="0.45" k1="-0.1764" k2="-0.0538" k3="0.0839" />
            <vignetting model="pa" focal="50" aperture="22" distance="0.9" k1="-0.2106" k2="-0.0590" k3="0.0888" />
            <vignetting model="pa" focal="50" aperture="22" distance="2.7" k1="-0.2330" k2="-0.0454" k3="0.0805" />
            <vignetting model="pa" focal="50" aperture="22" distance="1000" k1="-0.2485" k2="-0.0389" k3="0.0790" />
        </calibration>
    </lens>

    <lens>
        <maker>Canon</maker>
        <model>Canon EF 55-200mm f/4.5-5.6</model>
        <mount>Canon EF</mount>
        <!-- Average crop factor of Canon APS-C cameras -->
        <cropfactor>1.611</cropfactor>
        <calibration>
            <distortion model="ptlens" focal="55" a="-0.002904" b="0.003678" c="0"/>
            <distortion model="ptlens" focal="65" a="-0.004584" b="0.008401" c="0"/>
            <distortion model="ptlens" focal="75" a="-0.000913" b="0.001853" c="0"/>
            <distortion model="ptlens" focal="88" a="-0.002182" b="0.007163" c="0"/>
            <distortion model="ptlens" focal="105" a="-0.002465" b="0.008767" c="0"/>
            <distortion model="ptlens" focal="130" a="-0.003219" b="0.010958" c="0"/>
            <distortion model="ptlens" focal="145" a="-0.003261" b="0.011157" c="0"/>
            <distortion model="ptlens" focal="160" a="-0.003477" b="0.011918" c="0"/>
            <distortion model="ptlens" focal="200" a="-0.00602" b="0.017552" c="0"/>
        </calibration>
    </lens>

    <lens>
        <maker>Canon</maker>
        <model>Canon EF-S 55-250mm f/4-5.6 IS</model>
        <mount>Canon EF-S</mount>
        <!-- Average crop factor of Canon APS-C cameras -->
        <cropfactor>1.611</cropfactor>
        <calibration>
            <!-- data gathered by Spoilerhead 2010 <spoilerhead@gmail.com> using hugin-->
            <!-- 15 shots-->
            <distortion model="ptlens" focal="55" a="-0.000303056" b="-0.00581537" c="-0.00237143"/>
            <!-- 21 shots -->
            <distortion model="ptlens" focal="70" a="-0.000520255" b="2.86405e-05" c="0.00286934"/>
            <!-- 17-->
            <distortion model="ptlens" focal="100" a="0.00268582" b="-0.00578304" c="0.00718748"/>
            <!-- 15 -->
            <distortion model="ptlens" focal="135" a="0.00120309" b="0.00979416" c="-0.00868762"/>
            <!-- 18 -->
            <distortion model="ptlens" focal="250" a="-0.00226069" b="0.0111545" c="-0.00536676"/>
            <tca model="poly3" focal="55" br="0.0001058" vr="1.0000402" bb="-0.0001107" vb="1.0002220"/>
            <tca model="poly3" focal="70" br="0.0000486" vr="1.0000622" bb="-0.0000826" vb="1.0001793"/>
            <tca model="poly3" focal="100" br="0.0000227" vr="0.9999711" bb="-0.0000374" vb="1.0000907"/>
            <tca model="poly3" focal="135" br="0.0000114" vr="0.9999012" bb="-0.0000123" vb="1.0000019"/>
            <tca model="poly3" focal="250" br="0.0000067" vr="0.9998026" bb="-0.0000349" vb="0.9999041"/>
            <!-- Taken with Canon EOS 550D -->
            <vignetting model="pa" focal="55" aperture="4" distance="10" k1="-0.6290" k2="0.4091" k3="-0.2801"/>
            <vignetting model="pa" focal="55" aperture="4" distance="1000" k1="-0.6290" k2="0.4091" k3="-0.2801"/>
            <vignetting model="pa" focal="55" aperture="5.6" distance="10" k1="-0.0462" k2="0.0472" k3="-0.2275"/>
            <vignetting model="pa" focal="55" aperture="5.6" distance="1000" k1="-0.0462" k2="0.0472" k3="-0.2275"/>
            <vignetting model="pa" focal="55" aperture="8" distance="10" k1="-0.0096" k2="-0.1638" k3="0.1113"/>
            <vignetting model="pa" focal="55" aperture="8" distance="1000" k1="-0.0096" k2="-0.1638" k3="0.1113"/>
            <vignetting model="pa" focal="55" aperture="11" distance="10" k1="0.0034" k2="-0.1932" k3="0.1293"/>
            <vignetting model="pa" focal="55" aperture="11" distance="1000" k1="0.0034" k2="-0.1932" k3="0.1293"/>
            <vignetting model="pa" focal="55" aperture="16" distance="10" k1="0.0109" k2="-0.2130" k3="0.1418"/>
            <vignetting model="pa" focal="55" aperture="16" distance="1000" k1="0.0109" k2="-0.2130" k3="0.1418"/>
            <vignetting model="pa" focal="55" aperture="22" distance="10" k1="0.0156" k2="-0.2249" k3="0.1494"/>
            <vignetting model="pa" focal="55" aperture="22" distance="1000" k1="0.0156" k2="-0.2249" k3="0.1494"/>
            <vignetting model="pa" focal="70" aperture="4" distance="10" k1="-0.6730" k2="0.6146" k3="-0.3810"/>
            <vignetting model="pa" focal="70" aperture="4" distance="1000" k1="-0.6730" k2="0.6146" k3="-0.3810"/>
            <vignetting model="pa" focal="70" aperture="5.6" distance="10" k1="-0.0447" k2="0.0246" k3="-0.1055"/>
            <vignetting model="pa" focal="70" aperture="5.6" distance="1000" k1="-0.0447" k2="0.0246" k3="-0.1055"/>
            <vignetting model="pa" focal="70" aperture="8" distance="10" k1="-0.0120" k2="-0.1427" k3="0.1033"/>
            <vignetting model="pa" focal="70" aperture="8" distance="1000" k1="-0.0120" k2="-0.1427" k3="0.1033"/>
            <vignetting model="pa" focal="70" aperture="11" distance="10" k1="0.0056" k2="-0.1861" k3="0.1315"/>
            <vignetting model="pa" focal="70" aperture="11" distance="1000" k1="0.0056" k2="-0.1861" k3="0.1315"/>
            <vignetting model="pa" focal="70" aperture="16" distance="10" k1="0.0131" k2="-0.2045" k3="0.1438"/>
            <vignetting model="pa" focal="70" aperture="16" distance="1000" k1="0.0131" k2="-0.2045" k3="0.1438"/>
            <vignetting model="pa" focal="70" aperture="22" distance="10" k1="0.0279" k2="-0.2334" k3="0.1579"/>
            <vignetting model="pa" focal="70" aperture="22" distance="1000" k1="0.0279" k2="-0.2334" k3="0.1579"/>
            <vignetting model="pa" focal="100" aperture="5" distance="10" k1="-0.5671" k2="0.5259" k3="-0.3298"/>
            <vignetting model="pa" focal="100" aperture="5" distance="1000" k1="-0.5671" k2="0.5259" k3="-0.3298"/>
            <vignetting model="pa" focal="100" aperture="5.6" distance="10" k1="-0.1714" k2="-0.0770" k3="-0.0088"/>
            <vignetting model="pa" focal="100" aperture="5.6" distance="1000" k1="-0.1714" k2="-0.0770" k3="-0.0088"/>
            <vignetting model="pa" focal="100" aperture="8" distance="10" k1="-0.0284" k2="-0.0551" k3="0.0354"/>
            <vignetting model="pa" focal="100" aperture="8" distance="1000" k1="-0.0284" k2="-0.0551" k3="0.0354"/>
            <vignetting model="pa" focal="100" aperture="11" distance="10" k1="-0.0119" k2="-0.1113" k3="0.0816"/>
            <vignetting model="pa" focal="100" aperture="11" distance="1000" k1="-0.0119" k2="-0.1113" k3="0.0816"/>
            <vignetting model="pa" focal="100" aperture="16" distance="10" k1="-0.0009" k2="-0.1424" k3="0.1032"/>
            <vignetting model="pa" focal="100" aperture="16" distance="1000" k1="-0.0009" k2="-0.1424" k3="0.1032"/>
            <vignetting model="pa" focal="100" aperture="22" distance="10" k1="0.0148" k2="-0.1704" k3="0.1192"/>
            <vignetting model="pa" focal="100" aperture="22" distance="1000" k1="0.0148" k2="-0.1704" k3="0.1192"/>
            <vignetting model="pa" focal="100" aperture="29" distance="10" k1="0.0196" k2="-0.1853" k3="0.1298"/>
            <vignetting model="pa" focal="100" aperture="29" distance="1000" k1="0.0196" k2="-0.1853" k3="0.1298"/>
            <vignetting model="pa" focal="135" aperture="5" distance="10" k1="-0.3279" k2="-0.1954" k3="0.0941"/>
            <vignetting model="pa" focal="135" aperture="5" distance="1000" k1="-0.3279" k2="-0.1954" k3="0.0941"/>
            <vignetting model="pa" focal="135" aperture="5.6" distance="10" k1="-0.1084" k2="-0.3475" k3="0.1150"/>
            <vignetting model="pa" focal="135" aperture="5.6" distance="1000" k1="-0.1084" k2="-0.3475" k3="0.1150"/>
            <vignetting model="pa" focal="135" aperture="8" distance="10" k1="-0.0477" k2="0.0345" k3="-0.0424"/>
            <vignetting model="pa" focal="135" aperture="8" distance="1000" k1="-0.0477" k2="0.0345" k3="-0.0424"/>
            <vignetting model="pa" focal="135" aperture="11" distance="10" k1="-0.0121" k2="-0.0845" k3="0.0589"/>
            <vignetting model="pa" focal="135" aperture="11" distance="1000" k1="-0.0121" k2="-0.0845" k3="0.0589"/>
            <vignetting model="pa" focal="135" aperture="16" distance="10" k1="0.0076" k2="-0.1332" k3="0.0907"/>
            <vignetting model="pa" focal="135" aperture="16" distance="1000" k1="0.0076" k2="-0.1332" k3="0.0907"/>
            <vignetting model="pa" focal="135" aperture="22" distance="10" k1="0.0241" k2="-0.1711" k3="0.1140"/>
            <vignetting model="pa" focal="135" aperture="22" distance="1000" k1="0.0241" k2="-0.1711" k3="0.1140"/>
            <vignetting model="pa" focal="135" aperture="29" distance="10" k1="0.0310" k2="-0.1849" k3="0.1219"/>
            <vignetting model="pa" focal="135" aperture="29" distance="1000" k1="0.0310" k2="-0.1849" k3="0.1219"/>
            <vignetting model="pa" focal="200" aperture="5.6" distance="10" k1="-0.8137" k2="0.3985" k3="-0.0714"/>
            <vignetting model="pa" focal="200" aperture="5.6" distance="1000" k1="-0.8137" k2="0.3985" k3="-0.0714"/>
            <vignetting model="pa" focal="200" aperture="8" distance="10" k1="0.0019" k2="-0.0252" k3="-0.1253"/>
            <vignetting model="pa" focal="200" aperture="8" distance="1000" k1="0.0019" k2="-0.0252" k3="-0.1253"/>
            <vignetting model="pa" focal="200" aperture="11" distance="10" k1="-0.0151" k2="-0.0661" k3="0.0452"/>
            <vignetting model="pa" focal="200" aperture="11" distance="1000" k1="-0.0151" k2="-0.0661" k3="0.0452"/>
            <vignetting model="pa" focal="200" aperture="16" distance="10" k1="-0.0191" k2="-0.0666" k3="0.0480"/>
            <vignetting model="pa" focal="200" aperture="16" distance="1000" k1="-0.0191" k2="-0.0666" k3="0.0480"/>
            <vignetting model="pa" focal="200" aperture="22" distance="10" k1="-0.0161" k2="-0.0789" k3="0.0570"/>
            <vignetting model="pa" focal="200" aperture="22" distance="1000" k1="-0.0161" k2="-0.0789" k3="0.0570"/>
            <vignetting model="pa" focal="200" aperture="32" distance="10" k1="-0.0118" k2="-0.0902" k3="0.0630"/>
            <vignetting model="pa" focal="200" aperture="32" distance="1000" k1="-0.0118" k2="-0.0902" k3="0.0630"/>
            <vignetting model="pa" focal="250" aperture="5.6" distance="10" k1="-1.1623" k2="1.2351" k3="-0.5658"/>
            <vignetting model="pa" focal="250" aperture="5.6" distance="1000" k1="-1.1623" k2="1.2351" k3="-0.5658"/>
            <vignetting model="pa" focal="250" aperture="8" distance="10" k1="0.0520" k2="-0.2446" k3="0.0316"/>
            <vignetting model="pa" focal="250" aperture="8" distance="1000" k1="0.0520" k2="-0.2446" k3="0.0316"/>
            <vignetting model="pa" focal="250" aperture="11" distance="10" k1="-0.0198" k2="-0.0546" k3="0.0369"/>
            <vignetting model="pa" focal="250" aperture="11" distance="1000" k1="-0.0198" k2="-0.0546" k3="0.0369"/>
            <vignetting model="pa" focal="250" aperture="16" distance="10" k1="-0.0268" k2="-0.0486" k3="0.0355"/>
            <vignetting model="pa" focal="250" aperture="16" distance="1000" k1="-0.0268" k2="-0.0486" k3="0.0355"/>
            <vignetting model="pa" focal="250" aperture="22" distance="10" k1="-0.0268" k2="-0.0573" k3="0.0423"/>
            <vignetting model="pa" focal="250" aperture="22" distance="1000" k1="-0.0268" k2="-0.0573" k3="0.0423"/>
            <vignetting model="pa" focal="250" aperture="32" distance="10" k1="-0.0125" k2="-0.0836" k3="0.0552"/>
            <vignetting model="pa" focal="250" aperture="32" distance="1000" k1="-0.0125" k2="-0.0836" k3="0.0552"/>
        </calibration>
    </lens>

    <lens>
        <maker>Canon</maker>
        <model>Canon EF 70-200mm f/2.8L USM</model>
        <mount>Canon EF</mount>
        <cropfactor>1</cropfactor>
        <calibration>
            <distortion model="ptlens" focal="70" a="0.00685" b="-0.02857" c="0.01482"/>
            <distortion model="ptlens" focal="80" a="0.00289" b="-0.0102" c="-0.00108"/>
            <distortion model="ptlens" focal="98" a="0.00649" b="-0.01829" c="0.0112"/>
            <distortion model="ptlens" focal="115" a="0.00291" b="-0.00372" c="-0.00112"/>
            <distortion model="ptlens" focal="140" a="0.00303" b="-0.00409" c="0.00218"/>
            <distortion model="ptlens" focal="160" a="0.00393" b="-0.00724" c="0.00959"/>
            <distortion model="ptlens" focal="200" a="0.00188" b="0.0023" c="-0.00101"/>
            <tca model="poly3" focal="70" br="-0.0000072" vr="1.0002433" bb="-0.0000189" vb="1.0000710"/>
            <tca model="poly3" focal="80" br="-0.0000073" vr="1.0002115" bb="-0.0000063" vb="1.0000321"/>
            <tca model="poly3" focal="98" br="-0.0000184" vr="1.0001630" bb="-0.0000178" vb="1.0000256"/>
            <tca model="poly3" focal="110" br="0.0000060" vr="1.0000837" bb="-0.0000161" vb="1.0000120"/>
            <tca model="poly3" focal="130" br="0.0000047" vr="1.0000377" bb="-0.0000165" vb="0.9999858"/>
            <tca model="poly3" focal="155" br="0.0000177" vr="0.9999569" bb="-0.0000230" vb="1.0000025"/>
            <tca model="poly3" focal="200" br="0.0000050" vr="0.9998535" bb="-0.0000540" vb="1.0000457"/>
            <vignetting model="pa" focal="70" aperture="2.8" distance="10" k1="-0.4762" k2="0.2388" k3="-0.2546"/>
            <vignetting model="pa" focal="70" aperture="2.8" distance="1000" k1="-0.4762" k2="0.2388" k3="-0.2546"/>
            <vignetting model="pa" focal="70" aperture="4" distance="10" k1="0.0816" k2="-0.2944" k3="-0.0667"/>
            <vignetting model="pa" focal="70" aperture="4" distance="1000" k1="0.0816" k2="-0.2944" k3="-0.0667"/>
            <vignetting model="pa" focal="70" aperture="5.6" distance="10" k1="-0.1361" k2="0.4030" k3="-0.4138"/>
            <vignetting model="pa" focal="70" aperture="5.6" distance="1000" k1="-0.1361" k2="0.4030" k3="-0.4138"/>
            <vignetting model="pa" focal="70" aperture="8" distance="10" k1="-0.0644" k2="0.0589" k3="-0.0313"/>
            <vignetting model="pa" focal="70" aperture="8" distance="1000" k1="-0.0644" k2="0.0589" k3="-0.0313"/>
            <vignetting model="pa" focal="70" aperture="32" distance="10" k1="-0.0529" k2="-0.0029" k3="0.0285"/>
            <vignetting model="pa" focal="70" aperture="32" distance="1000" k1="-0.0529" k2="-0.0029" k3="0.0285"/>
            <vignetting model="pa" focal="80" aperture="2.8" distance="10" k1="-0.4462" k2="0.3068" k3="-0.3205"/>
            <vignetting model="pa" focal="80" aperture="2.8" distance="1000" k1="-0.4462" k2="0.3068" k3="-0.3205"/>
            <vignetting model="pa" focal="80" aperture="4" distance="10" k1="-0.0263" k2="0.0948" k3="-0.3144"/>
            <vignetting model="pa" focal="80" aperture="4" distance="1000" k1="-0.0263" k2="0.0948" k3="-0.3144"/>
            <vignetting model="pa" focal="80" aperture="5.6" distance="10" k1="-0.1531" k2="0.4373" k3="-0.3971"/>
            <vignetting model="pa" focal="80" aperture="5.6" distance="1000" k1="-0.1531" k2="0.4373" k3="-0.3971"/>
            <vignetting model="pa" focal="80" aperture="8" distance="10" k1="-0.0497" k2="0.0163" k3="0.0033"/>
            <vignetting model="pa" focal="80" aperture="8" distance="1000" k1="-0.0497" k2="0.0163" k3="0.0033"/>
            <vignetting model="pa" focal="80" aperture="32" distance="10" k1="-0.0477" k2="-0.0152" k3="0.0372"/>
            <vignetting model="pa" focal="80" aperture="32" distance="1000" k1="-0.0477" k2="-0.0152" k3="0.0372"/>
            <vignetting model="pa" focal="100" aperture="2.8" distance="10" k1="-0.2815" k2="-0.0586" k3="-0.1953"/>
            <vignetting model="pa" focal="100" aperture="2.8" distance="1000" k1="-0.2815" k2="-0.0586" k3="-0.1953"/>
            <vignetting model="pa" focal="100" aperture="4" distance="10" k1="0.0717" k2="-0.1539" k3="-0.2702"/>
            <vignetting model="pa" focal="100" aperture="4" distance="1000" k1="0.0717" k2="-0.1539" k3="-0.2702"/>
            <vignetting model="pa" focal="100" aperture="5.6" distance="10" k1="-0.1713" k2="0.6308" k3="-0.6955"/>
            <vignetting model="pa" focal="100" aperture="5.6" distance="1000" k1="-0.1713" k2="0.6308" k3="-0.6955"/>
            <vignetting model="pa" focal="100" aperture="8" distance="10" k1="-0.1775" k2="0.5332" k3="-0.4790"/>
            <vignetting model="pa" focal="100" aperture="8" distance="1000" k1="-0.1775" k2="0.5332" k3="-0.4790"/>
            <vignetting model="pa" focal="100" aperture="32" distance="10" k1="-0.0433" k2="-0.0219" k3="0.0405"/>
            <vignetting model="pa" focal="100" aperture="32" distance="1000" k1="-0.0433" k2="-0.0219" k3="0.0405"/>
            <vignetting model="pa" focal="135" aperture="2.8" distance="10" k1="-0.3282" k2="-0.6099" k3="0.3775"/>
            <vignetting model="pa" focal="135" aperture="2.8" distance="1000" k1="-0.3282" k2="-0.6099" k3="0.3775"/>
            <vignetting model="pa" focal="135" aperture="4" distance="10" k1="0.2872" k2="-1.2345" k3="0.5705"/>
            <vignetting model="pa" focal="135" aperture="4" distance="1000" k1="0.2872" k2="-1.2345" k3="0.5705"/>
            <vignetting model="pa" focal="135" aperture="5.6" distance="10" k1="0.0220" k2="-0.0050" k3="-0.3018"/>
            <vignetting model="pa" focal="135" aperture="5.6" distance="1000" k1="0.0220" k2="-0.0050" k3="-0.3018"/>
            <vignetting model="pa" focal="135" aperture="8" distance="10" k1="-0.1702" k2="0.5755" k3="-0.5787"/>
            <vignetting model="pa" focal="135" aperture="8" distance="1000" k1="-0.1702" k2="0.5755" k3="-0.5787"/>
            <vignetting model="pa" focal="135" aperture="32" distance="10" k1="-0.0424" k2="-0.0142" k3="0.0352"/>
            <vignetting model="pa" focal="135" aperture="32" distance="1000" k1="-0.0424" k2="-0.0142" k3="0.0352"/>
            <vignetting model="pa" focal="200" aperture="2.8" distance="10" k1="-1.4350" k2="1.7567" k3="-0.9122"/>
            <vignetting model="pa" focal="200" aperture="2.8" distance="1000" k1="-1.4350" k2="1.7567" k3="-0.9122"/>
            <vignetting model="pa" focal="200" aperture="4" distance="10" k1="-0.1855" k2="-0.7593" k3="0.5488"/>
            <vignetting model="pa" focal="200" aperture="4" distance="1000" k1="-0.1855" k2="-0.7593" k3="0.5488"/>
            <vignetting model="pa" focal="200" aperture="5.6" distance="10" k1="0.2013" k2="-0.8329" k3="0.3544"/>
            <vignetting model="pa" focal="200" aperture="5.6" distance="1000" k1="0.2013" k2="-0.8329" k3="0.3544"/>
            <vignetting model="pa" focal="200" aperture="8" distance="10" k1="-0.0728" k2="0.2494" k3="-0.3457"/>
            <vignetting model="pa" focal="200" aperture="8" distance="1000" k1="-0.0728" k2="0.2494" k3="-0.3457"/>
            <vignetting model="pa" focal="200" aperture="32" distance="10" k1="-0.0412" k2="-0.0125" k3="0.0382"/>
            <vignetting model="pa" focal="200" aperture="32" distance="1000" k1="-0.0412" k2="-0.0125" k3="0.0382"/>
        </calibration>
    </lens>

    <lens>
        <maker>Canon</maker>
        <model>Canon EF 70-200mm f/2.8L IS USM</model>
        <mount>Canon EF</mount>
        <cropfactor>1</cropfactor>
        <calibration>
            <distortion model="poly3" focal="70" k1="-0.009135"/>
            <distortion model="poly3" focal="73" k1="-0.008769"/>
            <distortion model="poly3" focal="78" k1="-0.006965"/>
            <distortion model="poly3" focal="80" k1="-0.005047"/>
            <distortion model="poly3" focal="90" k1="-0.000959"/>
            <distortion model="poly3" focal="100" k1="0.00029"/>
            <distortion model="poly3" focal="115" k1="0.002667"/>
            <distortion model="poly3" focal="130" k1="0.004312"/>
            <distortion model="poly3" focal="145" k1="0.004809"/>
            <distortion model="poly3" focal="160" k1="0.005218"/>
            <distortion model="poly3" focal="170" k1="0.006153"/>
            <distortion model="poly3" focal="185" k1="0.006109"/>
            <distortion model="poly3" focal="200" k1="0.008631"/>
        </calibration>
    </lens>

    <lens>
        <maker>Canon</maker>
        <model>Canon EF 70-200mm f/2.8L IS USM + EF 1.4x extender</model>
        <model lang="en">Canon EF 70-200mm f/2.8L IS USM + EF 1.4× ext.</model>
        <model lang="de">Canon EF 70-200mm f/2.8L IS USM + EF 1,4×-Konv.</model>
        <mount>Canon EF</mount>
        <cropfactor>1</cropfactor>
        <calibration>
            <distortion model="poly3" focal="98" k1="-0.012279"/>
            <distortion model="poly3" focal="105" k1="-0.012117"/>
            <distortion model="poly3" focal="110" k1="-0.011447"/>
            <distortion model="poly3" focal="120" k1="-0.010878"/>
            <distortion model="poly3" focal="135" k1="-0.00804"/>
            <distortion model="poly3" focal="145" k1="-0.00886"/>
            <distortion model="poly3" focal="160" k1="-0.00706"/>
            <distortion model="poly3" focal="185" k1="-0.006693"/>
            <distortion model="poly3" focal="220" k1="-0.006125"/>
            <distortion model="poly3" focal="245" k1="-0.004999"/>
            <distortion model="poly3" focal="280" k1="-0.004683"/>
        </calibration>
    </lens>

    <lens>
        <maker>Canon</maker>
        <model>Canon EF 70-200mm f/2.8L IS II USM</model>
        <mount>Canon EF</mount>
        <cropfactor>1</cropfactor>
        <calibration>
            <distortion model="ptlens" focal="70" a="0.00109" b="-0.01393" c="0.00917"/>
            <distortion model="ptlens" focal="88" a="0.00034" b="-0.00584" c="0.00243"/>
            <distortion model="ptlens" focal="102" a="0.00261" b="-0.00765" c="0.00252"/>
            <distortion model="ptlens" focal="120" a="0.00426" b="-0.0109" c="0.00708"/>
            <distortion model="ptlens" focal="135" a="0.00091" b="0.00263" c="-0.00627"/>
            <distortion model="ptlens" focal="160" a="-0.00014" b="0.00502" c="-0.00361"/>
            <distortion model="ptlens" focal="200" a="0.00255" b="-0.00438" c="0.01481"/>
            <!-- Taken with Canon EOS 5D Mark III -->
            <vignetting model="pa" focal="70" aperture="2.8" distance="1.1" k1="-0.6903" k2="0.4915" k3="-0.4215"/>
            <vignetting model="pa" focal="70" aperture="2.8" distance="2.2" k1="-0.7032" k2="0.5010" k3="-0.3688"/>
            <vignetting model="pa" focal="70" aperture="2.8" distance="6.6" k1="-0.7044" k2="0.5140" k3="-0.3822"/>
            <vignetting model="pa" focal="70" aperture="2.8" distance="1000" k1="-0.6992" k2="0.4928" k3="-0.3584"/>
            <vignetting model="pa" focal="70" aperture="4" distance="1.1" k1="-0.1523" k2="0.0629" k3="-0.3971"/>
            <vignetting model="pa" focal="70" aperture="4" distance="2.2" k1="-0.1805" k2="0.1006" k3="-0.3310"/>
            <vignetting model="pa" focal="70" aperture="4" distance="6.6" k1="-0.1908" k2="0.1437" k3="-0.3707"/>
            <vignetting model="pa" focal="70" aperture="4" distance="1000" k1="-0.1751" k2="0.0818" k3="-0.3094"/>
            <vignetting model="pa" focal="70" aperture="5.6" distance="1.1" k1="-0.3493" k2="0.7191" k3="-0.7897"/>
            <vignetting model="pa" focal="70" aperture="5.6" distance="2.2" k1="-0.3213" k2="0.5350" k3="-0.5394"/>
            <vignetting model="pa" focal="70" aperture="5.6" distance="6.6" k1="-0.3404" k2="0.6019" k3="-0.5957"/>
            <vignetting model="pa" focal="70" aperture="5.6" distance="1000" k1="-0.3198" k2="0.5243" k3="-0.5184"/>
            <vignetting model="pa" focal="70" aperture="8" distance="1.1" k1="-0.3772" k2="0.7410" k3="-0.7060"/>
            <vignetting model="pa" focal="70" aperture="8" distance="2.2" k1="-0.2877" k2="0.3610" k3="-0.3299"/>
            <vignetting model="pa" focal="70" aperture="8" distance="6.6" k1="-0.2978" k2="0.3942" k3="-0.3545"/>
            <vignetting model="pa" focal="70" aperture="8" distance="1000" k1="-0.2864" k2="0.3514" k3="-0.3141"/>
            <vignetting model="pa" focal="70" aperture="11" distance="1.1" k1="-0.3134" k2="0.4626" k3="-0.4231"/>
            <vignetting model="pa" focal="70" aperture="11" distance="2.2" k1="-0.2799" k2="0.3009" k3="-0.2530"/>
            <vignetting model="pa" focal="70" aperture="11" distance="6.6" k1="-0.2883" k2="0.3303" k3="-0.2752"/>
            <vignetting model="pa" focal="70" aperture="11" distance="1000" k1="-0.2804" k2="0.3049" k3="-0.2529"/>
            <vignetting model="pa" focal="70" aperture="16" distance="1.1" k1="-0.2986" k2="0.3882" k3="-0.3436"/>
            <vignetting model="pa" focal="70" aperture="16" distance="2.2" k1="-0.2800" k2="0.2825" k3="-0.2246"/>
            <vignetting model="pa" focal="70" aperture="16" distance="6.6" k1="-0.2911" k2="0.3217" k3="-0.2563"/>
            <vignetting model="pa" focal="70" aperture="16" distance="1000" k1="-0.2819" k2="0.2923" k3="-0.2304"/>
            <vignetting model="pa" focal="70" aperture="22" distance="1.1" k1="-0.2983" k2="0.3751" k3="-0.3249"/>
            <vignetting model="pa" focal="70" aperture="22" distance="2.2" k1="-0.2796" k2="0.2666" k3="-0.2031"/>
            <vignetting model="pa" focal="70" aperture="22" distance="6.6" k1="-0.2941" k2="0.3210" k3="-0.2496"/>
            <vignetting model="pa" focal="70" aperture="22" distance="1000" k1="-0.2864" k2="0.2932" k3="-0.2235"/>
            <vignetting model="pa" focal="70" aperture="32" distance="1.1" k1="-0.3010" k2="0.3744" k3="-0.3195"/>
            <vignetting model="pa" focal="70" aperture="32" distance="2.2" k1="-0.2808" k2="0.2589" k3="-0.1912"/>
            <vignetting model="pa" focal="70" aperture="32" distance="6.6" k1="-0.2999" k2="0.3276" k3="-0.2489"/>
            <vignetting model="pa" focal="70" aperture="32" distance="1000" k1="-0.2917" k2="0.2960" k3="-0.2192"/>
            <vignetting model="pa" focal="100" aperture="2.8" distance="1.1" k1="-0.4127" k2="-0.8186" k3="0.5474"/>
            <vignetting model="pa" focal="100" aperture="2.8" distance="2.2" k1="-0.3584" k2="-0.5409" k3="0.2464"/>
            <vignetting model="pa" focal="100" aperture="2.8" distance="6.6" k1="-0.3842" k2="-0.3887" k3="0.1295"/>
            <vignetting model="pa" focal="100" aperture="2.8" distance="1000" k1="-0.3807" k2="-0.3923" k3="0.1283"/>
            <vignetting model="pa" focal="100" aperture="4" distance="1.1" k1="0.1766" k2="-1.3863" k3="0.6308"/>
            <vignetting model="pa" focal="100" aperture="4" distance="2.2" k1="0.0256" k2="-0.6318" k3="0.0693"/>
            <vignetting model="pa" focal="100" aperture="4" distance="6.6" k1="-0.0139" k2="-0.4667" k3="-0.0410"/>
            <vignetting model="pa" focal="100" aperture="4" distance="1000" k1="-0.0140" k2="-0.4695" k3="-0.0407"/>
            <vignetting model="pa" focal="100" aperture="5.6" distance="1.1" k1="-0.0564" k2="-0.2502" k3="-0.2590"/>
            <vignetting model="pa" focal="100" aperture="5.6" distance="2.2" k1="-0.2328" k2="0.3530" k3="-0.6180"/>
            <vignetting model="pa" focal="100" aperture="5.6" distance="6.6" k1="-0.2563" k2="0.4342" k3="-0.6531"/>
            <vignetting model="pa" focal="100" aperture="5.6" distance="1000" k1="-0.2521" k2="0.4154" k3="-0.6411"/>
            <vignetting model="pa" focal="100" aperture="8" distance="1.1" k1="-0.3159" k2="0.6907" k3="-0.9083"/>
            <vignetting model="pa" focal="100" aperture="8" distance="2.2" k1="-0.3821" k2="0.8224" k3="-0.8810"/>
            <vignetting model="pa" focal="100" aperture="8" distance="6.6" k1="-0.3718" k2="0.7842" k3="-0.8262"/>
            <vignetting model="pa" focal="100" aperture="8" distance="1000" k1="-0.3669" k2="0.7595" k3="-0.8071"/>
            <vignetting model="pa" focal="100" aperture="11" distance="1.1" k1="-0.4569" k2="1.1204" k3="-1.1430"/>
            <vignetting model="pa" focal="100" aperture="11" distance="2.2" k1="-0.4052" k2="0.8352" k3="-0.8031"/>
            <vignetting model="pa" focal="100" aperture="11" distance="6.6" k1="-0.3698" k2="0.7073" k3="-0.6829"/>
            <vignetting model="pa" focal="100" aperture="11" distance="1000" k1="-0.3644" k2="0.6871" k3="-0.6710"/>
            <vignetting model="pa" focal="100" aperture="16" distance="1.1" k1="-0.4712" k2="1.1108" k3="-1.0630"/>
            <vignetting model="pa" focal="100" aperture="16" distance="2.2" k1="-0.3781" k2="0.6930" k3="-0.6437"/>
            <vignetting model="pa" focal="100" aperture="16" distance="6.6" k1="-0.3465" k2="0.5848" k3="-0.5439"/>
            <vignetting model="pa" focal="100" aperture="16" distance="1000" k1="-0.3417" k2="0.5641" k3="-0.5299"/>
            <vignetting model="pa" focal="100" aperture="22" distance="1.1" k1="-0.4159" k2="0.8655" k3="-0.8143"/>
            <vignetting model="pa" focal="100" aperture="22" distance="2.2" k1="-0.3567" k2="0.5901" k3="-0.5326"/>
            <vignetting model="pa" focal="100" aperture="22" distance="6.6" k1="-0.3424" k2="0.5596" k3="-0.5155"/>
            <vignetting model="pa" focal="100" aperture="22" distance="1000" k1="-0.3323" k2="0.5078" k3="-0.4635"/>
            <vignetting model="pa" focal="100" aperture="32" distance="1.1" k1="-0.3706" k2="0.6724" k3="-0.6293"/>
            <vignetting model="pa" focal="100" aperture="32" distance="2.2" k1="-0.3552" k2="0.5638" k3="-0.4961"/>
            <vignetting model="pa" focal="100" aperture="32" distance="6.6" k1="-0.3401" k2="0.5322" k3="-0.4787"/>
            <vignetting model="pa" focal="100" aperture="32" distance="1000" k1="-0.3321" k2="0.4860" k3="-0.4315"/>
            <vignetting model="pa" focal="135" aperture="2.8" distance="1.1" k1="-0.9114" k2="0.1148" k3="0.1331"/>
            <vignetting model="pa" focal="135" aperture="2.8" distance="2.2" k1="-0.5217" k2="-0.6324" k3="0.5138"/>
            <vignetting model="pa" focal="135" aperture="2.8" distance="6.6" k1="-0.5075" k2="-0.6224" k3="0.4935"/>
            <vignetting model="pa" focal="135" aperture="2.8" distance="1000" k1="-0.4616" k2="-0.7000" k3="0.5298"/>
            <vignetting model="pa" focal="135" aperture="4" distance="1.1" k1="0.0836" k2="-1.4986" k3="0.8879"/>
            <vignetting model="pa" focal="135" aperture="4" distance="2.2" k1="0.1548" k2="-1.3879" k3="0.7263"/>
            <vignetting model="pa" focal="135" aperture="4" distance="6.6" k1="0.1360" k2="-1.2941" k3="0.6588"/>
            <vignetting model="pa" focal="135" aperture="4" distance="1000" k1="0.1264" k2="-1.2471" k3="0.6209"/>
            <vignetting model="pa" focal="135" aperture="5.6" distance="1.1" k1="0.0393" k2="-0.6959" k3="0.1619"/>
            <vignetting model="pa" focal="135" aperture="5.6" distance="2.2" k1="-0.0399" k2="-0.3418" k3="-0.0873"/>
            <vignetting model="pa" focal="135" aperture="5.6" distance="6.6" k1="-0.0671" k2="-0.2549" k3="-0.1339"/>
            <vignetting model="pa" focal="135" aperture="5.6" distance="1000" k1="-0.0846" k2="-0.1894" k3="-0.1807"/>
            <vignetting model="pa" focal="135" aperture="8" distance="1.1" k1="-0.2401" k2="0.3734" k3="-0.5770"/>
            <vignetting model="pa" focal="135" aperture="8" distance="2.2" k1="-0.2865" k2="0.5155" k3="-0.6318"/>
            <vignetting model="pa" focal="135" aperture="8" distance="6.6" k1="-0.2847" k2="0.4939" k3="-0.5961"/>
            <vignetting model="pa" focal="135" aperture="8" distance="1000" k1="-0.2942" k2="0.5236" k3="-0.6136"/>
            <vignetting model="pa" focal="135" aperture="11" distance="1.1" k1="-0.3775" k2="0.7654" k3="-0.7480"/>
            <vignetting model="pa" focal="135" aperture="11" distance="2.2" k1="-0.3560" k2="0.6547" k3="-0.6132"/>
            <vignetting model="pa" focal="135" aperture="11" distance="6.6" k1="-0.3248" k2="0.5429" k3="-0.5166"/>
            <vignetting model="pa" focal="135" aperture="11" distance="1000" k1="-0.3200" k2="0.5307" k3="-0.5093"/>
            <vignetting model="pa" focal="135" aperture="16" distance="1.1" k1="-0.3505" k2="0.5924" k3="-0.5254"/>
            <vignetting model="pa" focal="135" aperture="16" distance="2.2" k1="-0.3037" k2="0.4038" k3="-0.3422"/>
            <vignetting model="pa" focal="135" aperture="16" distance="6.6" k1="-0.2771" k2="0.3288" k3="-0.2919"/>
            <vignetting model="pa" focal="135" aperture="16" distance="1000" k1="-0.2794" k2="0.3395" k3="-0.3011"/>
            <vignetting model="pa" focal="135" aperture="22" distance="1.1" k1="-0.2934" k2="0.3457" k3="-0.2829"/>
            <vignetting model="pa" focal="135" aperture="22" distance="2.2" k1="-0.2917" k2="0.3279" k3="-0.2543"/>
            <vignetting model="pa" focal="135" aperture="22" distance="6.6" k1="-0.2686" k2="0.2746" k3="-0.2265"/>
            <vignetting model="pa" focal="135" aperture="22" distance="1000" k1="-0.2745" k2="0.2974" k3="-0.2460"/>
            <vignetting model="pa" focal="135" aperture="32" distance="1.1" k1="-0.2895" k2="0.3111" k3="-0.2395"/>
            <vignetting model="pa" focal="135" aperture="32" distance="2.2" k1="-0.2948" k2="0.3140" k3="-0.2270"/>
            <vignetting model="pa" focal="135" aperture="32" distance="6.6" k1="-0.2624" k2="0.2556" k3="-0.2102"/>
            <vignetting model="pa" focal="135" aperture="32" distance="1000" k1="-0.2744" k2="0.2780" k3="-0.2174"/>
            <vignetting model="pa" focal="200" aperture="2.8" distance="1.1" k1="-1.0106" k2="0.6461" k3="-0.2061"/>
            <vignetting model="pa" focal="200" aperture="2.8" distance="2.2" k1="-1.2689" k2="1.1306" k3="-0.4702"/>
            <vignetting model="pa" focal="200" aperture="2.8" distance="6.6" k1="-1.4187" k2="1.4460" k3="-0.6515"/>
            <vignetting model="pa" focal="200" aperture="2.8" distance="1000" k1="-1.3763" k2="1.3539" k3="-0.5966"/>
            <vignetting model="pa" focal="200" aperture="4" distance="1.1" k1="-0.4700" k2="-0.4018" k3="0.3900"/>
            <vignetting model="pa" focal="200" aperture="4" distance="2.2" k1="-0.2008" k2="-0.9436" k3="0.6831"/>
            <vignetting model="pa" focal="200" aperture="4" distance="6.6" k1="-0.1684" k2="-0.9831" k3="0.6955"/>
            <vignetting model="pa" focal="200" aperture="4" distance="1000" k1="-0.1467" k2="-1.0150" k3="0.7087"/>
            <vignetting model="pa" focal="200" aperture="5.6" distance="1.1" k1="0.0799" k2="-1.0113" k3="0.5261"/>
            <vignetting model="pa" focal="200" aperture="5.6" distance="2.2" k1="0.0745" k2="-0.8751" k3="0.4136"/>
            <vignetting model="pa" focal="200" aperture="5.6" distance="6.6" k1="0.0578" k2="-0.8091" k3="0.3684"/>
            <vignetting model="pa" focal="200" aperture="5.6" distance="1000" k1="0.0523" k2="-0.7662" k3="0.3361"/>
            <vignetting model="pa" focal="200" aperture="8" distance="1.1" k1="-0.1596" k2="0.0923" k3="-0.2576"/>
            <vignetting model="pa" focal="200" aperture="8" distance="2.2" k1="-0.1845" k2="0.1739" k3="-0.2892"/>
            <vignetting model="pa" focal="200" aperture="8" distance="6.6" k1="-0.1901" k2="0.1756" k3="-0.2789"/>
            <vignetting model="pa" focal="200" aperture="8" distance="1000" k1="-0.1936" k2="0.1920" k3="-0.2842"/>
            <vignetting model="pa" focal="200" aperture="11" distance="1.1" k1="-0.2535" k2="0.3075" k3="-0.2632"/>
            <vignetting model="pa" focal="200" aperture="11" distance="2.2" k1="-0.2348" k2="0.2272" k3="-0.1771"/>
            <vignetting model="pa" focal="200" aperture="11" distance="6.6" k1="-0.2227" k2="0.1756" k3="-0.1347"/>
            <vignetting model="pa" focal="200" aperture="11" distance="1000" k1="-0.2164" k2="0.1547" k3="-0.1135"/>
            <vignetting model="pa" focal="200" aperture="16" distance="1.1" k1="-0.1965" k2="0.0573" k3="-0.0079"/>
            <vignetting model="pa" focal="200" aperture="16" distance="2.2" k1="-0.2088" k2="0.0847" k3="-0.0200"/>
            <vignetting model="pa" focal="200" aperture="16" distance="6.6" k1="-0.2046" k2="0.0693" k3="-0.0136"/>
            <vignetting model="pa" focal="200" aperture="16" distance="1000" k1="-0.2059" k2="0.0741" k3="-0.0143"/>
            <vignetting model="pa" focal="200" aperture="22" distance="1.1" k1="-0.2089" k2="0.0698" k3="-0.0029"/>
            <vignetting model="pa" focal="200" aperture="22" distance="2.2" k1="-0.2144" k2="0.0843" k3="-0.0087"/>
            <vignetting model="pa" focal="200" aperture="22" distance="6.6" k1="-0.2084" k2="0.0650" k3="-0.0001"/>
            <vignetting model="pa" focal="200" aperture="22" distance="1000" k1="-0.2118" k2="0.0734" k3="-0.0019"/>
            <vignetting model="pa" focal="200" aperture="32" distance="1.1" k1="-0.2151" k2="0.0762" k3="-0.0006"/>
            <vignetting model="pa" focal="200" aperture="32" distance="2.2" k1="-0.2250" k2="0.1005" k3="-0.0129"/>
            <vignetting model="pa" focal="200" aperture="32" distance="6.6" k1="-0.2227" k2="0.0901" k3="-0.0095"/>
            <vignetting model="pa" focal="200" aperture="32" distance="1000" k1="-0.2221" k2="0.0892" k3="-0.0062"/>
        </calibration>
    </lens>

    <lens>
        <maker>Canon</maker>
        <model>Canon EF 70-200mm f/4L USM</model>
        <mount>Canon EF</mount>
        <cropfactor>1</cropfactor>
        <calibration>
            <distortion model="poly3" focal="70" k1="-0.006408"/>
            <distortion model="poly3" focal="75" k1="-0.005162"/>
            <distortion model="poly3" focal="81" k1="-0.003271"/>
            <distortion model="poly3" focal="94" k1="0.000642"/>
            <distortion model="poly3" focal="100" k1="0.002069"/>
            <distortion model="poly3" focal="109" k1="0.003375"/>
            <distortion model="poly3" focal="122" k1="0.004125"/>
            <distortion model="poly3" focal="135" k1="0.005898"/>
            <distortion model="poly3" focal="145" k1="0.006262"/>
            <distortion model="poly3" focal="159" k1="0.007369"/>
            <distortion model="poly3" focal="168" k1="0.008619"/>
            <distortion model="poly3" focal="184" k1="0.008464"/>
            <distortion model="poly3" focal="200" k1="0.008816"/>
        </calibration>
    </lens>

    <lens>
        <maker>Canon</maker>
        <model>Canon EF 70-200mm f/4L USM + EF 1.4x extender</model>
        <model lang="en">Canon EF 70-200mm f/4L USM + EF 1.4× ext.</model>
        <model lang="de">Canon EF 70-200mm f/4L USM + EF 1,4×-Konv.</model>
        <mount>Canon EF</mount>
        <cropfactor>1</cropfactor>
        <calibration>
            <distortion model="poly3" focal="98" k1="-0.011699"/>
            <distortion model="poly3" focal="109" k1="-0.010575"/>
            <distortion model="poly3" focal="117" k1="-0.008594"/>
            <distortion model="poly3" focal="127" k1="-0.008167"/>
            <distortion model="poly3" focal="140" k1="-0.007141"/>
            <distortion model="poly3" focal="158" k1="-0.005869"/>
            <distortion model="poly3" focal="176" k1="-0.00486"/>
            <distortion model="poly3" focal="189" k1="-0.005166"/>
            <distortion model="poly3" focal="203" k1="-0.004933"/>
            <distortion model="poly3" focal="222" k1="-0.004657"/>
            <distortion model="poly3" focal="235" k1="-0.004297"/>
            <distortion model="poly3" focal="280" k1="-0.002653"/>
        </calibration>
    </lens>

    <lens>
        <maker>Canon</maker>
        <model>Canon EF 70-200mm f/4L IS USM</model>
        <mount>Canon EF</mount>
        <cropfactor>1</cropfactor>
        <calibration>
            <distortion model="ptlens" focal="70" a="-0.012" b="0.037" c="-0.046"/>
            <distortion model="ptlens" focal="97" a="0.008" b="-0.025" c="0.028"/>
            <distortion model="ptlens" focal="127" a="0.001" b="0.004" c="-0.001"/>
            <distortion model="ptlens" focal="200" a="-0.005" b="0.032" c="-0.031"/>
            <!-- Taken with Canon 5D Mark III -->
            <tca model="poly3" focal="70" br="0.0000002" vr="1.0001779" bb="-0.0000138" vb="1.0001003"/>
            <tca model="poly3" focal="100" br="-0.0000004" vr="1.0000236" bb="-0.0000081" vb="1.0001239"/>
            <tca model="poly3" focal="135" br="0.0000079" vr="0.9999147" bb="-0.0000141" vb="1.0001189"/>
            <tca model="poly3" focal="165" br="0.0000133" vr="0.9998324" bb="-0.0000299" vb="1.0000915"/>
            <tca model="poly3" focal="200" br="0.0000097" vr="0.9998125" bb="-0.0000270" vb="1.0000112"/>
            <vignetting model="pa" focal="70" aperture="4" distance="1.2" k1="-0.5200" k2="0.1223" k3="-0.0882"/>
            <vignetting model="pa" focal="70" aperture="4" distance="2.4" k1="-0.5088" k2="0.0999" k3="-0.0725"/>
            <vignetting model="pa" focal="70" aperture="4" distance="7.2" k1="-0.5123" k2="0.1057" k3="-0.0755"/>
            <vignetting model="pa" focal="70" aperture="4" distance="1000" k1="-0.5228" k2="0.1280" k3="-0.0927"/>
            <vignetting model="pa" focal="70" aperture="5.6" distance="1.2" k1="-0.1859" k2="0.0559" k3="-0.1686"/>
            <vignetting model="pa" focal="70" aperture="5.6" distance="2.4" k1="-0.1773" k2="0.0381" k3="-0.1561"/>
            <vignetting model="pa" focal="70" aperture="5.6" distance="7.2" k1="-0.1891" k2="0.0626" k3="-0.1714"/>
            <vignetting model="pa" focal="70" aperture="5.6" distance="1000" k1="-0.1839" k2="0.0595" k3="-0.1739"/>
            <vignetting model="pa" focal="70" aperture="8" distance="1.2" k1="-0.2517" k2="0.1818" k3="-0.1150"/>
            <vignetting model="pa" focal="70" aperture="8" distance="2.4" k1="-0.2462" k2="0.1726" k3="-0.1067"/>
            <vignetting model="pa" focal="70" aperture="8" distance="7.2" k1="-0.2393" k2="0.1445" k3="-0.0808"/>
            <vignetting model="pa" focal="70" aperture="8" distance="1000" k1="-0.2390" k2="0.1525" k3="-0.0951"/>
            <vignetting model="pa" focal="70" aperture="11" distance="1.2" k1="-0.2019" k2="-0.0232" k3="0.0783"/>
            <vignetting model="pa" focal="70" aperture="11" distance="2.4" k1="-0.1959" k2="-0.0342" k3="0.0885"/>
            <vignetting model="pa" focal="70" aperture="11" distance="7.2" k1="-0.1947" k2="-0.0403" k3="0.0939"/>
            <vignetting model="pa" focal="70" aperture="11" distance="1000" k1="-0.1873" k2="-0.0534" k3="0.0967"/>
            <vignetting model="pa" focal="70" aperture="16" distance="1.2" k1="-0.2015" k2="-0.0272" k3="0.0820"/>
            <vignetting model="pa" focal="70" aperture="16" distance="2.4" k1="-0.1983" k2="-0.0311" k3="0.0873"/>
            <vignetting model="pa" focal="70" aperture="16" distance="7.2" k1="-0.1973" k2="-0.0362" k3="0.0919"/>
            <vignetting model="pa" focal="70" aperture="16" distance="1000" k1="-0.1876" k2="-0.0553" k3="0.0986"/>
            <vignetting model="pa" focal="70" aperture="22" distance="1.2" k1="-0.2052" k2="-0.0230" k3="0.0809"/>
            <vignetting model="pa" focal="70" aperture="22" distance="2.4" k1="-0.2016" k2="-0.0263" k3="0.0855"/>
            <vignetting model="pa" focal="70" aperture="22" distance="7.2" k1="-0.2019" k2="-0.0269" k3="0.0864"/>
            <vignetting model="pa" focal="70" aperture="22" distance="1000" k1="-0.1913" k2="-0.0489" k3="0.0954"/>
            <vignetting model="pa" focal="70" aperture="32" distance="1.2" k1="-0.2129" k2="-0.0085" k3="0.0730"/>
            <vignetting model="pa" focal="70" aperture="32" distance="2.4" k1="-0.2077" k2="-0.0147" k3="0.0794"/>
            <vignetting model="pa" focal="70" aperture="32" distance="7.2" k1="-0.2110" k2="-0.0064" k3="0.0733"/>
            <vignetting model="pa" focal="70" aperture="32" distance="1000" k1="-0.1961" k2="-0.0393" k3="0.0896"/>
            <vignetting model="pa" focal="100" aperture="4" distance="1.2" k1="-0.2161" k2="-0.9770" k3="0.5708"/>
            <vignetting model="pa" focal="100" aperture="4" distance="2.4" k1="-0.2959" k2="-0.2855" k3="0.0499"/>
            <vignetting model="pa" focal="100" aperture="4" distance="7.2" k1="-0.3594" k2="-0.0599" k3="-0.0874"/>
            <vignetting model="pa" focal="100" aperture="4" distance="1000" k1="-0.3967" k2="0.0764" k3="-0.1680"/>
            <vignetting model="pa" focal="100" aperture="5.6" distance="1.2" k1="0.0697" k2="-0.8185" k3="0.2449"/>
            <vignetting model="pa" focal="100" aperture="5.6" distance="2.4" k1="-0.1880" k2="0.1425" k3="-0.3280"/>
            <vignetting model="pa" focal="100" aperture="5.6" distance="7.2" k1="-0.2320" k2="0.2708" k3="-0.3750"/>
            <vignetting model="pa" focal="100" aperture="5.6" distance="1000" k1="-0.2572" k2="0.3403" k3="-0.3979"/>
            <vignetting model="pa" focal="100" aperture="8" distance="1.2" k1="-0.2376" k2="0.3575" k3="-0.5703"/>
            <vignetting model="pa" focal="100" aperture="8" distance="2.4" k1="-0.3169" k2="0.4956" k3="-0.4426"/>
            <vignetting model="pa" focal="100" aperture="8" distance="7.2" k1="-0.2981" k2="0.3958" k3="-0.3251"/>
            <vignetting model="pa" focal="100" aperture="8" distance="1000" k1="-0.2702" k2="0.2787" k3="-0.2090"/>
            <vignetting model="pa" focal="100" aperture="11" distance="1.2" k1="-0.3996" k2="0.8377" k3="-0.8039"/>
            <vignetting model="pa" focal="100" aperture="11" distance="2.4" k1="-0.2305" k2="0.1100" k3="-0.0437"/>
            <vignetting model="pa" focal="100" aperture="11" distance="7.2" k1="-0.2041" k2="0.0018" k3="0.0561"/>
            <vignetting model="pa" focal="100" aperture="11" distance="1000" k1="-0.1907" k2="-0.0409" k3="0.0881"/>
            <vignetting model="pa" focal="100" aperture="16" distance="1.2" k1="-0.3768" k2="0.6594" k3="-0.5536"/>
            <vignetting model="pa" focal="100" aperture="16" distance="2.4" k1="-0.1958" k2="-0.0341" k3="0.0890"/>
            <vignetting model="pa" focal="100" aperture="16" distance="7.2" k1="-0.1956" k2="-0.0369" k3="0.0920"/>
            <vignetting model="pa" focal="100" aperture="16" distance="1000" k1="-0.1880" k2="-0.0529" k3="0.0985"/>
            <vignetting model="pa" focal="100" aperture="22" distance="1.2" k1="-0.2728" k2="0.2260" k3="-0.1400"/>
            <vignetting model="pa" focal="100" aperture="22" distance="2.4" k1="-0.1993" k2="-0.0315" k3="0.0897"/>
            <vignetting model="pa" focal="100" aperture="22" distance="7.2" k1="-0.1989" k2="-0.0327" k3="0.0909"/>
            <vignetting model="pa" focal="100" aperture="22" distance="1000" k1="-0.1897" k2="-0.0531" k3="0.1004"/>
            <vignetting model="pa" focal="100" aperture="32" distance="1.2" k1="-0.2296" k2="0.0458" k3="0.0264"/>
            <vignetting model="pa" focal="100" aperture="32" distance="2.4" k1="-0.2059" k2="-0.0190" k3="0.0830"/>
            <vignetting model="pa" focal="100" aperture="32" distance="7.2" k1="-0.2061" k2="-0.0198" k3="0.0842"/>
            <vignetting model="pa" focal="100" aperture="32" distance="1000" k1="-0.1960" k2="-0.0421" k3="0.0946"/>
            <vignetting model="pa" focal="135" aperture="4" distance="1.2" k1="-0.7218" k2="-0.3407" k3="0.4060"/>
            <vignetting model="pa" focal="135" aperture="4" distance="2.4" k1="-0.4301" k2="-0.6250" k3="0.4812"/>
            <vignetting model="pa" focal="135" aperture="4" distance="7.2" k1="-0.2731" k2="-0.8010" k3="0.5210"/>
            <vignetting model="pa" focal="135" aperture="4" distance="1000" k1="-0.2639" k2="-0.7526" k3="0.4748"/>
            <vignetting model="pa" focal="135" aperture="5.6" distance="1.2" k1="0.1366" k2="-1.6201" k3="0.9500"/>
            <vignetting model="pa" focal="135" aperture="5.6" distance="2.4" k1="0.0676" k2="-0.9085" k3="0.4165"/>
            <vignetting model="pa" focal="135" aperture="5.6" distance="7.2" k1="0.0087" k2="-0.6074" k3="0.1965"/>
            <vignetting model="pa" focal="135" aperture="5.6" distance="1000" k1="-0.0265" k2="-0.4691" k3="0.1092"/>
            <vignetting model="pa" focal="135" aperture="8" distance="1.2" k1="0.0379" k2="-0.6698" k3="0.1309"/>
            <vignetting model="pa" focal="135" aperture="8" distance="2.4" k1="-0.2227" k2="0.2627" k3="-0.3791"/>
            <vignetting model="pa" focal="135" aperture="8" distance="7.2" k1="-0.2602" k2="0.3627" k3="-0.4059"/>
            <vignetting model="pa" focal="135" aperture="8" distance="1000" k1="-0.2729" k2="0.3859" k3="-0.3989"/>
            <vignetting model="pa" focal="135" aperture="11" distance="1.2" k1="-0.2595" k2="0.4383" k3="-0.6210"/>
            <vignetting model="pa" focal="135" aperture="11" distance="2.4" k1="-0.2937" k2="0.3982" k3="-0.3308"/>
            <vignetting model="pa" focal="135" aperture="11" distance="7.2" k1="-0.2662" k2="0.2701" k3="-0.1967"/>
            <vignetting model="pa" focal="135" aperture="11" distance="1000" k1="-0.2353" k2="0.1478" k3="-0.0838"/>
            <vignetting model="pa" focal="135" aperture="16" distance="1.2" k1="-0.3953" k2="0.8210" k3="-0.7791"/>
            <vignetting model="pa" focal="135" aperture="16" distance="2.4" k1="-0.2066" k2="0.0250" k3="0.0354"/>
            <vignetting model="pa" focal="135" aperture="16" distance="7.2" k1="-0.1909" k2="-0.0354" k3="0.0890"/>
            <vignetting model="pa" focal="135" aperture="16" distance="1000" k1="-0.1841" k2="-0.0515" k3="0.0965"/>
            <vignetting model="pa" focal="135" aperture="22" distance="1.2" k1="-0.3597" k2="0.5933" k3="-0.4867"/>
            <vignetting model="pa" focal="135" aperture="22" distance="2.4" k1="-0.1950" k2="-0.0297" k3="0.0872"/>
            <vignetting model="pa" focal="135" aperture="22" distance="7.2" k1="-0.1936" k2="-0.0349" k3="0.0914"/>
            <vignetting model="pa" focal="135" aperture="22" distance="1000" k1="-0.1836" k2="-0.0570" k3="0.1018"/>
            <vignetting model="pa" focal="135" aperture="32" distance="1.2" k1="-0.2665" k2="0.2087" k3="-0.1236"/>
            <vignetting model="pa" focal="135" aperture="32" distance="2.4" k1="-0.2008" k2="-0.0207" k3="0.0835"/>
            <vignetting model="pa" focal="135" aperture="32" distance="7.2" k1="-0.1996" k2="-0.0257" k3="0.0874"/>
            <vignetting model="pa" focal="135" aperture="32" distance="1000" k1="-0.1869" k2="-0.0541" k3="0.1019"/>
            <vignetting model="pa" focal="200" aperture="4" distance="1.2" k1="-1.3869" k2="1.3645" k3="-0.5975"/>
            <vignetting model="pa" focal="200" aperture="4" distance="2.4" k1="-1.4572" k2="1.6038" k3="-0.7493"/>
            <vignetting model="pa" focal="200" aperture="4" distance="7.2" k1="-1.3355" k2="1.3855" k3="-0.6326"/>
            <vignetting model="pa" focal="200" aperture="4" distance="1000" k1="-1.2097" k2="1.1495" k3="-0.5099"/>
            <vignetting model="pa" focal="200" aperture="5.6" distance="1.2" k1="-0.5875" k2="-0.3199" k3="0.3901"/>
            <vignetting model="pa" focal="200" aperture="5.6" distance="2.4" k1="-0.1979" k2="-0.8929" k3="0.6569"/>
            <vignetting model="pa" focal="200" aperture="5.6" distance="7.2" k1="-0.0766" k2="-0.9730" k3="0.6522"/>
            <vignetting model="pa" focal="200" aperture="5.6" distance="1000" k1="0.0028" k2="-1.0499" k3="0.6600"/>
            <vignetting model="pa" focal="200" aperture="8" distance="1.2" k1="0.0953" k2="-1.2513" k3="0.7154"/>
            <vignetting model="pa" focal="200" aperture="8" distance="2.4" k1="0.0023" k2="-0.5947" k3="0.2501"/>
            <vignetting model="pa" focal="200" aperture="8" distance="7.2" k1="-0.0974" k2="-0.1938" k3="-0.0108"/>
            <vignetting model="pa" focal="200" aperture="8" distance="1000" k1="-0.1281" k2="-0.0890" k3="-0.0716"/>
            <vignetting model="pa" focal="200" aperture="11" distance="1.2" k1="-0.1134" k2="-0.1124" k3="-0.1389"/>
            <vignetting model="pa" focal="200" aperture="11" distance="2.4" k1="-0.2417" k2="0.2666" k3="-0.2525"/>
            <vignetting model="pa" focal="200" aperture="11" distance="7.2" k1="-0.2329" k2="0.1868" k3="-0.1324"/>
            <vignetting model="pa" focal="200" aperture="11" distance="1000" k1="-0.2273" k2="0.1592" k3="-0.1016"/>
            <vignetting model="pa" focal="200" aperture="16" distance="1.2" k1="-0.2923" k2="0.4301" k3="-0.3911"/>
            <vignetting model="pa" focal="200" aperture="16" distance="2.4" k1="-0.1960" k2="0.0129" k3="0.0467"/>
            <vignetting model="pa" focal="200" aperture="16" distance="7.2" k1="-0.1856" k2="-0.0280" k3="0.0830"/>
            <vignetting model="pa" focal="200" aperture="16" distance="1000" k1="-0.1819" k2="-0.0335" k3="0.0817"/>
            <vignetting model="pa" focal="200" aperture="22" distance="1.2" k1="-0.2181" k2="0.0813" k3="-0.0163"/>
            <vignetting model="pa" focal="200" aperture="22" distance="2.4" k1="-0.1916" k2="-0.0145" k3="0.0747"/>
            <vignetting model="pa" focal="200" aperture="22" distance="7.2" k1="-0.1888" k2="-0.0245" k3="0.0824"/>
            <vignetting model="pa" focal="200" aperture="22" distance="1000" k1="-0.1803" k2="-0.0404" k3="0.0870"/>
            <vignetting model="pa" focal="200" aperture="32" distance="1.2" k1="-0.1975" k2="-0.0084" k3="0.0673"/>
            <vignetting model="pa" focal="200" aperture="32" distance="2.4" k1="-0.1957" k2="-0.0061" k3="0.0694"/>
            <vignetting model="pa" focal="200" aperture="32" distance="7.2" k1="-0.1944" k2="-0.0139" k3="0.0757"/>
            <vignetting model="pa" focal="200" aperture="32" distance="1000" k1="-0.1823" k2="-0.0364" k3="0.0843"/>
        </calibration>
    </lens>

    <lens>
        <maker>Canon</maker>
        <model>Canon EF 70-200mm f/4L IS USM</model>
        <mount>Canon EF</mount>
        <cropfactor>1.613</cropfactor>
        <calibration>
            <!-- Taken with Canon 650D -->
            <distortion model="poly3" focal="70" k1="-0.00476"/>
            <distortion model="poly3" focal="85" k1="-0.00094"/>
            <distortion model="poly3" focal="135" k1="0.00256"/>
            <distortion model="poly3" focal="200" k1="0.00608"/>
            <tca model="poly3" focal="70" vr="1.0001" vb="1.0003"/>
            <tca model="poly3" focal="85" vr="1.0001" vb="1.00015"/>
            <tca model="poly3" focal="135" vr="0.9998" vb="1.0002"/>
            <tca model="poly3" focal="200" vr="0.99975" vb="1"/>
        </calibration>
    </lens>

    <lens>
        <maker>Canon</maker>
        <model>Canon EF 70-300mm f/4.5-5.6 DO IS USM</model>
        <mount>Canon EF</mount>
        <cropfactor>1</cropfactor>
        <calibration>
<<<<<<< HEAD
            <distortion model="poly3" focal="70" k1="-0.003445"/>
            <distortion model="poly3" focal="75" k1="-0.001549"/>
            <distortion model="poly3" focal="100" k1="0.004544"/>
            <distortion model="poly3" focal="130" k1="0.009179"/>
            <distortion model="poly3" focal="150" k1="0.010655"/>
            <distortion model="poly3" focal="200" k1="0.010972"/>
            <distortion model="poly3" focal="230" k1="0.009311"/>
            <distortion model="poly3" focal="270" k1="0.011792"/>
            <distortion model="poly3" focal="300" k1="0.009986"/>
=======
            <distortion model="poly3" focal="70" k1="-0.003445" />
            <distortion model="poly3" focal="75" k1="-0.001549" />
            <distortion model="poly3" focal="100" k1="0.004544" />
            <distortion model="poly3" focal="130" k1="0.009179" />
            <distortion model="poly3" focal="150" k1="0.010655" />
            <distortion model="poly3" focal="200" k1="0.010972" />
            <distortion model="poly3" focal="230" k1="0.009311" />
            <distortion model="poly3" focal="270" k1="0.011792" />
            <distortion model="poly3" focal="300" k1="0.009986" />
            <!-- shot with a Canon EOS 5D Mark III -->
            <tca model="poly3" focal="70" br="-0.0000749" vr="1.0007175" bb="0.0002339" vb="0.9998906" />
            <tca model="poly3" focal="90" br="-0.0001527" vr="1.0006139" bb="0.0003057" vb="0.9999619" />
            <tca model="poly3" focal="100" br="-0.0001323" vr="1.0003968" bb="0.0003134" vb="1.0000848" />
            <tca model="poly3" focal="140" br="-0.0001266" vr="1.0001416" bb="0.0003734" vb="1.0000699" />
            <tca model="poly3" focal="200" br="-0.0000490" vr="0.9998971" bb="-0.0000101" vb="1.0002337" />
            <tca model="poly3" focal="300" br="-0.0001831" vr="0.9997621" bb="-0.0000008" vb="0.9999507" />
            <vignetting model="pa" focal="70" aperture="4.5" distance="1.4" k1="-0.2177" k2="-0.7961" k3="0.5698" />
            <vignetting model="pa" focal="70" aperture="4.5" distance="3" k1="-0.1991" k2="-0.8476" k3="0.6006" />
            <vignetting model="pa" focal="70" aperture="4.5" distance="10" k1="-0.2295" k2="-0.7931" k3="0.5739" />
            <vignetting model="pa" focal="70" aperture="4.5" distance="1000" k1="-0.2517" k2="-0.7521" k3="0.5526" />
            <vignetting model="pa" focal="70" aperture="6.3" distance="1.4" k1="-0.0190" k2="-0.5247" k3="0.3056" />
            <vignetting model="pa" focal="70" aperture="6.3" distance="3" k1="-0.0008" k2="-0.5503" k3="0.3197" />
            <vignetting model="pa" focal="70" aperture="6.3" distance="10" k1="-0.0110" k2="-0.5109" k3="0.2925" />
            <vignetting model="pa" focal="70" aperture="6.3" distance="1000" k1="-0.0098" k2="-0.4773" k3="0.2645" />
            <vignetting model="pa" focal="70" aperture="9" distance="1.4" k1="-0.1413" k2="-0.1615" k3="0.1463" />
            <vignetting model="pa" focal="70" aperture="9" distance="3" k1="-0.1253" k2="-0.1888" k3="0.1634" />
            <vignetting model="pa" focal="70" aperture="9" distance="10" k1="-0.1240" k2="-0.1887" k3="0.1608" />
            <vignetting model="pa" focal="70" aperture="9" distance="1000" k1="-0.1313" k2="-0.1701" k3="0.1510" />
            <vignetting model="pa" focal="70" aperture="32" distance="1.4" k1="-0.2219" k2="-0.0218" k3="0.0609" />
            <vignetting model="pa" focal="70" aperture="32" distance="3" k1="-0.2127" k2="-0.0342" k3="0.0673" />
            <vignetting model="pa" focal="70" aperture="32" distance="10" k1="-0.2125" k2="-0.0307" k3="0.0641" />
            <vignetting model="pa" focal="70" aperture="32" distance="1000" k1="-0.2166" k2="-0.0132" k3="0.0536" />
            <vignetting model="pa" focal="100" aperture="5" distance="1.4" k1="-0.6243" k2="0.0458" k3="0.1081" />
            <vignetting model="pa" focal="100" aperture="5" distance="3" k1="-0.6140" k2="0.0247" k3="0.1218" />
            <vignetting model="pa" focal="100" aperture="5" distance="10" k1="-0.6130" k2="0.0202" k3="0.1242" />
            <vignetting model="pa" focal="100" aperture="5" distance="1000" k1="-0.6212" k2="0.0198" k3="0.1311" />
            <vignetting model="pa" focal="100" aperture="6.3" distance="1.4" k1="0.0173" k2="-0.6808" k3="0.3962" />
            <vignetting model="pa" focal="100" aperture="6.3" distance="3" k1="0.0165" k2="-0.6101" k3="0.3433" />
            <vignetting model="pa" focal="100" aperture="6.3" distance="10" k1="0.0024" k2="-0.5630" k3="0.3156" />
            <vignetting model="pa" focal="100" aperture="6.3" distance="1000" k1="0.0121" k2="-0.5785" k3="0.3238" />
            <vignetting model="pa" focal="100" aperture="9" distance="1.4" k1="-0.1421" k2="-0.1711" k3="0.1446" />
            <vignetting model="pa" focal="100" aperture="9" distance="3" k1="-0.1219" k2="-0.1901" k3="0.1558" />
            <vignetting model="pa" focal="100" aperture="9" distance="10" k1="-0.1188" k2="-0.2040" k3="0.1706" />
            <vignetting model="pa" focal="100" aperture="9" distance="1000" k1="-0.1299" k2="-0.1797" k3="0.1554" />
            <vignetting model="pa" focal="100" aperture="32" distance="1.4" k1="-0.2190" k2="-0.0457" k3="0.0779" />
            <vignetting model="pa" focal="100" aperture="32" distance="3" k1="-0.2122" k2="-0.0424" k3="0.0762" />
            <vignetting model="pa" focal="100" aperture="32" distance="10" k1="-0.2154" k2="-0.0329" k3="0.0703" />
            <vignetting model="pa" focal="100" aperture="32" distance="1000" k1="-0.2162" k2="-0.0289" k3="0.0680" />
            <vignetting model="pa" focal="135" aperture="5" distance="1.4" k1="-0.6048" k2="0.0601" k3="0.0690" />
            <vignetting model="pa" focal="135" aperture="5" distance="3" k1="-0.5375" k2="-0.0812" k3="0.1412" />
            <vignetting model="pa" focal="135" aperture="5" distance="10" k1="-0.4898" k2="-0.1779" k3="0.1906" />
            <vignetting model="pa" focal="135" aperture="5" distance="1000" k1="-0.4773" k2="-0.2050" k3="0.2058" />
            <vignetting model="pa" focal="135" aperture="7.1" distance="1.4" k1="-0.0692" k2="-0.3212" k3="0.1492" />
            <vignetting model="pa" focal="135" aperture="7.1" distance="3" k1="-0.0975" k2="-0.1830" k3="0.0586" />
            <vignetting model="pa" focal="135" aperture="7.1" distance="10" k1="-0.0981" k2="-0.1602" k3="0.0358" />
            <vignetting model="pa" focal="135" aperture="7.1" distance="1000" k1="-0.1093" k2="-0.1170" k3="0.0142" />
            <vignetting model="pa" focal="135" aperture="10" distance="1.4" k1="-0.1456" k2="-0.1706" k3="0.1478" />
            <vignetting model="pa" focal="135" aperture="10" distance="3" k1="-0.1427" k2="-0.1589" k3="0.1409" />
            <vignetting model="pa" focal="135" aperture="10" distance="10" k1="-0.1436" k2="-0.1555" k3="0.1424" />
            <vignetting model="pa" focal="135" aperture="10" distance="1000" k1="-0.1423" k2="-0.1457" k3="0.1324" />
            <vignetting model="pa" focal="135" aperture="36" distance="1.4" k1="-0.2203" k2="-0.0327" k3="0.0693" />
            <vignetting model="pa" focal="135" aperture="36" distance="3" k1="-0.2127" k2="-0.0381" k3="0.0753" />
            <vignetting model="pa" focal="135" aperture="36" distance="10" k1="-0.2125" k2="-0.0247" k3="0.0663" />
            <vignetting model="pa" focal="135" aperture="36" distance="1000" k1="-0.2081" k2="-0.0284" k3="0.0685" />
            <vignetting model="pa" focal="200" aperture="5.6" distance="1.4" k1="0.0332" k2="-1.6820" k3="1.0824" />
            <vignetting model="pa" focal="200" aperture="5.6" distance="1000" k1="-0.0230" k2="-1.5703" k3="1.0491" />
            <vignetting model="pa" focal="200" aperture="8" distance="1.4" k1="-0.0085" k2="-0.3796" k3="0.0252" />
            <vignetting model="pa" focal="200" aperture="8" distance="1000" k1="0.1187" k2="-0.8920" k3="0.4303" />
            <vignetting model="pa" focal="200" aperture="11" distance="1.4" k1="-0.1909" k2="0.0498" k3="-0.0618" />
            <vignetting model="pa" focal="200" aperture="11" distance="1000" k1="-0.1677" k2="0.0927" k3="-0.1625" />
            <vignetting model="pa" focal="200" aperture="40" distance="1.4" k1="-0.2017" k2="-0.0522" k3="0.0840" />
            <vignetting model="pa" focal="200" aperture="40" distance="1000" k1="-0.1908" k2="-0.0287" k3="0.0753" />
            <vignetting model="pa" focal="210" aperture="5.6" distance="3" k1="0.0515" k2="-1.7762" k3="1.1680" />
            <vignetting model="pa" focal="210" aperture="5.6" distance="10" k1="-0.0311" k2="-1.5784" k3="1.0581" />
            <vignetting model="pa" focal="210" aperture="8" distance="3" k1="0.0728" k2="-0.7072" k3="0.2736" />
            <vignetting model="pa" focal="210" aperture="8" distance="10" k1="0.1146" k2="-0.8825" k3="0.4186" />
            <vignetting model="pa" focal="210" aperture="11" distance="3" k1="-0.1859" k2="0.1268" k3="-0.1695" />
            <vignetting model="pa" focal="210" aperture="11" distance="10" k1="-0.1742" k2="0.1141" k3="-0.1807" />
            <vignetting model="pa" focal="210" aperture="40" distance="3" k1="-0.1982" k2="-0.0268" k3="0.0704" />
            <vignetting model="pa" focal="210" aperture="40" distance="10" k1="-0.1926" k2="-0.0260" k3="0.0722" />
            <vignetting model="pa" focal="300" aperture="5.6" distance="1.4" k1="-0.3706" k2="-0.9573" k3="0.7277" />
            <vignetting model="pa" focal="300" aperture="5.6" distance="3" k1="-0.8471" k2="0.3008" k3="-0.0316" />
            <vignetting model="pa" focal="300" aperture="5.6" distance="10" k1="-1.1071" k2="0.9937" k3="-0.4506" />
            <vignetting model="pa" focal="300" aperture="5.6" distance="1000" k1="-1.1590" k2="1.1423" k3="-0.5351" />
            <vignetting model="pa" focal="300" aperture="8" distance="1.4" k1="0.1446" k2="-1.3957" k3="0.8227" />
            <vignetting model="pa" focal="300" aperture="8" distance="3" k1="-0.0259" k2="-1.2768" k3="0.8733" />
            <vignetting model="pa" focal="300" aperture="8" distance="10" k1="-0.2245" k2="-0.9258" k3="0.7015" />
            <vignetting model="pa" focal="300" aperture="8" distance="1000" k1="-0.3150" k2="-0.7532" k3="0.6119" />
            <vignetting model="pa" focal="300" aperture="11" distance="1.4" k1="-0.0160" k2="-0.3740" k3="0.0591" />
            <vignetting model="pa" focal="300" aperture="11" distance="3" k1="0.0727" k2="-0.7377" k3="0.3033" />
            <vignetting model="pa" focal="300" aperture="11" distance="10" k1="0.1138" k2="-0.9083" k3="0.4318" />
            <vignetting model="pa" focal="300" aperture="11" distance="1000" k1="0.1238" k2="-1.0061" k3="0.5147" />
            <vignetting model="pa" focal="300" aperture="40" distance="1.4" k1="-0.1824" k2="-0.0514" k3="0.0862" />
            <vignetting model="pa" focal="300" aperture="40" distance="3" k1="-0.1925" k2="-0.0004" k3="0.0608" />
            <vignetting model="pa" focal="300" aperture="40" distance="10" k1="-0.1798" k2="-0.0063" k3="0.0652" />
            <vignetting model="pa" focal="300" aperture="40" distance="1000" k1="-0.1780" k2="-0.0063" k3="0.0679" />
>>>>>>> 2f80cbd9
        </calibration>
    </lens>

    <lens>
        <maker>Canon</maker>
        <model>Canon EF 70-300mm f/4-5.6 IS USM</model>
        <mount>Canon EF</mount>
        <!-- Average crop factor of Canon APS-C cameras -->
        <cropfactor>1.611</cropfactor>
        <calibration>
            <distortion model="ptlens" focal="300" a="-0.00012" b="0.00556" c="-0.00398"/>
            <distortion model="ptlens" focal="200" a="-0.00466" b="0.01801" c="-0.01557"/>
            <distortion model="ptlens" focal="135" a="-0.00371" b="0.01433" c="-0.01464"/>
            <distortion model="ptlens" focal="100" a="0" b="-0.00091" c="0"/>
            <distortion model="ptlens" focal="70" a="0" b="-0.00371" c="0"/>
        </calibration>
    </lens>

    <lens>
        <maker>Canon</maker>
        <model>Canon EF 75-300mm f/4-5.6 IS USM</model>
        <mount>Canon EF</mount>
        <!-- Average crop factor of Canon APS-C cameras -->
        <cropfactor>1.611</cropfactor>
        <calibration>
            <distortion model="poly3" focal="75" k1="-0.004815"/>
            <distortion model="poly3" focal="100" k1="-0.004914"/>
            <distortion model="poly3" focal="135" k1="0.000475"/>
            <distortion model="poly3" focal="155" k1="0.001105"/>
            <distortion model="poly3" focal="300" k1="0.00411"/>
        </calibration>
    </lens>

    <lens>
        <maker>Canon</maker>
        <model>Canon EF 80-200mm f/2.8L</model>
        <mount>Canon EF</mount>
        <cropfactor>1</cropfactor>
        <calibration>
            <distortion model="poly3" focal="80" k1="-0.007253"/>
            <distortion model="poly3" focal="88" k1="-0.006184"/>
            <distortion model="poly3" focal="100" k1="-0.003182"/>
            <distortion model="poly3" focal="120" k1="-0.000752"/>
            <distortion model="poly3" focal="140" k1="0.001667"/>
            <distortion model="poly3" focal="175" k1="0.003535"/>
            <distortion model="poly3" focal="200" k1="0.004386"/>
        </calibration>
    </lens>

    <lens>
        <maker>Canon</maker>
        <model>Canon EF 85mm f/1.2L II USM</model>
        <mount>Canon EF</mount>
        <cropfactor>1.0</cropfactor>
        <calibration>
            <!-- All calibration images shot with a Canon EOS 5D Mark III -->
            <distortion model="ptlens" focal="85" a="0.00109" b="-0.00481" c="0.00232" />
            <tca model="poly3" focal="85" br="-0.0000612" vr="0.9999389" bb="0.0000679" vb="0.9999034" />
            <vignetting model="pa" focal="85" aperture="1.2" distance="0.95" k1="-1.0418" k2="0.7724" k3="-0.3658" />
            <vignetting model="pa" focal="85" aperture="1.2" distance="1.9" k1="-1.3152" k2="1.2663" k3="-0.6352" />
            <vignetting model="pa" focal="85" aperture="1.2" distance="5.7" k1="-1.4018" k2="1.4145" k3="-0.7202" />
            <vignetting model="pa" focal="85" aperture="1.2" distance="1000" k1="-1.4120" k2="1.4164" k3="-0.7204" />
            <vignetting model="pa" focal="85" aperture="1.8" distance="0.95" k1="-0.1046" k2="-0.0002" k3="-0.2924" />
            <vignetting model="pa" focal="85" aperture="1.8" distance="1.9" k1="-0.0429" k2="-0.3179" k3="-0.1076" />
            <vignetting model="pa" focal="85" aperture="1.8" distance="5.7" k1="-0.0298" k2="-0.4793" k3="0.0023" />
            <vignetting model="pa" focal="85" aperture="1.8" distance="1000" k1="-0.0357" k2="-0.5311" k3="0.0401" />
            <vignetting model="pa" focal="85" aperture="2.5" distance="0.95" k1="-0.1781" k2="0.4106" k3="-0.3608" />
            <vignetting model="pa" focal="85" aperture="2.5" distance="1.9" k1="-0.2183" k2="0.5012" k3="-0.4499" />
            <vignetting model="pa" focal="85" aperture="2.5" distance="5.7" k1="-0.2534" k2="0.6038" k3="-0.5544" />
            <vignetting model="pa" focal="85" aperture="2.5" distance="1000" k1="-0.2697" k2="0.6545" k3="-0.6194" />
            <vignetting model="pa" focal="85" aperture="3.5" distance="0.95" k1="-0.0423" k2="-0.0604" k3="0.0694" />
            <vignetting model="pa" focal="85" aperture="3.5" distance="1.9" k1="-0.0606" k2="-0.0566" k3="0.0664" />
            <vignetting model="pa" focal="85" aperture="3.5" distance="5.7" k1="-0.0709" k2="-0.0619" k3="0.0700" />
            <vignetting model="pa" focal="85" aperture="3.5" distance="1000" k1="-0.0821" k2="-0.0555" k3="0.0664" />
            <vignetting model="pa" focal="85" aperture="16" distance="0.95" k1="-0.0359" k2="-0.0615" k3="0.0682" />
            <vignetting model="pa" focal="85" aperture="16" distance="1.9" k1="-0.0465" k2="-0.0751" k3="0.0746" />
            <vignetting model="pa" focal="85" aperture="16" distance="5.7" k1="-0.0739" k2="-0.0423" k3="0.0544" />
            <vignetting model="pa" focal="85" aperture="16" distance="1000" k1="-0.0790" k2="-0.0526" k3="0.0615" />
        </calibration>
    </lens>

    <lens>
        <maker>Canon</maker>
        <model>Canon EF 100mm f/2.8 Macro USM</model>
        <mount>Canon EF</mount>
        <cropfactor>1.0</cropfactor>
        <calibration>
            <!-- All calibration images shot with a Canon EOS 5D Mark III -->
            <distortion model="ptlens" focal="100" a="-0.00126" b="0.00429" c="-0.00887" />
            <tca model="poly3" focal="100" br="-0.0000316" vr="1.0003482" bb="0.0000299" vb="0.9998855" />
            <vignetting model="pa" focal="100" aperture="2.8" distance="0.31" k1="-0.1368" k2="-0.5887" k3="0.4243" />
            <vignetting model="pa" focal="100" aperture="2.8" distance="0.62" k1="-0.2002" k2="-0.7034" k3="0.4805" />
            <vignetting model="pa" focal="100" aperture="2.8" distance="1.86" k1="-0.9303" k2="0.4746" k3="-0.1172" />
            <vignetting model="pa" focal="100" aperture="2.8" distance="1000" k1="-1.3648" k2="1.3738" k3="-0.6384" />
            <vignetting model="pa" focal="100" aperture="4" distance="0.31" k1="-0.1483" k2="0.0422" k3="-0.0494" />
            <vignetting model="pa" focal="100" aperture="4" distance="0.62" k1="-0.0064" k2="-0.2739" k3="0.0484" />
            <vignetting model="pa" focal="100" aperture="4" distance="1.86" k1="0.0721" k2="-0.6608" k3="0.2908" />
            <vignetting model="pa" focal="100" aperture="4" distance="1000" k1="0.0949" k2="-0.9807" k3="0.4897" />
            <vignetting model="pa" focal="100" aperture="5.6" distance="0.31" k1="-0.1278" k2="-0.0703" k3="0.0817" />
            <vignetting model="pa" focal="100" aperture="5.6" distance="0.62" k1="-0.1242" k2="0.0594" k3="-0.0342" />
            <vignetting model="pa" focal="100" aperture="5.6" distance="1.86" k1="-0.1340" k2="0.1578" k3="-0.1604" />
            <vignetting model="pa" focal="100" aperture="5.6" distance="1000" k1="-0.1127" k2="0.1457" k3="-0.2155" />
            <vignetting model="pa" focal="100" aperture="8" distance="0.31" k1="-0.1177" k2="-0.0988" k3="0.1018" />
            <vignetting model="pa" focal="100" aperture="8" distance="0.62" k1="-0.0954" k2="-0.0536" k3="0.0710" />
            <vignetting model="pa" focal="100" aperture="8" distance="1.86" k1="-0.0876" k2="-0.0566" k3="0.0718" />
            <vignetting model="pa" focal="100" aperture="8" distance="1000" k1="-0.0855" k2="-0.0358" k3="0.0486" />
            <vignetting model="pa" focal="100" aperture="32" distance="0.31" k1="-0.0685" k2="-0.2239" k3="0.1770" />
            <vignetting model="pa" focal="100" aperture="32" distance="0.62" k1="-0.0498" k2="-0.1694" k3="0.1430" />
            <vignetting model="pa" focal="100" aperture="32" distance="1.86" k1="-0.0495" k2="-0.1537" k3="0.1345" />
            <vignetting model="pa" focal="100" aperture="32" distance="1000" k1="-0.0442" k2="-0.1356" k3="0.1146" />
        </calibration>
    </lens>

    <lens>
        <maker>Canon</maker>
        <model>Canon EF 100-300mm f/5.6L</model>
        <mount>Canon EF</mount>
        <cropfactor>1</cropfactor>
        <calibration>
            <distortion model="poly3" focal="100" k1="-0.001195"/>
            <distortion model="poly3" focal="123" k1="0.001845"/>
            <distortion model="poly3" focal="142" k1="0.00427"/>
            <distortion model="poly3" focal="173" k1="0.006821"/>
            <distortion model="poly3" focal="210" k1="0.008324"/>
            <distortion model="poly3" focal="250" k1="0.008554"/>
            <distortion model="poly3" focal="300" k1="0.009679"/>
        </calibration>
    </lens>

    <lens>
        <maker>Canon</maker>
        <model>Canon EF 100-400mm f/4.5-5.6L IS USM</model>
        <mount>Canon EF</mount>
<<<<<<< HEAD
        <!-- Average crop factor of Canon APS-C cameras -->
        <cropfactor>1.611</cropfactor>
        <calibration>
            <distortion model="ptlens" focal="100" a="0.001543" b="-0.003547" c="0"/>
            <distortion model="ptlens" focal="135" a="0.000471" b="-0.000408" c="0"/>
            <distortion model="ptlens" focal="150" a="0.00022" b="0.000681" c="0"/>
            <distortion model="ptlens" focal="200" a="-0.00011" b="0.00192" c="0"/>
            <distortion model="ptlens" focal="250" a="0.001326" b="-0.001117" c="0"/>
            <distortion model="ptlens" focal="300" a="-0.001773" b="0.005878" c="0"/>
            <distortion model="ptlens" focal="350" a="0.000721" b="0.000672" c="0"/>
            <distortion model="ptlens" focal="400" a="-0.000338" b="0.003752" c="0"/>
        </calibration>
    </lens>

    <lens>
        <maker>Canon</maker>
        <model>Canon EF 20mm f/2.8 USM</model>
        <mount>Canon EF</mount>
        <cropfactor>1</cropfactor>
        <calibration>
            <distortion model="ptlens" focal="20" a="0.018218" b="-0.040033" c="0"/>
=======
        <cropfactor>1.0</cropfactor>
        <calibration>
            <!-- all calibration images shot with a Canon EOS 5D Mark III -->
            <distortion model="ptlens" focal="100" a="0.00025675727" b="-0.00086839235" c="0" />
            <distortion model="ptlens" focal="135" a="0.00025565499" b="0.0023856892" c="0" />
            <distortion model="ptlens" focal="150" a="-0.00025251856" b="0.0041025843" c="0" />
            <distortion model="ptlens" focal="200" a="-0.00026568272" b="0.005564501" c="0" />
            <distortion model="poly3" focal="250" k1="-7.6806451" />
            <distortion model="ptlens" focal="300" a="0.00028689712" b="0.0053289804" c="0" />
            <distortion model="ptlens" focal="350" a="-0.00021378004" b="0.0064708104" c="0" />
            <distortion model="ptlens" focal="400" a="0.00035256656" b="0.0059394729" c="0" />
            <tca model="poly3" focal="100" br="-0.0000088" vr="1.0006645" bb="0.0000759" vb="1.0000395" />
            <tca model="poly3" focal="135" br="-0.0000677" vr="1.0003291" bb="0.0000991" vb="1.0000728" />
            <tca model="poly3" focal="150" br="-0.0000440" vr="1.0002045" bb="0.0000863" vb="1.0001036" />
            <tca model="poly3" focal="200" br="-0.0000125" vr="0.9999578" bb="0.0000330" vb="1.0001366" />
            <tca model="poly3" focal="250" br="-0.0001232" vr="0.9998504" bb="0.0000643" vb="1.0000649" />
            <tca model="poly3" focal="300" br="-0.0001213" vr="0.9997686" bb="0.0000394" vb="0.9999256" />
            <tca model="poly3" focal="400" br="-0.0000709" vr="0.9994402" bb="-0.0000643" vb="0.9996019" />
            <vignetting model="pa" focal="100" aperture="4.5" distance="1.8" k1="-0.5781" k2="0.1116" k3="-0.0341" />
            <vignetting model="pa" focal="100" aperture="4.5" distance="3.6" k1="-0.5857" k2="0.0899" k3="-0.0070" />
            <vignetting model="pa" focal="100" aperture="4.5" distance="10.8" k1="-0.5856" k2="0.0633" k3="0.0181" />
            <vignetting model="pa" focal="100" aperture="4.5" distance="1000" k1="-0.5863" k2="0.0760" k3="0.0079" />
            <vignetting model="pa" focal="100" aperture="6.3" distance="1.8" k1="-0.0141" k2="-0.7018" k3="0.4315" />
            <vignetting model="pa" focal="100" aperture="6.3" distance="3.6" k1="-0.0076" k2="-0.6617" k3="0.3948" />
            <vignetting model="pa" focal="100" aperture="6.3" distance="10.8" k1="-0.0068" k2="-0.6240" k3="0.3631" />
            <vignetting model="pa" focal="100" aperture="6.3" distance="1000" k1="-0.0097" k2="-0.5797" k3="0.3287" />
            <vignetting model="pa" focal="100" aperture="9" distance="1.8" k1="-0.1769" k2="0.0997" k3="-0.0806" />
            <vignetting model="pa" focal="100" aperture="9" distance="3.6" k1="-0.1681" k2="0.0623" k3="-0.0406" />
            <vignetting model="pa" focal="100" aperture="9" distance="10.8" k1="-0.1633" k2="0.0432" k3="-0.0214" />
            <vignetting model="pa" focal="100" aperture="9" distance="1000" k1="-0.1587" k2="0.0241" k3="-0.0015" />
            <vignetting model="pa" focal="100" aperture="13" distance="1.8" k1="-0.1443" k2="-0.0454" k3="0.0686" />
            <vignetting model="pa" focal="100" aperture="13" distance="3.6" k1="-0.1435" k2="-0.0467" k3="0.0690" />
            <vignetting model="pa" focal="100" aperture="13" distance="10.8" k1="-0.1423" k2="-0.0504" k3="0.0717" />
            <vignetting model="pa" focal="100" aperture="13" distance="1000" k1="-0.1403" k2="-0.0558" k3="0.0756" />
            <vignetting model="pa" focal="100" aperture="32" distance="1.8" k1="-0.1705" k2="0.0097" k3="0.0364" />
            <vignetting model="pa" focal="100" aperture="32" distance="3.6" k1="-0.1751" k2="0.0232" k3="0.0251" />
            <vignetting model="pa" focal="100" aperture="32" distance="10.8" k1="-0.1740" k2="0.0166" k3="0.0318" />
            <vignetting model="pa" focal="100" aperture="32" distance="1000" k1="-0.1708" k2="0.0067" k3="0.0396" />
            <vignetting model="pa" focal="135" aperture="5" distance="1.8" k1="-0.5240" k2="0.0714" k3="0.0034" />
            <vignetting model="pa" focal="135" aperture="5" distance="3.6" k1="-0.5252" k2="0.0294" k3="0.0423" />
            <vignetting model="pa" focal="135" aperture="5" distance="10.8" k1="-0.5071" k2="-0.0414" k3="0.0949" />
            <vignetting model="pa" focal="135" aperture="5" distance="1000" k1="-0.4991" k2="-0.0699" k3="0.1157" />
            <vignetting model="pa" focal="135" aperture="6.3" distance="1.8" k1="-0.0093" k2="-0.6093" k3="0.3682" />
            <vignetting model="pa" focal="135" aperture="6.3" distance="3.6" k1="-0.0155" k2="-0.5178" k3="0.2968" />
            <vignetting model="pa" focal="135" aperture="6.3" distance="10.8" k1="-0.0302" k2="-0.4251" k3="0.2304" />
            <vignetting model="pa" focal="135" aperture="6.3" distance="1000" k1="-0.0319" k2="-0.4127" k3="0.2217" />
            <vignetting model="pa" focal="135" aperture="9" distance="1.8" k1="-0.1416" k2="-0.0282" k3="0.0502" />
            <vignetting model="pa" focal="135" aperture="9" distance="3.6" k1="-0.1368" k2="-0.0461" k3="0.0661" />
            <vignetting model="pa" focal="135" aperture="9" distance="10.8" k1="-0.1313" k2="-0.0644" k3="0.0818" />
            <vignetting model="pa" focal="135" aperture="9" distance="1000" k1="-0.1311" k2="-0.0645" k3="0.0815" />
            <vignetting model="pa" focal="135" aperture="13" distance="1.8" k1="-0.1390" k2="-0.0479" k3="0.0722" />
            <vignetting model="pa" focal="135" aperture="13" distance="3.6" k1="-0.1382" k2="-0.0501" k3="0.0732" />
            <vignetting model="pa" focal="135" aperture="13" distance="10.8" k1="-0.1374" k2="-0.0506" k3="0.0735" />
            <vignetting model="pa" focal="135" aperture="13" distance="1000" k1="-0.1364" k2="-0.0533" k3="0.0752" />
            <vignetting model="pa" focal="135" aperture="32" distance="1.8" k1="-0.1697" k2="0.0151" k3="0.0369" />
            <vignetting model="pa" focal="135" aperture="32" distance="3.6" k1="-0.1730" k2="0.0215" k3="0.0330" />
            <vignetting model="pa" focal="135" aperture="32" distance="10.8" k1="-0.1680" k2="0.0088" k3="0.0416" />
            <vignetting model="pa" focal="135" aperture="32" distance="1000" k1="-0.1675" k2="0.0084" k3="0.0410" />
            <vignetting model="pa" focal="150" aperture="5" distance="1.8" k1="-0.4905" k2="0.0191" k3="0.0400" />
            <vignetting model="pa" focal="150" aperture="5" distance="3.6" k1="-0.4879" k2="-0.0365" k3="0.0884" />
            <vignetting model="pa" focal="150" aperture="5" distance="10.8" k1="-0.4709" k2="-0.1064" k3="0.1400" />
            <vignetting model="pa" focal="150" aperture="5" distance="1000" k1="-0.4654" k2="-0.1278" k3="0.1564" />
            <vignetting model="pa" focal="150" aperture="6.3" distance="1.8" k1="-0.0121" k2="-0.5442" k3="0.3190" />
            <vignetting model="pa" focal="150" aperture="6.3" distance="3.6" k1="-0.0256" k2="-0.4364" k3="0.2401" />
            <vignetting model="pa" focal="150" aperture="6.3" distance="10.8" k1="-0.0431" k2="-0.3443" k3="0.1773" />
            <vignetting model="pa" focal="150" aperture="6.3" distance="1000" k1="-0.0525" k2="-0.2945" k3="0.1442" />
            <vignetting model="pa" focal="150" aperture="9" distance="1.8" k1="-0.1317" k2="-0.0538" k3="0.0713" />
            <vignetting model="pa" focal="150" aperture="9" distance="3.6" k1="-0.1282" k2="-0.0655" k3="0.0813" />
            <vignetting model="pa" focal="150" aperture="9" distance="10.8" k1="-0.1279" k2="-0.0648" k3="0.0802" />
            <vignetting model="pa" focal="150" aperture="9" distance="1000" k1="-0.1261" k2="-0.0696" k3="0.0839" />
            <vignetting model="pa" focal="150" aperture="13" distance="1.8" k1="-0.1358" k2="-0.0496" k3="0.0728" />
            <vignetting model="pa" focal="150" aperture="13" distance="3.6" k1="-0.1340" k2="-0.0544" k3="0.0757" />
            <vignetting model="pa" focal="150" aperture="13" distance="10.8" k1="-0.1336" k2="-0.0550" k3="0.0760" />
            <vignetting model="pa" focal="150" aperture="13" distance="1000" k1="-0.1313" k2="-0.0607" k3="0.0802" />
            <vignetting model="pa" focal="150" aperture="32" distance="1.8" k1="-0.1663" k2="0.0146" k3="0.0359" />
            <vignetting model="pa" focal="150" aperture="32" distance="3.6" k1="-0.1668" k2="0.0125" k3="0.0382" />
            <vignetting model="pa" focal="150" aperture="32" distance="10.8" k1="-0.1633" k2="0.0037" k3="0.0438" />
            <vignetting model="pa" focal="150" aperture="32" distance="1000" k1="-0.1599" k2="-0.0026" k3="0.0474" />
            <vignetting model="pa" focal="200" aperture="5" distance="1.8" k1="-0.3654" k2="-0.1908" k3="0.1736" />
            <vignetting model="pa" focal="200" aperture="5" distance="3.6" k1="-0.3866" k2="-0.1860" k3="0.1786" />
            <vignetting model="pa" focal="200" aperture="5" distance="10.8" k1="-0.3938" k2="-0.1896" k3="0.1819" />
            <vignetting model="pa" focal="200" aperture="5" distance="1000" k1="-0.3992" k2="-0.1844" k3="0.1807" />
            <vignetting model="pa" focal="200" aperture="7.1" distance="1.8" k1="-0.0600" k2="-0.2411" k3="0.1193" />
            <vignetting model="pa" focal="200" aperture="7.1" distance="3.6" k1="-0.0860" k2="-0.1382" k3="0.0563" />
            <vignetting model="pa" focal="200" aperture="7.1" distance="10.8" k1="-0.1164" k2="-0.0355" k3="0.0013" />
            <vignetting model="pa" focal="200" aperture="7.1" distance="1000" k1="-0.1231" k2="-0.0162" k3="-0.0048" />
            <vignetting model="pa" focal="200" aperture="10" distance="1.8" k1="-0.1204" k2="-0.0639" k3="0.0783" />
            <vignetting model="pa" focal="200" aperture="10" distance="3.6" k1="-0.1200" k2="-0.0647" k3="0.0786" />
            <vignetting model="pa" focal="200" aperture="10" distance="10.8" k1="-0.1209" k2="-0.0631" k3="0.0775" />
            <vignetting model="pa" focal="200" aperture="10" distance="1000" k1="-0.1210" k2="-0.0640" k3="0.0788" />
            <vignetting model="pa" focal="200" aperture="14" distance="1.8" k1="-0.1239" k2="-0.0583" k3="0.0768" />
            <vignetting model="pa" focal="200" aperture="14" distance="3.6" k1="-0.1253" k2="-0.0540" k3="0.0729" />
            <vignetting model="pa" focal="200" aperture="14" distance="10.8" k1="-0.1256" k2="-0.0560" k3="0.0753" />
            <vignetting model="pa" focal="200" aperture="14" distance="1000" k1="-0.1264" k2="-0.0551" k3="0.0752" />
            <vignetting model="pa" focal="200" aperture="36" distance="1.8" k1="-0.1498" k2="-0.0082" k3="0.0501" />
            <vignetting model="pa" focal="200" aperture="36" distance="3.6" k1="-0.1464" k2="-0.0168" k3="0.0554" />
            <vignetting model="pa" focal="200" aperture="36" distance="10.8" k1="-0.1467" k2="-0.0164" k3="0.0547" />
            <vignetting model="pa" focal="200" aperture="36" distance="1000" k1="-0.1489" k2="-0.0118" k3="0.0522" />
            <vignetting model="pa" focal="250" aperture="5" distance="1.8" k1="-0.2929" k2="-0.2625" k3="0.1358" />
            <vignetting model="pa" focal="250" aperture="5" distance="3.6" k1="-0.3169" k2="-0.3045" k3="0.1823" />
            <vignetting model="pa" focal="250" aperture="5" distance="10.8" k1="-0.3364" k2="-0.3259" k3="0.2121" />
            <vignetting model="pa" focal="250" aperture="5" distance="1000" k1="-0.3438" k2="-0.3302" k3="0.2208" />
            <vignetting model="pa" focal="250" aperture="7.1" distance="1.8" k1="-0.0984" k2="-0.0736" k3="-0.0146" />
            <vignetting model="pa" focal="250" aperture="7.1" distance="3.6" k1="-0.1393" k2="0.0919" k3="-0.1430" />
            <vignetting model="pa" focal="250" aperture="7.1" distance="10.8" k1="-0.1590" k2="0.1710" k3="-0.2049" />
            <vignetting model="pa" focal="250" aperture="7.1" distance="1000" k1="-0.1604" k2="0.1755" k3="-0.2075" />
            <vignetting model="pa" focal="250" aperture="10" distance="1.8" k1="-0.1140" k2="-0.0704" k3="0.0820" />
            <vignetting model="pa" focal="250" aperture="10" distance="3.6" k1="-0.1130" k2="-0.0714" k3="0.0823" />
            <vignetting model="pa" focal="250" aperture="10" distance="10.8" k1="-0.1120" k2="-0.0724" k3="0.0825" />
            <vignetting model="pa" focal="250" aperture="10" distance="1000" k1="-0.1103" k2="-0.0770" k3="0.0859" />
            <vignetting model="pa" focal="250" aperture="14" distance="1.8" k1="-0.1194" k2="-0.0592" k3="0.0763" />
            <vignetting model="pa" focal="250" aperture="14" distance="3.6" k1="-0.1182" k2="-0.0602" k3="0.0761" />
            <vignetting model="pa" focal="250" aperture="14" distance="10.8" k1="-0.1168" k2="-0.0643" k3="0.0792" />
            <vignetting model="pa" focal="250" aperture="14" distance="1000" k1="-0.1173" k2="-0.0635" k3="0.0789" />
            <vignetting model="pa" focal="250" aperture="36" distance="1.8" k1="-0.1414" k2="-0.0208" k3="0.0579" />
            <vignetting model="pa" focal="250" aperture="36" distance="3.6" k1="-0.1356" k2="-0.0318" k3="0.0633" />
            <vignetting model="pa" focal="250" aperture="36" distance="10.8" k1="-0.1312" k2="-0.0429" k3="0.0713" />
            <vignetting model="pa" focal="250" aperture="36" distance="1000" k1="-0.1326" k2="-0.0383" k3="0.0676" />
            <vignetting model="pa" focal="300" aperture="5.6" distance="1.8" k1="-0.2179" k2="-0.6136" k3="0.3701" />
            <vignetting model="pa" focal="300" aperture="5.6" distance="3.6" k1="-0.3278" k2="-0.5280" k3="0.3759" />
            <vignetting model="pa" focal="300" aperture="5.6" distance="10.8" k1="-0.3924" k2="-0.4698" k3="0.3767" />
            <vignetting model="pa" focal="300" aperture="5.6" distance="1000" k1="-0.4147" k2="-0.4409" k3="0.3702" />
            <vignetting model="pa" focal="300" aperture="8" distance="1.8" k1="-0.1688" k2="0.1923" k3="-0.1950" />
            <vignetting model="pa" focal="300" aperture="8" distance="3.6" k1="-0.1394" k2="0.1095" k3="-0.1566" />
            <vignetting model="pa" focal="300" aperture="8" distance="10.8" k1="-0.0988" k2="-0.0160" k3="-0.0966" />
            <vignetting model="pa" focal="300" aperture="8" distance="1000" k1="-0.0808" k2="-0.0760" k3="-0.0641" />
            <vignetting model="pa" focal="300" aperture="11" distance="1.8" k1="-0.1120" k2="-0.0679" k3="0.0798" />
            <vignetting model="pa" focal="300" aperture="11" distance="3.6" k1="-0.1092" k2="-0.0731" k3="0.0831" />
            <vignetting model="pa" focal="300" aperture="11" distance="10.8" k1="-0.1077" k2="-0.0742" k3="0.0832" />
            <vignetting model="pa" focal="300" aperture="11" distance="1000" k1="-0.1083" k2="-0.0713" k3="0.0804" />
            <vignetting model="pa" focal="300" aperture="16" distance="1.8" k1="-0.1179" k2="-0.0565" k3="0.0743" />
            <vignetting model="pa" focal="300" aperture="16" distance="3.6" k1="-0.1144" k2="-0.0630" k3="0.0777" />
            <vignetting model="pa" focal="300" aperture="16" distance="10.8" k1="-0.1125" k2="-0.0669" k3="0.0803" />
            <vignetting model="pa" focal="300" aperture="16" distance="1000" k1="-0.1125" k2="-0.0674" k3="0.0812" />
            <vignetting model="pa" focal="300" aperture="40" distance="1.8" k1="-0.1330" k2="-0.0357" k3="0.0672" />
            <vignetting model="pa" focal="300" aperture="40" distance="3.6" k1="-0.1290" k2="-0.0431" k3="0.0707" />
            <vignetting model="pa" focal="300" aperture="40" distance="10.8" k1="-0.1262" k2="-0.0497" k3="0.0756" />
            <vignetting model="pa" focal="300" aperture="40" distance="1000" k1="-0.1278" k2="-0.0435" k3="0.0708" />
            <vignetting model="pa" focal="350" aperture="5.6" distance="1.8" k1="-0.3407" k2="-0.6101" k3="0.4495" />
            <vignetting model="pa" focal="350" aperture="5.6" distance="3.6" k1="-0.5713" k2="-0.2290" k3="0.2826" />
            <vignetting model="pa" focal="350" aperture="5.6" distance="10.8" k1="-0.7307" k2="0.1024" k3="0.1086" />
            <vignetting model="pa" focal="350" aperture="5.6" distance="1000" k1="-0.7991" k2="0.2697" k3="0.0081" />
            <vignetting model="pa" focal="350" aperture="8" distance="1.8" k1="-0.0745" k2="-0.0753" k3="-0.1072" />
            <vignetting model="pa" focal="350" aperture="8" distance="3.6" k1="0.0173" k2="-0.4622" k3="0.1768" />
            <vignetting model="pa" focal="350" aperture="8" distance="10.8" k1="0.0553" k2="-0.7052" k3="0.3598" />
            <vignetting model="pa" focal="350" aperture="8" distance="1000" k1="0.0531" k2="-0.7932" k3="0.4364" />
            <vignetting model="pa" focal="350" aperture="11" distance="1.8" k1="-0.1301" k2="0.0099" k3="0.0085" />
            <vignetting model="pa" focal="350" aperture="11" distance="3.6" k1="-0.1469" k2="0.0895" k3="-0.0725" />
            <vignetting model="pa" focal="350" aperture="11" distance="10.8" k1="-0.1593" k2="0.1620" k3="-0.1648" />
            <vignetting model="pa" focal="350" aperture="11" distance="1000" k1="-0.1563" k2="0.1621" k3="-0.1832" />
            <vignetting model="pa" focal="350" aperture="16" distance="1.8" k1="-0.1145" k2="-0.0606" k3="0.0764" />
            <vignetting model="pa" focal="350" aperture="16" distance="3.6" k1="-0.1113" k2="-0.0657" k3="0.0791" />
            <vignetting model="pa" focal="350" aperture="16" distance="10.8" k1="-0.1138" k2="-0.0601" k3="0.0759" />
            <vignetting model="pa" focal="350" aperture="16" distance="1000" k1="-0.1176" k2="-0.0529" k3="0.0721" />
            <vignetting model="pa" focal="350" aperture="40" distance="1.8" k1="-0.1288" k2="-0.0408" k3="0.0698" />
            <vignetting model="pa" focal="350" aperture="40" distance="3.6" k1="-0.1255" k2="-0.0489" k3="0.0746" />
            <vignetting model="pa" focal="350" aperture="40" distance="10.8" k1="-0.1295" k2="-0.0394" k3="0.0694" />
            <vignetting model="pa" focal="350" aperture="40" distance="1000" k1="-0.1359" k2="-0.0243" k3="0.0598" />
            <vignetting model="pa" focal="400" aperture="5.6" distance="1.8" k1="-0.6162" k2="-0.1951" k3="0.2686" />
            <vignetting model="pa" focal="400" aperture="5.6" distance="3.6" k1="-0.9055" k2="0.4049" k3="-0.0516" />
            <vignetting model="pa" focal="400" aperture="5.6" distance="10.8" k1="-1.0556" k2="0.8193" k3="-0.3192" />
            <vignetting model="pa" focal="400" aperture="5.6" distance="1000" k1="-1.0517" k2="0.8373" k3="-0.3437" />
            <vignetting model="pa" focal="400" aperture="8" distance="1.8" k1="0.0194" k2="-0.4692" k3="0.1535" />
            <vignetting model="pa" focal="400" aperture="8" distance="3.6" k1="0.0644" k2="-0.8289" k3="0.4500" />
            <vignetting model="pa" focal="400" aperture="8" distance="10.8" k1="-0.0141" k2="-0.8865" k3="0.5562" />
            <vignetting model="pa" focal="400" aperture="8" distance="1000" k1="-0.0805" k2="-0.8175" k3="0.5407" />
            <vignetting model="pa" focal="400" aperture="11" distance="1.8" k1="-0.1670" k2="0.1768" k3="-0.1638" />
            <vignetting model="pa" focal="400" aperture="11" distance="3.6" k1="-0.1523" k2="0.1637" k3="-0.2005" />
            <vignetting model="pa" focal="400" aperture="11" distance="10.8" k1="-0.1020" k2="0.0045" k3="-0.1288" />
            <vignetting model="pa" focal="400" aperture="11" distance="1000" k1="-0.0736" k2="-0.1028" k3="-0.0676" />
            <vignetting model="pa" focal="400" aperture="16" distance="1.8" k1="-0.1138" k2="-0.0600" k3="0.0754" />
            <vignetting model="pa" focal="400" aperture="16" distance="3.6" k1="-0.1117" k2="-0.0637" k3="0.0776" />
            <vignetting model="pa" focal="400" aperture="16" distance="10.8" k1="-0.1210" k2="-0.0428" k3="0.0639" />
            <vignetting model="pa" focal="400" aperture="16" distance="1000" k1="-0.1314" k2="-0.0163" k3="0.0450" />
            <vignetting model="pa" focal="400" aperture="40" distance="1.8" k1="-0.1268" k2="-0.0439" k3="0.0713" />
            <vignetting model="pa" focal="400" aperture="40" distance="3.6" k1="-0.1273" k2="-0.0431" k3="0.0702" />
            <vignetting model="pa" focal="400" aperture="40" distance="10.8" k1="-0.1383" k2="-0.0201" k3="0.0575" />
            <vignetting model="pa" focal="400" aperture="40" distance="1000" k1="-0.1404" k2="-0.0142" k3="0.0530" />
>>>>>>> 2f80cbd9
        </calibration>
    </lens>

    <lens>
        <maker>Canon</maker>
        <model>Canon EF 24mm f/1.4L USM</model>
        <mount>Canon EF</mount>
        <cropfactor>1</cropfactor>
        <calibration>
            <distortion model="ptlens" focal="24" a="0.013378" b="-0.028367" c="0"/>
        </calibration>
    </lens>

    <lens>
        <maker>Canon</maker>
        <model>Canon EF 24mm f/2.8</model>
        <mount>Canon EF</mount>
        <cropfactor>1</cropfactor>
        <calibration>
            <distortion model="ptlens" focal="24" a="0.017412" b="-0.039315" c="0"/>
            <!-- Taken with Canon 5D -->
            <vignetting model="pa" focal="24" aperture="2.8" distance="10" k1="-1.9042" k2="1.8775" k3="-0.7656"/>
            <vignetting model="pa" focal="24" aperture="2.8" distance="1000" k1="-1.9042" k2="1.8775" k3="-0.7656"/>
            <vignetting model="pa" focal="24" aperture="4" distance="10" k1="-0.3786" k2="-0.8590" k3="0.5975"/>
            <vignetting model="pa" focal="24" aperture="4" distance="1000" k1="-0.3786" k2="-0.8590" k3="0.5975"/>
            <vignetting model="pa" focal="24" aperture="5.6" distance="10" k1="-0.5720" k2="0.1848" k3="-0.0872"/>
            <vignetting model="pa" focal="24" aperture="5.6" distance="1000" k1="-0.5720" k2="0.1848" k3="-0.0872"/>
            <vignetting model="pa" focal="24" aperture="8" distance="10" k1="-0.5534" k2="0.0775" k3="0.0466"/>
            <vignetting model="pa" focal="24" aperture="8" distance="1000" k1="-0.5534" k2="0.0775" k3="0.0466"/>
            <vignetting model="pa" focal="24" aperture="11" distance="10" k1="-0.5601" k2="0.0867" k3="0.0430"/>
            <vignetting model="pa" focal="24" aperture="11" distance="1000" k1="-0.5601" k2="0.0867" k3="0.0430"/>
            <vignetting model="pa" focal="24" aperture="16" distance="10" k1="-0.5673" k2="0.0970" k3="0.0386"/>
            <vignetting model="pa" focal="24" aperture="16" distance="1000" k1="-0.5673" k2="0.0970" k3="0.0386"/>
            <vignetting model="pa" focal="24" aperture="22" distance="10" k1="-0.5737" k2="0.1049" k3="0.0356"/>
            <vignetting model="pa" focal="24" aperture="22" distance="1000" k1="-0.5737" k2="0.1049" k3="0.0356"/>
        </calibration>
    </lens>

    <lens>
        <maker>Canon</maker>
        <model>Canon EF 28mm f/1.8</model>
        <mount>Canon EF</mount>
        <!-- Average crop factor of Canon APS-C cameras -->
        <cropfactor>1.611</cropfactor>
        <calibration>
            <distortion model="ptlens" focal="28" a="0.001175" b="-0.006534" c="0"/>
        </calibration>
    </lens>

    <lens>
        <maker>Canon</maker>
        <model>Canon EF 28mm f/1.8 USM</model>
        <mount>Canon EF</mount>
        <cropfactor>1</cropfactor>
        <calibration>
            <distortion model="ptlens" focal="28" a="0.018" b="-0.048" c="0.019"/>
        </calibration>
    </lens>

    <lens>
        <maker>Canon</maker>
        <model>Canon EF 28mm f/2.8</model>
        <mount>Canon EF</mount>
        <!-- Average crop factor of Canon APS-C cameras -->
        <cropfactor>1.611</cropfactor>
        <calibration>
            <distortion model="ptlens" focal="28" a="0.003003" b="-0.011213" c="0"/>
        </calibration>
    </lens>

    <lens>
        <maker>Canon</maker>
<<<<<<< HEAD
        <model>Canon EF 35mm f/1.4L USM</model>
        <mount>Canon EF</mount>
        <cropfactor>1</cropfactor>
        <calibration>
            <distortion model="ptlens" focal="35" a="0.007937" b="-0.021832" c="0"/>
        </calibration>
    </lens>

    <lens>
        <maker>Canon</maker>
=======
>>>>>>> 2f80cbd9
        <model>Canon EF 35mm f/2</model>
        <mount>Canon EF</mount>
        <cropfactor>1</cropfactor>
        <calibration>
            <distortion model="ptlens" focal="35" a="0.007768" b="-0.018685" c="0"/>
        </calibration>
    </lens>

    <lens>
        <maker>Canon</maker>
        <model>Canon EF 50mm f/1.2L USM</model>
        <mount>Canon EF</mount>
        <cropfactor>1</cropfactor>
        <calibration>
            <distortion model="ptlens" focal="50" a="0.00476" b="-0.01688" c="0.00748"/>
        </calibration>
    </lens>

    <lens>
        <maker>Canon</maker>
        <model>Canon EF 50mm f/1.4 USM</model>
        <mount>Canon EF</mount>
        <!-- Average crop factor of Canon APS-C cameras -->
        <cropfactor>1.611</cropfactor>
        <calibration>
            <distortion model="poly3" focal="50" k1="-0.002987"/>
        </calibration>
    </lens>

    <lens>
        <maker>Canon</maker>
        <model>Canon EF 50mm f/1.4 USM</model>
        <mount>Canon EF</mount>
        <cropfactor>1</cropfactor>
        <calibration>
            <distortion model="ptlens" focal="50" a="0.002615" b="-0.01123" c="0"/>
        </calibration>
    </lens>

    <lens>
        <maker>Canon</maker>
        <model>Canon EF 50mm f/1.8</model>
        <mount>Canon EF</mount>
        <!-- Average crop factor of Canon APS-H cameras -->
        <cropfactor>1.267</cropfactor>
        <calibration>
            <distortion model="ptlens" focal="50" a="-0.00016" b="-0.003951" c="0"/>
        </calibration>
    </lens>

    <lens>
        <maker>Canon</maker>
        <model>Canon EF 50mm f/1.8</model>
        <mount>Canon EF</mount>
        <cropfactor>1.613</cropfactor>
        <calibration>
            <!-- Taken with Canon 650D -->
            <distortion model="poly3" focal="50" k1="-0.00149"/>
            <tca model="poly3" focal="50" vr="1.0000033" vb="0.9999942"/>
        </calibration>
    </lens>

    <lens>
        <maker>Canon</maker>
        <model>Canon EF 50mm f/1.8 II</model>
        <mount>Canon EF</mount>
        <!-- Average crop factor of Canon APS-C cameras -->
        <cropfactor>1.611</cropfactor>
        <calibration>
            <distortion model="ptlens" focal="50" a="0.00099" b="-0.00582" c="0.00498"/>
            <tca model="poly3" focal="50" br="-0.0000133" vr="1.0001567" bb="-0.0000082" vb="0.9999807"/>
        </calibration>
    </lens>

    <lens>
        <maker>Canon</maker>
        <model>Canon EF 50mm f/1.8 II</model>
        <mount>Canon EF</mount>
        <cropfactor>1</cropfactor>
        <calibration>
            <distortion model="ptlens" focal="50" a="0.00163" b="-0.01449" c="0.01568"/>
            <!-- Taken with Canon 6D -->
            <tca model="poly3" focal="50" br="-0.0000048" vr="1.0000353" bb="-0.0000112" vb="1.0000073"/>
            <!-- Taken with Canon 5D -->
            <vignetting model="pa" focal="50" aperture="1.8" distance="10" k1="-1.4745" k2="1.1285" k3="-0.4284"/>
            <vignetting model="pa" focal="50" aperture="1.8" distance="1000" k1="-1.4745" k2="1.1285" k3="-0.4284"/>
            <vignetting model="pa" focal="50" aperture="2" distance="10" k1="-0.6486" k2="-0.6256" k3="0.5536"/>
            <vignetting model="pa" focal="50" aperture="2" distance="1000" k1="-0.6486" k2="-0.6256" k3="0.5536"/>
            <vignetting model="pa" focal="50" aperture="2.8" distance="10" k1="-0.1193" k2="-0.4620" k3="0.0523"/>
            <vignetting model="pa" focal="50" aperture="2.8" distance="1000" k1="-0.1193" k2="-0.4620" k3="0.0523"/>
            <vignetting model="pa" focal="50" aperture="4" distance="10" k1="-0.3777" k2="0.3437" k3="-0.2804"/>
            <vignetting model="pa" focal="50" aperture="4" distance="1000" k1="-0.3777" k2="0.3437" k3="-0.2804"/>
            <vignetting model="pa" focal="50" aperture="5.6" distance="10" k1="-0.3032" k2="0.0141" k3="0.0427"/>
            <vignetting model="pa" focal="50" aperture="5.6" distance="1000" k1="-0.3032" k2="0.0141" k3="0.0427"/>
            <vignetting model="pa" focal="50" aperture="8" distance="10" k1="-0.3008" k2="-0.0022" k3="0.0549"/>
            <vignetting model="pa" focal="50" aperture="8" distance="1000" k1="-0.3008" k2="-0.0022" k3="0.0549"/>
            <vignetting model="pa" focal="50" aperture="11" distance="10" k1="-0.3046" k2="-0.0055" k3="0.0597"/>
            <vignetting model="pa" focal="50" aperture="11" distance="1000" k1="-0.3046" k2="-0.0055" k3="0.0597"/>
            <vignetting model="pa" focal="50" aperture="16" distance="10" k1="-0.3134" k2="0.0020" k3="0.0567"/>
            <vignetting model="pa" focal="50" aperture="16" distance="1000" k1="-0.3134" k2="0.0020" k3="0.0567"/>
            <vignetting model="pa" focal="50" aperture="22" distance="10" k1="-0.3280" k2="0.0203" k3="0.0468"/>
            <vignetting model="pa" focal="50" aperture="22" distance="1000" k1="-0.3280" k2="0.0203" k3="0.0468"/>
        </calibration>
    </lens>

    <lens>
        <maker>Canon</maker>
        <model>Canon EF 50mm f/1.8 MkII</model>
        <model lang="en">Canon EF 50mm f/1.8 II</model>
        <mount>Canon EF</mount>
        <!-- Average crop factor of Canon APS-H cameras -->
        <cropfactor>1.267</cropfactor>
        <calibration>
            <distortion model="ptlens" focal="50" a="-0.00016" b="-0.003951" c="0"/>
        </calibration>
    </lens>

    <lens>
        <maker>Canon</maker>
        <model>Canon EF 50mm f/1.8 MkII</model>
        <model lang="en">Canon EF 50mm f/1.8 II</model>
        <mount>Canon EF</mount>
        <cropfactor>1.6</cropfactor>
        <calibration>
            <distortion a="0.00099" b="-0.00582" c="0.00498" focal="50" model="ptlens" />
            <tca bb="-0.0000082" br="-0.0000133" focal="50" model="poly3" vb="0.9999807" vr="1.0001567" />
            <vignetting model="pa" focal="50" aperture="1.8" distance="0.45" k1="-0.5303" k2="0.3040" k3="-0.0894" />
            <vignetting model="pa" focal="50" aperture="1.8" distance="1000" k1="-0.6075" k2="0.4041" k3="-0.1510" />
            <vignetting model="pa" focal="50" aperture="2" distance="0.45" k1="-0.1253" k2="-0.3078" k3="0.2075" />
            <vignetting model="pa" focal="50" aperture="2" distance="1000" k1="-0.1158" k2="-0.4426" k3="0.2807" />
            <vignetting model="pa" focal="50" aperture="2.8" distance="0.45" k1="-0.0555" k2="-0.0933" k3="0.0895" />
            <vignetting model="pa" focal="50" aperture="2.8" distance="1000" k1="-0.0709" k2="-0.0230" k3="0.0153" />
            <vignetting model="pa" focal="50" aperture="4" distance="0.45" k1="-0.0489" k2="-0.0982" k3="0.0898" />
            <vignetting model="pa" focal="50" aperture="4" distance="1000" k1="-0.0343" k2="-0.1369" k3="0.1000" />
            <vignetting model="pa" focal="50" aperture="5.6" distance="0.45" k1="-0.0361" k2="-0.1243" k3="0.1058" />
            <vignetting model="pa" focal="50" aperture="5.6" distance="1000" k1="-0.0241" k2="-0.1630" k3="0.1172" />
            <vignetting model="pa" focal="50" aperture="22" distance="0.45" k1="-0.0257" k2="-0.1353" k3="0.1025" />
            <vignetting model="pa" focal="50" aperture="22" distance="1000" k1="-0.0561" k2="-0.0873" k3="0.0654" />
        </calibration>
    </lens>

    <lens>
        <maker>Canon</maker>
        <model>Canon FDn 50mm 1:1.4</model>
        <focal value="50"/>
        <aperture min="1.4" max="22"/>
        <mount>Canon FD</mount>
        <cropfactor>2</cropfactor>
        <calibration>
            <distortion model="ptlens" focal="50" a="-0.000919817" b="0.00112022" c="-0.00289404"/>
            <tca model="poly3" focal="50" br="-0.0000338" vr="1.0002152" bb="0.0000216" vb="0.9998764"/>
            <vignetting model="pa" focal="50" aperture="1.4" distance="0.45" k1="-0.2747" k2="-0.1546" k3="0.1527"/>
            <vignetting model="pa" focal="50" aperture="1.4" distance="1" k1="-0.5692" k2="0.3348" k3="-0.1042"/>
            <vignetting model="pa" focal="50" aperture="1.4" distance="3" k1="-0.6686" k2="0.5132" k3="-0.2054"/>
            <vignetting model="pa" focal="50" aperture="1.4" distance="1000" k1="-0.6918" k2="0.5512" k3="-0.2278"/>
            <vignetting model="pa" focal="50" aperture="2" distance="0.45" k1="-0.0668" k2="0.0029" k3="-0.0171"/>
            <vignetting model="pa" focal="50" aperture="2" distance="1" k1="-0.0725" k2="-0.0250" k3="0.0104"/>
            <vignetting model="pa" focal="50" aperture="2" distance="3" k1="-0.0748" k2="-0.0428" k3="0.0297"/>
            <vignetting model="pa" focal="50" aperture="2" distance="1000" k1="-0.0782" k2="-0.0459" k3="0.0329"/>
            <vignetting model="pa" focal="50" aperture="2.8" distance="0.45" k1="-0.0604" k2="-0.0194" k3="0.0045"/>
            <vignetting model="pa" focal="50" aperture="2.8" distance="1" k1="-0.0732" k2="-0.0241" k3="0.0120"/>
            <vignetting model="pa" focal="50" aperture="2.8" distance="3" k1="-0.0832" k2="-0.0198" k3="0.0121"/>
            <vignetting model="pa" focal="50" aperture="2.8" distance="1000" k1="-0.0824" k2="-0.0342" k3="0.0223"/>
            <vignetting model="pa" focal="50" aperture="4" distance="0.45" k1="-0.0694" k2="-0.0016" k3="-0.0078"/>
            <vignetting model="pa" focal="50" aperture="4" distance="1" k1="-0.0828" k2="0.0019" k3="-0.0081"/>
            <vignetting model="pa" focal="50" aperture="4" distance="3" k1="-0.0919" k2="-0.0002" k3="-0.0022"/>
            <vignetting model="pa" focal="50" aperture="4" distance="1000" k1="-0.0919" k2="-0.0064" k3="0.0028"/>
            <vignetting model="pa" focal="50" aperture="22" distance="0.45" k1="-0.1151" k2="0.1018" k3="-0.0809"/>
            <vignetting model="pa" focal="50" aperture="22" distance="1" k1="-0.1117" k2="0.0668" k3="-0.0536"/>
            <vignetting model="pa" focal="50" aperture="22" distance="3" k1="-0.1539" k2="0.1340" k3="-0.0892"/>
            <vignetting model="pa" focal="50" aperture="22" distance="1000" k1="-0.1587" k2="0.1348" k3="-0.0874"/>
        </calibration>
    </lens>

    <lens>
        <maker>Canon</maker>
        <model>Canon FDn 50mm 1:1.4</model>
        <mount>Canon FD</mount>
        <cropfactor>1.534</cropfactor>
        <calibration>
            <!-- Taken with Sony A6000 -->
            <distortion model="poly3" focal="50" k1="-0.00193"/>
            <tca model="poly3" focal="50" vr="1.0000929" vb="0.9999371"/>
        </calibration>
    </lens>

    <lens>
        <maker>Canon</maker>
        <model>Canon EF-S 60mm f/2.8 Macro USM</model>
        <mount>Canon EF-S</mount>
        <!-- Average crop factor of Canon APS-C cameras -->
        <cropfactor>1.611</cropfactor>
        <calibration>
            <distortion model="poly3" focal="60" k1="0"/>
        </calibration>
    </lens>

    <lens>
        <maker>Canon</maker>
        <model>Canon EF 85mm f/1.2L USM</model>
        <mount>Canon EF</mount>
        <cropfactor>1</cropfactor>
        <calibration>
            <distortion model="poly3" focal="85" k1="-0.00214"/>
        </calibration>
    </lens>

    <lens>
        <maker>Canon</maker>
        <model>Canon EF 85mm f/1.8 USM</model>
        <mount>Canon EF</mount>
        <cropfactor>1</cropfactor>
        <calibration>
            <distortion model="ptlens" focal="85" a="-0.000989" b="-0.002335" c="0"/>
            <!-- Taken with Canon 5D Mark III -->
            <tca model="poly3" focal="85" br="-0.0000287" vr="1.0001408" bb="0.0000182" vb="0.9998642"/>
            <vignetting model="pa" focal="85" aperture="1.8" distance="10" k1="-1.4465" k2="1.4135" k3="-0.6464"/>
            <vignetting model="pa" focal="85" aperture="1.8" distance="1000" k1="-1.4465" k2="1.4135" k3="-0.6464"/>
            <vignetting model="pa" focal="85" aperture="2.5" distance="10" k1="-0.0062" k2="-0.9708" k3="0.5311"/>
            <vignetting model="pa" focal="85" aperture="2.5" distance="1000" k1="-0.0062" k2="-0.9708" k3="0.5311"/>
            <vignetting model="pa" focal="85" aperture="3.5" distance="10" k1="0.0970" k2="-0.4142" k3="0.0058"/>
            <vignetting model="pa" focal="85" aperture="3.5" distance="1000" k1="0.0970" k2="-0.4142" k3="0.0058"/>
            <vignetting model="pa" focal="85" aperture="5" distance="10" k1="-0.1769" k2="0.5484" k3="-0.5646"/>
            <vignetting model="pa" focal="85" aperture="5" distance="1000" k1="-0.1769" k2="0.5484" k3="-0.5646"/>
            <vignetting model="pa" focal="85" aperture="22" distance="10" k1="-0.0782" k2="-0.0006" k3="0.0650"/>
            <vignetting model="pa" focal="85" aperture="22" distance="1000" k1="-0.0782" k2="-0.0006" k3="0.0650"/>
        </calibration>
    </lens>

    <lens>
        <maker>Canon</maker>
        <model>Canon EF 100mm f/2.8 USM Macro</model>
        <mount>Canon EF</mount>
        <cropfactor>1</cropfactor>
        <calibration>
            <distortion model="ptlens" focal="100" a="0.001889" b="-0.005706" c="0"/>
        </calibration>
    </lens>

    <lens>
        <maker>Canon</maker>
        <model>Canon EF 100mm f/2.8L Macro IS USM</model>
        <mount>Canon EF</mount>
        <cropfactor>1</cropfactor>
        <calibration>
            <distortion model="ptlens" focal="100" a="0.00406" b="-0.01754" c="0.02944"/>
            <!-- Taken with Canon EOS 5D Mark III -->
            <vignetting model="pa" focal="100" aperture="2.8" distance="0.3" k1="-0.0002" k2="-0.4508" k3="0.2333"/>
            <vignetting model="pa" focal="100" aperture="2.8" distance="0.34" k1="0.0795" k2="-0.8174" k3="0.4748"/>
            <vignetting model="pa" focal="100" aperture="2.8" distance="0.39" k1="0.0625" k2="-0.8874" k3="0.5263"/>
            <vignetting model="pa" focal="100" aperture="2.8" distance="0.48" k1="0.0225" k2="-1.1231" k3="0.6901"/>
            <vignetting model="pa" focal="100" aperture="2.8" distance="0.6" k1="-0.3172" k2="-0.7844" k3="0.5853"/>
            <vignetting model="pa" focal="100" aperture="2.8" distance="0.67" k1="-0.5205" k2="-0.4687" k3="0.4329"/>
            <vignetting model="pa" focal="100" aperture="2.8" distance="1" k1="-1.0262" k2="0.4648" k3="-0.0604"/>
            <vignetting model="pa" focal="100" aperture="2.8" distance="1.8" k1="-1.0413" k2="0.5233" k3="-0.1089"/>
            <vignetting model="pa" focal="100" aperture="2.8" distance="3" k1="-1.0667" k2="0.5973" k3="-0.1587"/>
            <vignetting model="pa" focal="100" aperture="2.8" distance="1000" k1="-1.1275" k2="0.7246" k3="-0.2352"/>
            <vignetting model="pa" focal="100" aperture="4" distance="0.3" k1="-0.1452" k2="0.0476" k3="-0.0319"/>
            <vignetting model="pa" focal="100" aperture="4" distance="0.34" k1="-0.1060" k2="0.0458" k3="-0.1091"/>
            <vignetting model="pa" focal="100" aperture="4" distance="0.39" k1="-0.0834" k2="0.0032" k3="-0.1104"/>
            <vignetting model="pa" focal="100" aperture="4" distance="0.48" k1="0.0244" k2="-0.3419" k3="0.0847"/>
            <vignetting model="pa" focal="100" aperture="4" distance="0.6" k1="0.0676" k2="-0.5887" k3="0.2536"/>
            <vignetting model="pa" focal="100" aperture="4" distance="0.67" k1="0.0954" k2="-0.7417" k3="0.3603"/>
            <vignetting model="pa" focal="100" aperture="4" distance="1" k1="0.0793" k2="-0.8583" k3="0.4247"/>
            <vignetting model="pa" focal="100" aperture="4" distance="1.8" k1="0.1010" k2="-0.8757" k3="0.4206"/>
            <vignetting model="pa" focal="100" aperture="4" distance="3" k1="0.1152" k2="-0.8881" k3="0.4203"/>
            <vignetting model="pa" focal="100" aperture="4" distance="1000" k1="0.0673" k2="-0.7994" k3="0.3554"/>
            <vignetting model="pa" focal="100" aperture="5.6" distance="0.3" k1="-0.1110" k2="-0.0940" k3="0.1128"/>
            <vignetting model="pa" focal="100" aperture="5.6" distance="0.34" k1="-0.0898" k2="-0.0923" k3="0.1076"/>
            <vignetting model="pa" focal="100" aperture="5.6" distance="0.39" k1="-0.0969" k2="-0.0525" k3="0.0724"/>
            <vignetting model="pa" focal="100" aperture="5.6" distance="0.48" k1="-0.1200" k2="0.0858" k3="-0.0692"/>
            <vignetting model="pa" focal="100" aperture="5.6" distance="0.6" k1="-0.1298" k2="0.1438" k3="-0.1464"/>
            <vignetting model="pa" focal="100" aperture="5.6" distance="0.67" k1="-0.1189" k2="0.1370" k3="-0.1654"/>
            <vignetting model="pa" focal="100" aperture="5.6" distance="1" k1="-0.0890" k2="0.0591" k3="-0.1504"/>
            <vignetting model="pa" focal="100" aperture="5.6" distance="1.8" k1="-0.1159" k2="0.1066" k3="-0.1696"/>
            <vignetting model="pa" focal="100" aperture="5.6" distance="3" k1="-0.1064" k2="0.0935" k3="-0.1578"/>
            <vignetting model="pa" focal="100" aperture="5.6" distance="1000" k1="-0.1185" k2="0.1091" k3="-0.1672"/>
            <vignetting model="pa" focal="100" aperture="8" distance="0.3" k1="-0.0940" k2="-0.1372" k3="0.1407"/>
            <vignetting model="pa" focal="100" aperture="8" distance="0.34" k1="-0.0836" k2="-0.1148" k3="0.1271"/>
            <vignetting model="pa" focal="100" aperture="8" distance="0.39" k1="-0.0781" k2="-0.1110" k3="0.1222"/>
            <vignetting model="pa" focal="100" aperture="8" distance="0.48" k1="-0.0763" k2="-0.0917" k3="0.1068"/>
            <vignetting model="pa" focal="100" aperture="8" distance="0.6" k1="-0.0697" k2="-0.1049" k3="0.1099"/>
            <vignetting model="pa" focal="100" aperture="8" distance="0.67" k1="-0.0734" k2="-0.0865" k3="0.0988"/>
            <vignetting model="pa" focal="100" aperture="8" distance="1" k1="-0.0829" k2="-0.0550" k3="0.0671"/>
            <vignetting model="pa" focal="100" aperture="8" distance="1.8" k1="-0.0760" k2="-0.0870" k3="0.0920"/>
            <vignetting model="pa" focal="100" aperture="8" distance="3" k1="-0.0716" k2="-0.0875" k3="0.0913"/>
            <vignetting model="pa" focal="100" aperture="8" distance="1000" k1="-0.0873" k2="-0.0683" k3="0.0772"/>
            <vignetting model="pa" focal="100" aperture="11" distance="0.3" k1="-0.0761" k2="-0.1815" k3="0.1691"/>
            <vignetting model="pa" focal="100" aperture="11" distance="0.34" k1="-0.0802" k2="-0.1254" k3="0.1345"/>
            <vignetting model="pa" focal="100" aperture="11" distance="0.39" k1="-0.0734" k2="-0.1237" k3="0.1320"/>
            <vignetting model="pa" focal="100" aperture="11" distance="0.48" k1="-0.0753" k2="-0.0946" k3="0.1106"/>
            <vignetting model="pa" focal="100" aperture="11" distance="0.6" k1="-0.0608" k2="-0.1280" k3="0.1278"/>
            <vignetting model="pa" focal="100" aperture="11" distance="0.67" k1="-0.0778" k2="-0.0796" k3="0.0988"/>
            <vignetting model="pa" focal="100" aperture="11" distance="1" k1="-0.0699" k2="-0.0925" k3="0.1015"/>
            <vignetting model="pa" focal="100" aperture="11" distance="1.8" k1="-0.0620" k2="-0.1220" k3="0.1203"/>
            <vignetting model="pa" focal="100" aperture="11" distance="3" k1="-0.0730" k2="-0.0867" k3="0.0956"/>
            <vignetting model="pa" focal="100" aperture="11" distance="1000" k1="-0.0653" k2="-0.1231" k3="0.1199"/>
            <vignetting model="pa" focal="100" aperture="16" distance="0.3" k1="-0.0634" k2="-0.2145" k3="0.1908"/>
            <vignetting model="pa" focal="100" aperture="16" distance="0.34" k1="-0.0756" k2="-0.1394" k3="0.1439"/>
            <vignetting model="pa" focal="100" aperture="16" distance="0.39" k1="-0.0723" k2="-0.1244" k3="0.1318"/>
            <vignetting model="pa" focal="100" aperture="16" distance="0.48" k1="-0.0770" k2="-0.0940" k3="0.1114"/>
            <vignetting model="pa" focal="100" aperture="16" distance="0.6" k1="-0.0569" k2="-0.1368" k3="0.1344"/>
            <vignetting model="pa" focal="100" aperture="16" distance="0.67" k1="-0.0792" k2="-0.0790" k3="0.1008"/>
            <vignetting model="pa" focal="100" aperture="16" distance="1" k1="-0.0695" k2="-0.0939" k3="0.1051"/>
            <vignetting model="pa" focal="100" aperture="16" distance="1.8" k1="-0.0583" k2="-0.1318" k3="0.1280"/>
            <vignetting model="pa" focal="100" aperture="16" distance="3" k1="-0.0720" k2="-0.0909" k3="0.1017"/>
            <vignetting model="pa" focal="100" aperture="16" distance="1000" k1="-0.0616" k2="-0.1313" k3="0.1265"/>
            <vignetting model="pa" focal="100" aperture="22" distance="0.3" k1="-0.0595" k2="-0.2260" k3="0.1986"/>
            <vignetting model="pa" focal="100" aperture="22" distance="0.34" k1="-0.0769" k2="-0.1386" k3="0.1428"/>
            <vignetting model="pa" focal="100" aperture="22" distance="0.39" k1="-0.0744" k2="-0.1265" k3="0.1359"/>
            <vignetting model="pa" focal="100" aperture="22" distance="0.48" k1="-0.0777" k2="-0.0953" k3="0.1128"/>
            <vignetting model="pa" focal="100" aperture="22" distance="0.6" k1="-0.0592" k2="-0.1325" k3="0.1321"/>
            <vignetting model="pa" focal="100" aperture="22" distance="0.67" k1="-0.0834" k2="-0.0716" k3="0.0960"/>
            <vignetting model="pa" focal="100" aperture="22" distance="1" k1="-0.0738" k2="-0.0843" k3="0.0994"/>
            <vignetting model="pa" focal="100" aperture="22" distance="1.8" k1="-0.0566" k2="-0.1367" k3="0.1318"/>
            <vignetting model="pa" focal="100" aperture="22" distance="3" k1="-0.0764" k2="-0.0819" k3="0.0970"/>
            <vignetting model="pa" focal="100" aperture="22" distance="1000" k1="-0.0608" k2="-0.1331" k3="0.1287"/>
            <vignetting model="pa" focal="100" aperture="32" distance="0.3" k1="-0.0592" k2="-0.2309" k3="0.2022"/>
            <vignetting model="pa" focal="100" aperture="32" distance="0.34" k1="-0.0796" k2="-0.1385" k3="0.1436"/>
            <vignetting model="pa" focal="100" aperture="32" distance="0.39" k1="-0.0793" k2="-0.1215" k3="0.1346"/>
            <vignetting model="pa" focal="100" aperture="32" distance="0.48" k1="-0.0832" k2="-0.0849" k3="0.1060"/>
            <vignetting model="pa" focal="100" aperture="32" distance="0.6" k1="-0.0612" k2="-0.1322" k3="0.1327"/>
            <vignetting model="pa" focal="100" aperture="32" distance="0.67" k1="-0.0872" k2="-0.0689" k3="0.0967"/>
            <vignetting model="pa" focal="100" aperture="32" distance="1" k1="-0.0783" k2="-0.0774" k3="0.0958"/>
            <vignetting model="pa" focal="100" aperture="32" distance="1.8" k1="-0.0613" k2="-0.1310" k3="0.1301"/>
            <vignetting model="pa" focal="100" aperture="32" distance="3" k1="-0.0837" k2="-0.0681" k3="0.0892"/>
            <vignetting model="pa" focal="100" aperture="32" distance="1000" k1="-0.0687" k2="-0.1199" k3="0.1222"/>
        </calibration>
    </lens>

    <lens>
        <maker>Canon</maker>
        <model>Canon EF 100mm f/2.8 Macro</model>
        <mount>Canon EF</mount>
        <!-- Average crop factor of Canon APS-C cameras -->
        <cropfactor>1.611</cropfactor>
        <calibration>
            <distortion model="ptlens" focal="100" a="-0.001558" b="0.004225" c="0"/>
        </calibration>
    </lens>

    <lens>
        <maker>Canon</maker>
        <model>Canon FDn 100mm 1:2.8</model>
        <focal value="100"/>
        <aperture min="2.8" max="32"/>
        <mount>Canon FD</mount>
        <cropfactor>2</cropfactor>
        <calibration>
            <distortion model="ptlens" focal="100" a="-0.000626176" b="0.00321735" c="-0.0016503"/>
            <tca model="poly3" focal="100" br="0.0000529" vr="0.9997253" bb="-0.0000227" vb="1.0000114"/>
            <vignetting model="pa" focal="100" aperture="2.8" distance="1" k1="-0.1299" k2="-0.1664" k3="0.1201"/>
            <vignetting model="pa" focal="100" aperture="2.8" distance="2" k1="-0.1223" k2="-0.2683" k3="0.1926"/>
            <vignetting model="pa" focal="100" aperture="2.8" distance="7" k1="-0.1430" k2="-0.2648" k3="0.1957"/>
            <vignetting model="pa" focal="100" aperture="2.8" distance="1000" k1="-0.1617" k2="-0.2393" k3="0.1820"/>
            <vignetting model="pa" focal="100" aperture="4" distance="1" k1="-0.0317" k2="-0.0219" k3="-0.0001"/>
            <vignetting model="pa" focal="100" aperture="4" distance="2" k1="-0.0438" k2="-0.0251" k3="0.0081"/>
            <vignetting model="pa" focal="100" aperture="4" distance="7" k1="-0.0499" k2="-0.0261" k3="0.0103"/>
            <vignetting model="pa" focal="100" aperture="4" distance="1000" k1="-0.0519" k2="-0.0265" k3="0.0098"/>
            <vignetting model="pa" focal="100" aperture="5.6" distance="1" k1="-0.0442" k2="-0.0086" k3="-0.0059"/>
            <vignetting model="pa" focal="100" aperture="5.6" distance="2" k1="-0.0554" k2="-0.0071" k3="-0.0046"/>
            <vignetting model="pa" focal="100" aperture="5.6" distance="7" k1="-0.0679" k2="0.0044" k3="-0.0099"/>
            <vignetting model="pa" focal="100" aperture="5.6" distance="1000" k1="-0.0738" k2="0.0095" k3="-0.0104"/>
            <vignetting model="pa" focal="100" aperture="8" distance="1" k1="-0.0474" k2="-0.0021" k3="-0.0112"/>
            <vignetting model="pa" focal="100" aperture="8" distance="2" k1="-0.0629" k2="0.0050" k3="-0.0115"/>
            <vignetting model="pa" focal="100" aperture="8" distance="7" k1="-0.0851" k2="0.0381" k3="-0.0290"/>
            <vignetting model="pa" focal="100" aperture="8" distance="1000" k1="-0.0915" k2="0.0470" k3="-0.0350"/>
            <vignetting model="pa" focal="100" aperture="32" distance="1" k1="-0.0304" k2="-0.0338" k3="0.0017"/>
            <vignetting model="pa" focal="100" aperture="32" distance="2" k1="-0.0725" k2="0.0094" k3="-0.0129"/>
            <vignetting model="pa" focal="100" aperture="32" distance="7" k1="-0.1156" k2="0.0949" k3="-0.0639"/>
            <vignetting model="pa" focal="100" aperture="32" distance="1000" k1="-0.1890" k2="0.2463" k3="-0.1528"/>
        </calibration>
    </lens>

    <lens>
        <maker>Canon</maker>
        <model>Canon EF 135mm f/2.0L USM</model>
        <mount>Canon EF</mount>
        <cropfactor>1</cropfactor>
        <calibration>
            <distortion model="ptlens" focal="135" a="-0.007" b="0.025" c="-0.019"/>
        </calibration>
    </lens>

    <lens>
        <maker>Canon</maker>
        <model>Canon EF 135mm f/2.8 Soft Focus</model>
        <mount>Canon EF</mount>
        <!-- Average crop factor of Canon APS-H cameras -->
        <cropfactor>1.267</cropfactor>
        <calibration>
            <distortion model="ptlens" focal="135" a="0.001266" b="0.001782" c="0"/>
        </calibration>
    </lens>

    <lens>
        <maker>Canon</maker>
        <model>Canon EF 200mm f/2.8L USM</model>
        <mount>Canon EF</mount>
        <cropfactor>1</cropfactor>
        <calibration>
            <distortion model="ptlens" focal="200" a="0.00082" b="-0.00169" c="0.01111"/>
        </calibration>
    </lens>

    <lens>
        <maker>Canon</maker>
        <model>Canon EF 200mm f/2.8L II USM</model>
        <mount>Canon EF</mount>
        <!-- Average crop factor of Canon APS-C cameras -->
        <cropfactor>1.611</cropfactor>
        <calibration>
            <distortion model="poly3" focal="200" k1="0.000502"/>
        </calibration>
    </lens>

    <lens>
        <maker>Canon</maker>
        <model>Canon TS-E 24mm f/3.5L</model>
        <mount>Canon EF</mount>
        <cropfactor>1</cropfactor>
        <calibration>
            <distortion model="ptlens" focal="24" a="0.006127" b="-0.018983" c="0"/>
        </calibration>
    </lens>

    <lens>
        <maker>Canon</maker>
        <model>Canon TS-E 24mm f/3.5L</model>
        <mount>Canon EF</mount>
        <cropfactor>1.622</cropfactor>
        <calibration>
            <!-- Taken with Canon 50D -->
            <distortion model="poly3" focal="24" k1="-0.00317"/>
            <tca model="poly3" focal="24" br="-0.0000018" vr="1.0003986" bb="-0.0000029" vb="0.9999787"/>
        </calibration>
    </lens>

    <lens>
        <maker>Canon</maker>
        <model>Canon TS-E 45mm f/2.8</model>
        <mount>Canon EF</mount>
        <cropfactor>1</cropfactor>
        <calibration>
            <distortion model="ptlens" focal="45" a="0.00211" b="-0.007388" c="0"/>
        </calibration>
    </lens>

    <lens>
        <maker>Canon</maker>
        <model>Canon TS-E 90mm f/2.8</model>
        <mount>Canon EF</mount>
        <cropfactor>1</cropfactor>
        <calibration>
            <distortion model="poly3" focal="90" k1="0.001333"/>
        </calibration>
    </lens>

    <lens>
        <maker>Canon</maker>
        <model>Canon EF-S 18-135mm f/3.5-5.6 IS</model>
        <mount>Canon EF-S</mount>
        <cropfactor>1.613</cropfactor>
        <calibration>
            <!-- Taken with Canon EOS 60D -->
            <distortion model="ptlens" focal="18" a="0.04464" b="-0.15487" c="0.13016"/>
            <distortion model="ptlens" focal="19" a="0.02996" b="-0.08814" c="0.06037"/>
            <distortion model="ptlens" focal="22" a="0.03415" b="-0.09989" c="0.08629"/>
            <distortion model="ptlens" focal="24" a="0.01991" b="-0.04847" c="0.03528"/>
            <distortion model="ptlens" focal="29" a="0.02032" b="-0.05313" c="0.05651"/>
            <distortion model="ptlens" focal="35" a="0.00632" b="-0.00789" c="0.01784"/>
            <distortion model="ptlens" focal="41" a="0.00424" b="-0.00522" c="0.0221"/>
            <distortion model="ptlens" focal="48" a="-0.00698" b="0.03031" c="-0.01303"/>
            <distortion model="ptlens" focal="50" a="0.00469" b="-0.01695" c="0.042"/>
            <distortion model="ptlens" focal="85" a="-0.00269" b="0.01092" c="0.00887"/>
            <distortion model="ptlens" focal="135" a="0.00367" b="-0.00835" c="0.02183"/>
            <tca model="poly3" focal="18" br="-0.0001730" vr="1.0009746" bb="0.0001366" vb="0.9997877"/>
            <tca model="poly3" focal="19" br="-0.0001469" vr="1.0008595" bb="0.0000849" vb="0.9998491"/>
            <tca model="poly3" focal="21" br="-0.0000978" vr="1.0007549" bb="0.0000682" vb="0.9998856"/>
            <tca model="poly3" focal="24" br="-0.0000912" vr="1.0006334" bb="0.0000658" vb="0.9999068"/>
            <tca model="poly3" focal="28" br="-0.0000969" vr="1.0004872" bb="0.0000395" vb="0.9999687"/>
            <tca model="poly3" focal="35" br="-0.0000454" vr="1.0002680" bb="0.0000255" vb="1.0000265"/>
            <tca model="poly3" focal="50" br="0.0000013" vr="0.9999972" bb="-0.0000138" vb="1.0001329"/>
            <tca model="poly3" focal="85" br="0.0000476" vr="0.9997585" bb="-0.0000551" vb="1.0000792"/>
            <tca model="poly3" focal="135" br="0.0000789" vr="0.9996590" bb="-0.0000630" vb="0.9998623"/>
        </calibration>
    </lens>

    <lens>
        <maker>Canon</maker>
<<<<<<< HEAD
        <model>Canon EF 85mm f/1.2L II USM</model>
        <mount>Canon EF</mount>
        <cropfactor>1</cropfactor>
        <calibration>
            <!-- Taken with Canon EOS-1D X -->
            <distortion model="poly3" focal="85" k1="-0.00412"/>
        </calibration>
    </lens>

    <lens>
        <maker>Canon</maker>
=======
>>>>>>> 2f80cbd9
        <model>Canon EF-S 18-135mm f/3.5-5.6 IS STM</model>
        <mount>Canon EF-S</mount>
        <cropfactor>1.613</cropfactor>
        <calibration>
            <!-- Taken with Canon EOS-650D -->
            <distortion model="ptlens" focal="18" a="0.01902" b="-0.05009" c="-0.0067"/>
            <distortion model="ptlens" focal="24" a="0.02182" b="-0.05987" c="0.04459"/>
            <distortion model="ptlens" focal="35" a="0.00521" b="-0.00299" c="0.00091"/>
            <distortion model="ptlens" focal="50" a="-0.00078" b="0.0111" c="-0.00193"/>
            <distortion model="ptlens" focal="85" a="-0.0114" b="0.04561" c="-0.0336"/>
            <distortion model="ptlens" focal="135" a="-0.00247" b="0.02547" c="-0.02858"/>
            <!-- Taken with Canon EOS-700D -->
            <tca model="poly3" focal="18" br="-0.0000022" vr="1.0004741" bb="0.0000360" vb="0.9999922"/>
            <tca model="poly3" focal="20" br="0.0000027" vr="1.0003061" bb="0.0000495" vb="1.0001577"/>
            <tca model="poly3" focal="22" br="-0.0000178" vr="1.0002362" bb="0.0000445" vb="1.0001045"/>
            <tca model="poly3" focal="24" br="-0.0000436" vr="1.0002265" bb="0.0000450" vb="1.0001340"/>
            <tca model="poly3" focal="35" br="0.0000065" vr="1.0000848" bb="0.0000209" vb="1.0001421"/>
            <tca model="poly3" focal="50" br="0.0000012" vr="1.0000838" bb="0.0000227" vb="1.0000531"/>
            <tca model="poly3" focal="64" br="0.0000032" vr="1.0000358" bb="-0.0000286" vb="0.9999836"/>
            <tca model="poly3" focal="85" br="0.0000043" vr="0.9999892" bb="-0.0000588" vb="1.0000195"/>
            <tca model="poly3" focal="118" br="0.0000118" vr="0.9999617" bb="0.0001272" vb="0.9995419"/>
            <tca model="poly3" focal="135" br="-0.0000001" vr="0.9999369" bb="0.0000753" vb="0.9997197"/>
            <vignetting model="pa" focal="18" aperture="3.5" distance="10" k1="-0.7431" k2="0.0817" k3="0.0463"/>
            <vignetting model="pa" focal="18" aperture="3.5" distance="1000" k1="-0.7431" k2="0.0817" k3="0.0463"/>
            <vignetting model="pa" focal="18" aperture="4" distance="10" k1="-0.2080" k2="-0.7339" k3="0.4079"/>
            <vignetting model="pa" focal="18" aperture="4" distance="1000" k1="-0.2080" k2="-0.7339" k3="0.4079"/>
            <vignetting model="pa" focal="18" aperture="4.5" distance="10" k1="-0.0665" k2="-0.5705" k3="0.1866"/>
            <vignetting model="pa" focal="18" aperture="4.5" distance="1000" k1="-0.0665" k2="-0.5705" k3="0.1866"/>
            <vignetting model="pa" focal="18" aperture="5" distance="10" k1="-0.1327" k2="-0.1977" k3="-0.0650"/>
            <vignetting model="pa" focal="18" aperture="5" distance="1000" k1="-0.1327" k2="-0.1977" k3="-0.0650"/>
            <vignetting model="pa" focal="18" aperture="5.6" distance="10" k1="-0.1961" k2="0.0505" k3="-0.1723"/>
            <vignetting model="pa" focal="18" aperture="5.6" distance="1000" k1="-0.1961" k2="0.0505" k3="-0.1723"/>
            <vignetting model="pa" focal="18" aperture="6.3" distance="10" k1="-0.1976" k2="0.0089" k3="-0.0860"/>
            <vignetting model="pa" focal="18" aperture="6.3" distance="1000" k1="-0.1976" k2="0.0089" k3="-0.0860"/>
            <vignetting model="pa" focal="18" aperture="7.1" distance="10" k1="-0.1780" k2="-0.0852" k3="0.0041"/>
            <vignetting model="pa" focal="18" aperture="7.1" distance="1000" k1="-0.1780" k2="-0.0852" k3="0.0041"/>
            <vignetting model="pa" focal="18" aperture="8" distance="10" k1="-0.1579" k2="-0.1565" k3="0.0682"/>
            <vignetting model="pa" focal="18" aperture="8" distance="1000" k1="-0.1579" k2="-0.1565" k3="0.0682"/>
            <vignetting model="pa" focal="18" aperture="9" distance="10" k1="-0.1588" k2="-0.1591" k3="0.0743"/>
            <vignetting model="pa" focal="18" aperture="9" distance="1000" k1="-0.1588" k2="-0.1591" k3="0.0743"/>
            <vignetting model="pa" focal="18" aperture="10" distance="10" k1="-0.1617" k2="-0.1515" k3="0.0701"/>
            <vignetting model="pa" focal="18" aperture="10" distance="1000" k1="-0.1617" k2="-0.1515" k3="0.0701"/>
            <vignetting model="pa" focal="18" aperture="11" distance="10" k1="-0.1592" k2="-0.1595" k3="0.0777"/>
            <vignetting model="pa" focal="18" aperture="11" distance="1000" k1="-0.1592" k2="-0.1595" k3="0.0777"/>
            <vignetting model="pa" focal="18" aperture="13" distance="10" k1="-0.1606" k2="-0.1526" k3="0.0722"/>
            <vignetting model="pa" focal="18" aperture="13" distance="1000" k1="-0.1606" k2="-0.1526" k3="0.0722"/>
            <vignetting model="pa" focal="18" aperture="14" distance="10" k1="-0.1636" k2="-0.1471" k3="0.0700"/>
            <vignetting model="pa" focal="18" aperture="14" distance="1000" k1="-0.1636" k2="-0.1471" k3="0.0700"/>
            <vignetting model="pa" focal="18" aperture="16" distance="10" k1="-0.1630" k2="-0.1469" k3="0.0697"/>
            <vignetting model="pa" focal="18" aperture="16" distance="1000" k1="-0.1630" k2="-0.1469" k3="0.0697"/>
            <vignetting model="pa" focal="18" aperture="18" distance="10" k1="-0.1665" k2="-0.1368" k3="0.0635"/>
            <vignetting model="pa" focal="18" aperture="18" distance="1000" k1="-0.1665" k2="-0.1368" k3="0.0635"/>
            <vignetting model="pa" focal="18" aperture="20" distance="10" k1="-0.1692" k2="-0.1296" k3="0.0585"/>
            <vignetting model="pa" focal="18" aperture="20" distance="1000" k1="-0.1692" k2="-0.1296" k3="0.0585"/>
            <vignetting model="pa" focal="18" aperture="22" distance="10" k1="-0.1698" k2="-0.1275" k3="0.0574"/>
            <vignetting model="pa" focal="18" aperture="22" distance="1000" k1="-0.1698" k2="-0.1275" k3="0.0574"/>
            <vignetting model="pa" focal="20" aperture="3.5" distance="10" k1="-0.7252" k2="0.0798" k3="0.0769"/>
            <vignetting model="pa" focal="20" aperture="3.5" distance="1000" k1="-0.7252" k2="0.0798" k3="0.0769"/>
            <vignetting model="pa" focal="20" aperture="4" distance="10" k1="-0.2011" k2="-0.7135" k3="0.4348"/>
            <vignetting model="pa" focal="20" aperture="4" distance="1000" k1="-0.2011" k2="-0.7135" k3="0.4348"/>
            <vignetting model="pa" focal="20" aperture="4.5" distance="10" k1="-0.0404" k2="-0.6019" k3="0.2589"/>
            <vignetting model="pa" focal="20" aperture="4.5" distance="1000" k1="-0.0404" k2="-0.6019" k3="0.2589"/>
            <vignetting model="pa" focal="20" aperture="5" distance="10" k1="-0.0784" k2="-0.3215" k3="0.0741"/>
            <vignetting model="pa" focal="20" aperture="5" distance="1000" k1="-0.0784" k2="-0.3215" k3="0.0741"/>
            <vignetting model="pa" focal="20" aperture="5.6" distance="10" k1="-0.1393" k2="-0.0906" k3="-0.0238"/>
            <vignetting model="pa" focal="20" aperture="5.6" distance="1000" k1="-0.1393" k2="-0.0906" k3="-0.0238"/>
            <vignetting model="pa" focal="20" aperture="6.3" distance="10" k1="-0.1329" k2="-0.1501" k3="0.0712"/>
            <vignetting model="pa" focal="20" aperture="6.3" distance="1000" k1="-0.1329" k2="-0.1501" k3="0.0712"/>
            <vignetting model="pa" focal="20" aperture="7.1" distance="10" k1="-0.1337" k2="-0.1677" k3="0.0942"/>
            <vignetting model="pa" focal="20" aperture="7.1" distance="1000" k1="-0.1337" k2="-0.1677" k3="0.0942"/>
            <vignetting model="pa" focal="20" aperture="8" distance="10" k1="-0.1376" k2="-0.1540" k3="0.0860"/>
            <vignetting model="pa" focal="20" aperture="8" distance="1000" k1="-0.1376" k2="-0.1540" k3="0.0860"/>
            <vignetting model="pa" focal="20" aperture="9" distance="10" k1="-0.1423" k2="-0.1429" k3="0.0805"/>
            <vignetting model="pa" focal="20" aperture="9" distance="1000" k1="-0.1423" k2="-0.1429" k3="0.0805"/>
            <vignetting model="pa" focal="20" aperture="10" distance="10" k1="-0.1359" k2="-0.1590" k3="0.0909"/>
            <vignetting model="pa" focal="20" aperture="10" distance="1000" k1="-0.1359" k2="-0.1590" k3="0.0909"/>
            <vignetting model="pa" focal="20" aperture="11" distance="10" k1="-0.1442" k2="-0.1391" k3="0.0797"/>
            <vignetting model="pa" focal="20" aperture="11" distance="1000" k1="-0.1442" k2="-0.1391" k3="0.0797"/>
            <vignetting model="pa" focal="20" aperture="13" distance="10" k1="-0.1407" k2="-0.1429" k3="0.0825"/>
            <vignetting model="pa" focal="20" aperture="13" distance="1000" k1="-0.1407" k2="-0.1429" k3="0.0825"/>
            <vignetting model="pa" focal="20" aperture="14" distance="10" k1="-0.1452" k2="-0.1355" k3="0.0792"/>
            <vignetting model="pa" focal="20" aperture="14" distance="1000" k1="-0.1452" k2="-0.1355" k3="0.0792"/>
            <vignetting model="pa" focal="20" aperture="16" distance="10" k1="-0.1509" k2="-0.1167" k3="0.0651"/>
            <vignetting model="pa" focal="20" aperture="16" distance="1000" k1="-0.1509" k2="-0.1167" k3="0.0651"/>
            <vignetting model="pa" focal="20" aperture="18" distance="10" k1="-0.1506" k2="-0.1165" k3="0.0655"/>
            <vignetting model="pa" focal="20" aperture="18" distance="1000" k1="-0.1506" k2="-0.1165" k3="0.0655"/>
            <vignetting model="pa" focal="20" aperture="20" distance="10" k1="-0.1523" k2="-0.1123" k3="0.0629"/>
            <vignetting model="pa" focal="20" aperture="20" distance="1000" k1="-0.1523" k2="-0.1123" k3="0.0629"/>
            <vignetting model="pa" focal="20" aperture="22" distance="10" k1="-0.1510" k2="-0.1112" k3="0.0609"/>
            <vignetting model="pa" focal="20" aperture="22" distance="1000" k1="-0.1510" k2="-0.1112" k3="0.0609"/>
            <vignetting model="pa" focal="24" aperture="4" distance="10" k1="-0.6771" k2="0.0468" k3="0.1067"/>
            <vignetting model="pa" focal="24" aperture="4" distance="1000" k1="-0.6771" k2="0.0468" k3="0.1067"/>
            <vignetting model="pa" focal="24" aperture="4.5" distance="10" k1="-0.0538" k2="-0.7699" k3="0.4315"/>
            <vignetting model="pa" focal="24" aperture="4.5" distance="1000" k1="-0.0538" k2="-0.7699" k3="0.4315"/>
            <vignetting model="pa" focal="24" aperture="5" distance="10" k1="-0.0237" k2="-0.5195" k3="0.2193"/>
            <vignetting model="pa" focal="24" aperture="5" distance="1000" k1="-0.0237" k2="-0.5195" k3="0.2193"/>
            <vignetting model="pa" focal="24" aperture="5.6" distance="10" k1="-0.0965" k2="-0.1514" k3="0.0056"/>
            <vignetting model="pa" focal="24" aperture="5.6" distance="1000" k1="-0.0965" k2="-0.1514" k3="0.0056"/>
            <vignetting model="pa" focal="24" aperture="6.3" distance="10" k1="-0.1307" k2="-0.0631" k3="0.0025"/>
            <vignetting model="pa" focal="24" aperture="6.3" distance="1000" k1="-0.1307" k2="-0.0631" k3="0.0025"/>
            <vignetting model="pa" focal="24" aperture="7.1" distance="10" k1="-0.1107" k2="-0.1443" k3="0.0816"/>
            <vignetting model="pa" focal="24" aperture="7.1" distance="1000" k1="-0.1107" k2="-0.1443" k3="0.0816"/>
            <vignetting model="pa" focal="24" aperture="8" distance="10" k1="-0.1052" k2="-0.1631" k3="0.0986"/>
            <vignetting model="pa" focal="24" aperture="8" distance="1000" k1="-0.1052" k2="-0.1631" k3="0.0986"/>
            <vignetting model="pa" focal="24" aperture="9" distance="10" k1="-0.1113" k2="-0.1496" k3="0.0925"/>
            <vignetting model="pa" focal="24" aperture="9" distance="1000" k1="-0.1113" k2="-0.1496" k3="0.0925"/>
            <vignetting model="pa" focal="24" aperture="10" distance="10" k1="-0.1225" k2="-0.1233" k3="0.0773"/>
            <vignetting model="pa" focal="24" aperture="10" distance="1000" k1="-0.1225" k2="-0.1233" k3="0.0773"/>
            <vignetting model="pa" focal="24" aperture="11" distance="10" k1="-0.1255" k2="-0.1130" k3="0.0702"/>
            <vignetting model="pa" focal="24" aperture="11" distance="1000" k1="-0.1255" k2="-0.1130" k3="0.0702"/>
            <vignetting model="pa" focal="24" aperture="13" distance="10" k1="-0.1248" k2="-0.1116" k3="0.0686"/>
            <vignetting model="pa" focal="24" aperture="13" distance="1000" k1="-0.1248" k2="-0.1116" k3="0.0686"/>
            <vignetting model="pa" focal="24" aperture="14" distance="10" k1="-0.1306" k2="-0.0981" k3="0.0611"/>
            <vignetting model="pa" focal="24" aperture="14" distance="1000" k1="-0.1306" k2="-0.0981" k3="0.0611"/>
            <vignetting model="pa" focal="24" aperture="16" distance="10" k1="-0.1341" k2="-0.0895" k3="0.0554"/>
            <vignetting model="pa" focal="24" aperture="16" distance="1000" k1="-0.1341" k2="-0.0895" k3="0.0554"/>
            <vignetting model="pa" focal="24" aperture="18" distance="10" k1="-0.1303" k2="-0.0986" k3="0.0623"/>
            <vignetting model="pa" focal="24" aperture="18" distance="1000" k1="-0.1303" k2="-0.0986" k3="0.0623"/>
            <vignetting model="pa" focal="24" aperture="20" distance="10" k1="-0.1340" k2="-0.0889" k3="0.0561"/>
            <vignetting model="pa" focal="24" aperture="20" distance="1000" k1="-0.1340" k2="-0.0889" k3="0.0561"/>
            <vignetting model="pa" focal="24" aperture="22" distance="10" k1="-0.1337" k2="-0.0860" k3="0.0537"/>
            <vignetting model="pa" focal="24" aperture="22" distance="1000" k1="-0.1337" k2="-0.0860" k3="0.0537"/>
            <vignetting model="pa" focal="24" aperture="25" distance="10" k1="-0.1391" k2="-0.0742" k3="0.0464"/>
            <vignetting model="pa" focal="24" aperture="25" distance="1000" k1="-0.1391" k2="-0.0742" k3="0.0464"/>
            <vignetting model="pa" focal="27" aperture="4" distance="10" k1="-0.6127" k2="-0.0175" k3="0.1423"/>
            <vignetting model="pa" focal="27" aperture="4" distance="1000" k1="-0.6127" k2="-0.0175" k3="0.1423"/>
            <vignetting model="pa" focal="27" aperture="4.5" distance="10" k1="-0.0076" k2="-0.7595" k3="0.4154"/>
            <vignetting model="pa" focal="27" aperture="4.5" distance="1000" k1="-0.0076" k2="-0.7595" k3="0.4154"/>
            <vignetting model="pa" focal="27" aperture="5" distance="10" k1="-0.0280" k2="-0.3987" k3="0.1462"/>
            <vignetting model="pa" focal="27" aperture="5" distance="1000" k1="-0.0280" k2="-0.3987" k3="0.1462"/>
            <vignetting model="pa" focal="27" aperture="5.6" distance="10" k1="-0.1080" k2="-0.0517" k3="-0.0399"/>
            <vignetting model="pa" focal="27" aperture="5.6" distance="1000" k1="-0.1080" k2="-0.0517" k3="-0.0399"/>
            <vignetting model="pa" focal="27" aperture="6.3" distance="10" k1="-0.1128" k2="-0.0662" k3="0.0241"/>
            <vignetting model="pa" focal="27" aperture="6.3" distance="1000" k1="-0.1128" k2="-0.0662" k3="0.0241"/>
            <vignetting model="pa" focal="27" aperture="7.1" distance="10" k1="-0.0942" k2="-0.1290" k3="0.0778"/>
            <vignetting model="pa" focal="27" aperture="7.1" distance="1000" k1="-0.0942" k2="-0.1290" k3="0.0778"/>
            <vignetting model="pa" focal="27" aperture="8" distance="10" k1="-0.0903" k2="-0.1352" k3="0.0825"/>
            <vignetting model="pa" focal="27" aperture="8" distance="1000" k1="-0.0903" k2="-0.1352" k3="0.0825"/>
            <vignetting model="pa" focal="27" aperture="9" distance="10" k1="-0.0913" k2="-0.1390" k3="0.0889"/>
            <vignetting model="pa" focal="27" aperture="9" distance="1000" k1="-0.0913" k2="-0.1390" k3="0.0889"/>
            <vignetting model="pa" focal="27" aperture="10" distance="10" k1="-0.1020" k2="-0.1164" k3="0.0765"/>
            <vignetting model="pa" focal="27" aperture="10" distance="1000" k1="-0.1020" k2="-0.1164" k3="0.0765"/>
            <vignetting model="pa" focal="27" aperture="11" distance="10" k1="-0.1101" k2="-0.0940" k3="0.0624"/>
            <vignetting model="pa" focal="27" aperture="11" distance="1000" k1="-0.1101" k2="-0.0940" k3="0.0624"/>
            <vignetting model="pa" focal="27" aperture="13" distance="10" k1="-0.1080" k2="-0.0983" k3="0.0665"/>
            <vignetting model="pa" focal="27" aperture="13" distance="1000" k1="-0.1080" k2="-0.0983" k3="0.0665"/>
            <vignetting model="pa" focal="27" aperture="14" distance="10" k1="-0.1129" k2="-0.0863" k3="0.0595"/>
            <vignetting model="pa" focal="27" aperture="14" distance="1000" k1="-0.1129" k2="-0.0863" k3="0.0595"/>
            <vignetting model="pa" focal="27" aperture="16" distance="10" k1="-0.1201" k2="-0.0696" k3="0.0487"/>
            <vignetting model="pa" focal="27" aperture="16" distance="1000" k1="-0.1201" k2="-0.0696" k3="0.0487"/>
            <vignetting model="pa" focal="27" aperture="18" distance="10" k1="-0.1200" k2="-0.0676" k3="0.0477"/>
            <vignetting model="pa" focal="27" aperture="18" distance="1000" k1="-0.1200" k2="-0.0676" k3="0.0477"/>
            <vignetting model="pa" focal="27" aperture="20" distance="10" k1="-0.1256" k2="-0.0550" k3="0.0396"/>
            <vignetting model="pa" focal="27" aperture="20" distance="1000" k1="-0.1256" k2="-0.0550" k3="0.0396"/>
            <vignetting model="pa" focal="27" aperture="22" distance="10" k1="-0.1245" k2="-0.0571" k3="0.0409"/>
            <vignetting model="pa" focal="27" aperture="22" distance="1000" k1="-0.1245" k2="-0.0571" k3="0.0409"/>
            <vignetting model="pa" focal="27" aperture="25" distance="10" k1="-0.1225" k2="-0.0605" k3="0.0434"/>
            <vignetting model="pa" focal="27" aperture="25" distance="1000" k1="-0.1225" k2="-0.0605" k3="0.0434"/>
            <vignetting model="pa" focal="35" aperture="4.5" distance="10" k1="-0.5085" k2="-0.1221" k3="0.1864"/>
            <vignetting model="pa" focal="35" aperture="4.5" distance="1000" k1="-0.5085" k2="-0.1221" k3="0.1864"/>
            <vignetting model="pa" focal="35" aperture="5" distance="10" k1="-0.0040" k2="-0.7771" k3="0.4470"/>
            <vignetting model="pa" focal="35" aperture="5" distance="1000" k1="-0.0040" k2="-0.7771" k3="0.4470"/>
            <vignetting model="pa" focal="35" aperture="5.6" distance="10" k1="-0.0307" k2="-0.2436" k3="0.0481"/>
            <vignetting model="pa" focal="35" aperture="5.6" distance="1000" k1="-0.0307" k2="-0.2436" k3="0.0481"/>
            <vignetting model="pa" focal="35" aperture="6.3" distance="10" k1="-0.1017" k2="0.0030" k3="-0.0502"/>
            <vignetting model="pa" focal="35" aperture="6.3" distance="1000" k1="-0.1017" k2="0.0030" k3="-0.0502"/>
            <vignetting model="pa" focal="35" aperture="7.1" distance="10" k1="-0.0972" k2="-0.0361" k3="0.0076"/>
            <vignetting model="pa" focal="35" aperture="7.1" distance="1000" k1="-0.0972" k2="-0.0361" k3="0.0076"/>
            <vignetting model="pa" focal="35" aperture="8" distance="10" k1="-0.0795" k2="-0.0962" k3="0.0614"/>
            <vignetting model="pa" focal="35" aperture="8" distance="1000" k1="-0.0795" k2="-0.0962" k3="0.0614"/>
            <vignetting model="pa" focal="35" aperture="9" distance="10" k1="-0.0652" k2="-0.1337" k3="0.0884"/>
            <vignetting model="pa" focal="35" aperture="9" distance="1000" k1="-0.0652" k2="-0.1337" k3="0.0884"/>
            <vignetting model="pa" focal="35" aperture="10" distance="10" k1="-0.0654" k2="-0.1367" k3="0.0924"/>
            <vignetting model="pa" focal="35" aperture="10" distance="1000" k1="-0.0654" k2="-0.1367" k3="0.0924"/>
            <vignetting model="pa" focal="35" aperture="11" distance="10" k1="-0.0772" k2="-0.1101" k3="0.0784"/>
            <vignetting model="pa" focal="35" aperture="11" distance="1000" k1="-0.0772" k2="-0.1101" k3="0.0784"/>
            <vignetting model="pa" focal="35" aperture="13" distance="10" k1="-0.0865" k2="-0.0914" k3="0.0694"/>
            <vignetting model="pa" focal="35" aperture="13" distance="1000" k1="-0.0865" k2="-0.0914" k3="0.0694"/>
            <vignetting model="pa" focal="35" aperture="14" distance="10" k1="-0.0910" k2="-0.0802" k3="0.0626"/>
            <vignetting model="pa" focal="35" aperture="14" distance="1000" k1="-0.0910" k2="-0.0802" k3="0.0626"/>
            <vignetting model="pa" focal="35" aperture="16" distance="10" k1="-0.0915" k2="-0.0799" k3="0.0639"/>
            <vignetting model="pa" focal="35" aperture="16" distance="1000" k1="-0.0915" k2="-0.0799" k3="0.0639"/>
            <vignetting model="pa" focal="35" aperture="18" distance="10" k1="-0.0915" k2="-0.0779" k3="0.0623"/>
            <vignetting model="pa" focal="35" aperture="18" distance="1000" k1="-0.0915" k2="-0.0779" k3="0.0623"/>
            <vignetting model="pa" focal="35" aperture="20" distance="10" k1="-0.0945" k2="-0.0728" k3="0.0610"/>
            <vignetting model="pa" focal="35" aperture="20" distance="1000" k1="-0.0945" k2="-0.0728" k3="0.0610"/>
            <vignetting model="pa" focal="35" aperture="22" distance="10" k1="-0.0968" k2="-0.0655" k3="0.0552"/>
            <vignetting model="pa" focal="35" aperture="22" distance="1000" k1="-0.0968" k2="-0.0655" k3="0.0552"/>
            <vignetting model="pa" focal="35" aperture="25" distance="10" k1="-0.0955" k2="-0.0691" k3="0.0583"/>
            <vignetting model="pa" focal="35" aperture="25" distance="1000" k1="-0.0955" k2="-0.0691" k3="0.0583"/>
            <vignetting model="pa" focal="35" aperture="29" distance="10" k1="-0.0957" k2="-0.0673" k3="0.0562"/>
            <vignetting model="pa" focal="35" aperture="29" distance="1000" k1="-0.0957" k2="-0.0673" k3="0.0562"/>
            <vignetting model="pa" focal="50" aperture="5" distance="10" k1="-0.3907" k2="-0.1708" k3="0.1678"/>
            <vignetting model="pa" focal="50" aperture="5" distance="1000" k1="-0.3907" k2="-0.1708" k3="0.1678"/>
            <vignetting model="pa" focal="50" aperture="5.6" distance="10" k1="0.0011" k2="-0.3197" k3="0.0732"/>
            <vignetting model="pa" focal="50" aperture="5.6" distance="1000" k1="0.0011" k2="-0.3197" k3="0.0732"/>
            <vignetting model="pa" focal="50" aperture="6.3" distance="10" k1="-0.1342" k2="0.1954" k3="-0.2109"/>
            <vignetting model="pa" focal="50" aperture="6.3" distance="1000" k1="-0.1342" k2="0.1954" k3="-0.2109"/>
            <vignetting model="pa" focal="50" aperture="7.1" distance="10" k1="-0.1253" k2="0.1416" k3="-0.1323"/>
            <vignetting model="pa" focal="50" aperture="7.1" distance="1000" k1="-0.1253" k2="0.1416" k3="-0.1323"/>
            <vignetting model="pa" focal="50" aperture="8" distance="10" k1="-0.0835" k2="0.0018" k3="-0.0129"/>
            <vignetting model="pa" focal="50" aperture="8" distance="1000" k1="-0.0835" k2="0.0018" k3="-0.0129"/>
            <vignetting model="pa" focal="50" aperture="9" distance="10" k1="-0.0654" k2="-0.0601" k3="0.0409"/>
            <vignetting model="pa" focal="50" aperture="9" distance="1000" k1="-0.0654" k2="-0.0601" k3="0.0409"/>
            <vignetting model="pa" focal="50" aperture="10" distance="10" k1="-0.0571" k2="-0.0858" k3="0.0631"/>
            <vignetting model="pa" focal="50" aperture="10" distance="1000" k1="-0.0571" k2="-0.0858" k3="0.0631"/>
            <vignetting model="pa" focal="50" aperture="11" distance="10" k1="-0.0487" k2="-0.1136" k3="0.0861"/>
            <vignetting model="pa" focal="50" aperture="11" distance="1000" k1="-0.0487" k2="-0.1136" k3="0.0861"/>
            <vignetting model="pa" focal="50" aperture="13" distance="10" k1="-0.0430" k2="-0.1279" k3="0.0974"/>
            <vignetting model="pa" focal="50" aperture="13" distance="1000" k1="-0.0430" k2="-0.1279" k3="0.0974"/>
            <vignetting model="pa" focal="50" aperture="14" distance="10" k1="-0.0430" k2="-0.1289" k3="0.0991"/>
            <vignetting model="pa" focal="50" aperture="14" distance="1000" k1="-0.0430" k2="-0.1289" k3="0.0991"/>
            <vignetting model="pa" focal="50" aperture="16" distance="10" k1="-0.0541" k2="-0.1068" k3="0.0882"/>
            <vignetting model="pa" focal="50" aperture="16" distance="1000" k1="-0.0541" k2="-0.1068" k3="0.0882"/>
            <vignetting model="pa" focal="50" aperture="18" distance="10" k1="-0.0614" k2="-0.0918" k3="0.0801"/>
            <vignetting model="pa" focal="50" aperture="18" distance="1000" k1="-0.0614" k2="-0.0918" k3="0.0801"/>
            <vignetting model="pa" focal="50" aperture="20" distance="10" k1="-0.0620" k2="-0.0887" k3="0.0779"/>
            <vignetting model="pa" focal="50" aperture="20" distance="1000" k1="-0.0620" k2="-0.0887" k3="0.0779"/>
            <vignetting model="pa" focal="50" aperture="22" distance="10" k1="-0.0702" k2="-0.0708" k3="0.0678"/>
            <vignetting model="pa" focal="50" aperture="22" distance="1000" k1="-0.0702" k2="-0.0708" k3="0.0678"/>
            <vignetting model="pa" focal="50" aperture="25" distance="10" k1="-0.0700" k2="-0.0686" k3="0.0651"/>
            <vignetting model="pa" focal="50" aperture="25" distance="1000" k1="-0.0700" k2="-0.0686" k3="0.0651"/>
            <vignetting model="pa" focal="50" aperture="29" distance="10" k1="-0.0741" k2="-0.0588" k3="0.0587"/>
            <vignetting model="pa" focal="50" aperture="29" distance="1000" k1="-0.0741" k2="-0.0588" k3="0.0587"/>
            <vignetting model="pa" focal="50" aperture="32" distance="10" k1="-0.0738" k2="-0.0606" k3="0.0607"/>
            <vignetting model="pa" focal="50" aperture="32" distance="1000" k1="-0.0738" k2="-0.0606" k3="0.0607"/>
            <vignetting model="pa" focal="62" aperture="5" distance="10" k1="-0.3899" k2="-0.0072" k3="0.0021"/>
            <vignetting model="pa" focal="62" aperture="5" distance="1000" k1="-0.3899" k2="-0.0072" k3="0.0021"/>
            <vignetting model="pa" focal="62" aperture="5.6" distance="10" k1="-0.0293" k2="-0.2405" k3="-0.0157"/>
            <vignetting model="pa" focal="62" aperture="5.6" distance="1000" k1="-0.0293" k2="-0.2405" k3="-0.0157"/>
            <vignetting model="pa" focal="62" aperture="6.3" distance="10" k1="-0.1890" k2="0.4683" k3="-0.4706"/>
            <vignetting model="pa" focal="62" aperture="6.3" distance="1000" k1="-0.1890" k2="0.4683" k3="-0.4706"/>
            <vignetting model="pa" focal="62" aperture="7.1" distance="10" k1="-0.1794" k2="0.4091" k3="-0.3806"/>
            <vignetting model="pa" focal="62" aperture="7.1" distance="1000" k1="-0.1794" k2="0.4091" k3="-0.3806"/>
            <vignetting model="pa" focal="62" aperture="8" distance="10" k1="-0.1218" k2="0.1864" k3="-0.1749"/>
            <vignetting model="pa" focal="62" aperture="8" distance="1000" k1="-0.1218" k2="0.1864" k3="-0.1749"/>
            <vignetting model="pa" focal="62" aperture="9" distance="10" k1="-0.0775" k2="0.0178" k3="-0.0223"/>
            <vignetting model="pa" focal="62" aperture="9" distance="1000" k1="-0.0775" k2="0.0178" k3="-0.0223"/>
            <vignetting model="pa" focal="62" aperture="10" distance="10" k1="-0.0698" k2="-0.0063" k3="-0.0004"/>
            <vignetting model="pa" focal="62" aperture="10" distance="1000" k1="-0.0698" k2="-0.0063" k3="-0.0004"/>
            <vignetting model="pa" focal="62" aperture="11" distance="10" k1="-0.0470" k2="-0.0833" k3="0.0640"/>
            <vignetting model="pa" focal="62" aperture="11" distance="1000" k1="-0.0470" k2="-0.0833" k3="0.0640"/>
            <vignetting model="pa" focal="62" aperture="13" distance="10" k1="-0.0393" k2="-0.1066" k3="0.0825"/>
            <vignetting model="pa" focal="62" aperture="13" distance="1000" k1="-0.0393" k2="-0.1066" k3="0.0825"/>
            <vignetting model="pa" focal="62" aperture="14" distance="10" k1="-0.0342" k2="-0.1218" k3="0.0945"/>
            <vignetting model="pa" focal="62" aperture="14" distance="1000" k1="-0.0342" k2="-0.1218" k3="0.0945"/>
            <vignetting model="pa" focal="62" aperture="16" distance="10" k1="-0.0322" k2="-0.1260" k3="0.0979"/>
            <vignetting model="pa" focal="62" aperture="16" distance="1000" k1="-0.0322" k2="-0.1260" k3="0.0979"/>
            <vignetting model="pa" focal="62" aperture="18" distance="10" k1="-0.0318" k2="-0.1284" k3="0.1012"/>
            <vignetting model="pa" focal="62" aperture="18" distance="1000" k1="-0.0318" k2="-0.1284" k3="0.1012"/>
            <vignetting model="pa" focal="62" aperture="20" distance="10" k1="-0.0381" k2="-0.1161" k3="0.0948"/>
            <vignetting model="pa" focal="62" aperture="20" distance="1000" k1="-0.0381" k2="-0.1161" k3="0.0948"/>
            <vignetting model="pa" focal="62" aperture="22" distance="10" k1="-0.0462" k2="-0.1015" k3="0.0881"/>
            <vignetting model="pa" focal="62" aperture="22" distance="1000" k1="-0.0462" k2="-0.1015" k3="0.0881"/>
            <vignetting model="pa" focal="62" aperture="25" distance="10" k1="-0.0478" k2="-0.0978" k3="0.0869"/>
            <vignetting model="pa" focal="62" aperture="25" distance="1000" k1="-0.0478" k2="-0.0978" k3="0.0869"/>
            <vignetting model="pa" focal="62" aperture="29" distance="10" k1="-0.0516" k2="-0.0888" k3="0.0806"/>
            <vignetting model="pa" focal="62" aperture="29" distance="1000" k1="-0.0516" k2="-0.0888" k3="0.0806"/>
            <vignetting model="pa" focal="62" aperture="32" distance="10" k1="-0.0536" k2="-0.0870" k3="0.0814"/>
            <vignetting model="pa" focal="62" aperture="32" distance="1000" k1="-0.0536" k2="-0.0870" k3="0.0814"/>
            <vignetting model="pa" focal="74" aperture="5" distance="10" k1="-0.4182" k2="0.1220" k3="-0.1149"/>
            <vignetting model="pa" focal="74" aperture="5" distance="1000" k1="-0.4182" k2="0.1220" k3="-0.1149"/>
            <vignetting model="pa" focal="74" aperture="5.6" distance="10" k1="-0.0893" k2="-0.2952" k3="0.0407"/>
            <vignetting model="pa" focal="74" aperture="5.6" distance="1000" k1="-0.0893" k2="-0.2952" k3="0.0407"/>
            <vignetting model="pa" focal="74" aperture="6.3" distance="10" k1="-0.1611" k2="0.4412" k3="-0.5265"/>
            <vignetting model="pa" focal="74" aperture="6.3" distance="1000" k1="-0.1611" k2="0.4412" k3="-0.5265"/>
            <vignetting model="pa" focal="74" aperture="7.1" distance="10" k1="-0.2016" k2="0.5457" k3="-0.5348"/>
            <vignetting model="pa" focal="74" aperture="7.1" distance="1000" k1="-0.2016" k2="0.5457" k3="-0.5348"/>
            <vignetting model="pa" focal="74" aperture="8" distance="10" k1="-0.1725" k2="0.4010" k3="-0.3711"/>
            <vignetting model="pa" focal="74" aperture="8" distance="1000" k1="-0.1725" k2="0.4010" k3="-0.3711"/>
            <vignetting model="pa" focal="74" aperture="9" distance="10" k1="-0.1239" k2="0.2105" k3="-0.1916"/>
            <vignetting model="pa" focal="74" aperture="9" distance="1000" k1="-0.1239" k2="0.2105" k3="-0.1916"/>
            <vignetting model="pa" focal="74" aperture="10" distance="10" k1="-0.0838" k2="0.0645" k3="-0.0632"/>
            <vignetting model="pa" focal="74" aperture="10" distance="1000" k1="-0.0838" k2="0.0645" k3="-0.0632"/>
            <vignetting model="pa" focal="74" aperture="11" distance="10" k1="-0.0601" k2="-0.0176" k3="0.0102"/>
            <vignetting model="pa" focal="74" aperture="11" distance="1000" k1="-0.0601" k2="-0.0176" k3="0.0102"/>
            <vignetting model="pa" focal="74" aperture="13" distance="10" k1="-0.0513" k2="-0.0568" k3="0.0475"/>
            <vignetting model="pa" focal="74" aperture="13" distance="1000" k1="-0.0513" k2="-0.0568" k3="0.0475"/>
            <vignetting model="pa" focal="74" aperture="14" distance="10" k1="-0.0384" k2="-0.0936" k3="0.0747"/>
            <vignetting model="pa" focal="74" aperture="14" distance="1000" k1="-0.0384" k2="-0.0936" k3="0.0747"/>
            <vignetting model="pa" focal="74" aperture="16" distance="10" k1="-0.0298" k2="-0.1182" k3="0.0936"/>
            <vignetting model="pa" focal="74" aperture="16" distance="1000" k1="-0.0298" k2="-0.1182" k3="0.0936"/>
            <vignetting model="pa" focal="74" aperture="18" distance="10" k1="-0.0249" k2="-0.1301" k3="0.1018"/>
            <vignetting model="pa" focal="74" aperture="18" distance="1000" k1="-0.0249" k2="-0.1301" k3="0.1018"/>
            <vignetting model="pa" focal="74" aperture="20" distance="10" k1="-0.0234" k2="-0.1370" k3="0.1081"/>
            <vignetting model="pa" focal="74" aperture="20" distance="1000" k1="-0.0234" k2="-0.1370" k3="0.1081"/>
            <vignetting model="pa" focal="74" aperture="22" distance="10" k1="-0.0306" k2="-0.1196" k3="0.0974"/>
            <vignetting model="pa" focal="74" aperture="22" distance="1000" k1="-0.0306" k2="-0.1196" k3="0.0974"/>
            <vignetting model="pa" focal="74" aperture="25" distance="10" k1="-0.0358" k2="-0.1115" k3="0.0947"/>
            <vignetting model="pa" focal="74" aperture="25" distance="1000" k1="-0.0358" k2="-0.1115" k3="0.0947"/>
            <vignetting model="pa" focal="74" aperture="29" distance="10" k1="-0.0394" k2="-0.1034" k3="0.0893"/>
            <vignetting model="pa" focal="74" aperture="29" distance="1000" k1="-0.0394" k2="-0.1034" k3="0.0893"/>
            <vignetting model="pa" focal="74" aperture="32" distance="10" k1="-0.0450" k2="-0.0906" k3="0.0819"/>
            <vignetting model="pa" focal="74" aperture="32" distance="1000" k1="-0.0450" k2="-0.0906" k3="0.0819"/>
            <vignetting model="pa" focal="97" aperture="5.6" distance="10" k1="-0.5143" k2="0.3646" k3="-0.2930"/>
            <vignetting model="pa" focal="97" aperture="5.6" distance="1000" k1="-0.5143" k2="0.3646" k3="-0.2930"/>
            <vignetting model="pa" focal="97" aperture="6.3" distance="10" k1="-0.0659" k2="0.1080" k3="-0.3563"/>
            <vignetting model="pa" focal="97" aperture="6.3" distance="1000" k1="-0.0659" k2="0.1080" k3="-0.3563"/>
            <vignetting model="pa" focal="97" aperture="7.1" distance="10" k1="-0.1705" k2="0.5267" k3="-0.6107"/>
            <vignetting model="pa" focal="97" aperture="7.1" distance="1000" k1="-0.1705" k2="0.5267" k3="-0.6107"/>
            <vignetting model="pa" focal="97" aperture="8" distance="10" k1="-0.1831" k2="0.5287" k3="-0.5450"/>
            <vignetting model="pa" focal="97" aperture="8" distance="1000" k1="-0.1831" k2="0.5287" k3="-0.5450"/>
            <vignetting model="pa" focal="97" aperture="9" distance="10" k1="-0.1681" k2="0.4288" k3="-0.4098"/>
            <vignetting model="pa" focal="97" aperture="9" distance="1000" k1="-0.1681" k2="0.4288" k3="-0.4098"/>
            <vignetting model="pa" focal="97" aperture="10" distance="10" k1="-0.1431" k2="0.3190" k3="-0.2945"/>
            <vignetting model="pa" focal="97" aperture="10" distance="1000" k1="-0.1431" k2="0.3190" k3="-0.2945"/>
            <vignetting model="pa" focal="97" aperture="11" distance="10" k1="-0.0894" k2="0.1110" k3="-0.1020"/>
            <vignetting model="pa" focal="97" aperture="11" distance="1000" k1="-0.0894" k2="0.1110" k3="-0.1020"/>
            <vignetting model="pa" focal="97" aperture="13" distance="10" k1="-0.0580" k2="-0.0122" k3="0.0120"/>
            <vignetting model="pa" focal="97" aperture="13" distance="1000" k1="-0.0580" k2="-0.0122" k3="0.0120"/>
            <vignetting model="pa" focal="97" aperture="14" distance="10" k1="-0.0485" k2="-0.0412" k3="0.0347"/>
            <vignetting model="pa" focal="97" aperture="14" distance="1000" k1="-0.0485" k2="-0.0412" k3="0.0347"/>
            <vignetting model="pa" focal="97" aperture="16" distance="10" k1="-0.0314" k2="-0.0923" k3="0.0759"/>
            <vignetting model="pa" focal="97" aperture="16" distance="1000" k1="-0.0314" k2="-0.0923" k3="0.0759"/>
            <vignetting model="pa" focal="97" aperture="18" distance="10" k1="-0.0220" k2="-0.1190" k3="0.0956"/>
            <vignetting model="pa" focal="97" aperture="18" distance="1000" k1="-0.0220" k2="-0.1190" k3="0.0956"/>
            <vignetting model="pa" focal="97" aperture="20" distance="10" k1="-0.0208" k2="-0.1212" k3="0.0964"/>
            <vignetting model="pa" focal="97" aperture="20" distance="1000" k1="-0.0208" k2="-0.1212" k3="0.0964"/>
            <vignetting model="pa" focal="97" aperture="22" distance="10" k1="-0.0158" k2="-0.1337" k3="0.1044"/>
            <vignetting model="pa" focal="97" aperture="22" distance="1000" k1="-0.0158" k2="-0.1337" k3="0.1044"/>
            <vignetting model="pa" focal="97" aperture="25" distance="10" k1="-0.0115" k2="-0.1430" k3="0.1103"/>
            <vignetting model="pa" focal="97" aperture="25" distance="1000" k1="-0.0115" k2="-0.1430" k3="0.1103"/>
            <vignetting model="pa" focal="97" aperture="29" distance="10" k1="-0.0227" k2="-0.1213" k3="0.0984"/>
            <vignetting model="pa" focal="97" aperture="29" distance="1000" k1="-0.0227" k2="-0.1213" k3="0.0984"/>
            <vignetting model="pa" focal="97" aperture="32" distance="10" k1="-0.0287" k2="-0.1058" k3="0.0880"/>
            <vignetting model="pa" focal="97" aperture="32" distance="1000" k1="-0.0287" k2="-0.1058" k3="0.0880"/>
            <vignetting model="pa" focal="97" aperture="36" distance="10" k1="-0.0327" k2="-0.0970" k3="0.0832"/>
            <vignetting model="pa" focal="97" aperture="36" distance="1000" k1="-0.0327" k2="-0.0970" k3="0.0832"/>
            <vignetting model="pa" focal="113" aperture="5.6" distance="10" k1="-0.5714" k2="0.4623" k3="-0.3447"/>
            <vignetting model="pa" focal="113" aperture="5.6" distance="1000" k1="-0.5714" k2="0.4623" k3="-0.3447"/>
            <vignetting model="pa" focal="113" aperture="6.3" distance="10" k1="-0.0291" k2="-0.2506" k3="-0.0723"/>
            <vignetting model="pa" focal="113" aperture="6.3" distance="1000" k1="-0.0291" k2="-0.2506" k3="-0.0723"/>
            <vignetting model="pa" focal="113" aperture="7.1" distance="10" k1="-0.0718" k2="0.1907" k3="-0.4139"/>
            <vignetting model="pa" focal="113" aperture="7.1" distance="1000" k1="-0.0718" k2="0.1907" k3="-0.4139"/>
            <vignetting model="pa" focal="113" aperture="8" distance="10" k1="-0.1465" k2="0.4453" k3="-0.5275"/>
            <vignetting model="pa" focal="113" aperture="8" distance="1000" k1="-0.1465" k2="0.4453" k3="-0.5275"/>
            <vignetting model="pa" focal="113" aperture="9" distance="10" k1="-0.1713" k2="0.4840" k3="-0.4934"/>
            <vignetting model="pa" focal="113" aperture="9" distance="1000" k1="-0.1713" k2="0.4840" k3="-0.4934"/>
            <vignetting model="pa" focal="113" aperture="10" distance="10" k1="-0.1558" k2="0.4035" k3="-0.3928"/>
            <vignetting model="pa" focal="113" aperture="10" distance="1000" k1="-0.1558" k2="0.4035" k3="-0.3928"/>
            <vignetting model="pa" focal="113" aperture="11" distance="10" k1="-0.1180" k2="0.2397" k3="-0.2231"/>
            <vignetting model="pa" focal="113" aperture="11" distance="1000" k1="-0.1180" k2="0.2397" k3="-0.2231"/>
            <vignetting model="pa" focal="113" aperture="13" distance="10" k1="-0.0632" k2="0.0256" k3="-0.0261"/>
            <vignetting model="pa" focal="113" aperture="13" distance="1000" k1="-0.0632" k2="0.0256" k3="-0.0261"/>
            <vignetting model="pa" focal="113" aperture="14" distance="10" k1="-0.0504" k2="-0.0310" k3="0.0282"/>
            <vignetting model="pa" focal="113" aperture="14" distance="1000" k1="-0.0504" k2="-0.0310" k3="0.0282"/>
            <vignetting model="pa" focal="113" aperture="16" distance="10" k1="-0.0396" k2="-0.0646" k3="0.0570"/>
            <vignetting model="pa" focal="113" aperture="16" distance="1000" k1="-0.0396" k2="-0.0646" k3="0.0570"/>
            <vignetting model="pa" focal="113" aperture="18" distance="10" k1="-0.0255" k2="-0.1061" k3="0.0891"/>
            <vignetting model="pa" focal="113" aperture="18" distance="1000" k1="-0.0255" k2="-0.1061" k3="0.0891"/>
            <vignetting model="pa" focal="113" aperture="20" distance="10" k1="-0.0215" k2="-0.1166" k3="0.0959"/>
            <vignetting model="pa" focal="113" aperture="20" distance="1000" k1="-0.0215" k2="-0.1166" k3="0.0959"/>
            <vignetting model="pa" focal="113" aperture="22" distance="10" k1="-0.0146" k2="-0.1292" k3="0.1017"/>
            <vignetting model="pa" focal="113" aperture="22" distance="1000" k1="-0.0146" k2="-0.1292" k3="0.1017"/>
            <vignetting model="pa" focal="113" aperture="25" distance="10" k1="-0.0052" k2="-0.1518" k3="0.1162"/>
            <vignetting model="pa" focal="113" aperture="25" distance="1000" k1="-0.0052" k2="-0.1518" k3="0.1162"/>
            <vignetting model="pa" focal="113" aperture="29" distance="10" k1="-0.0082" k2="-0.1429" k3="0.1093"/>
            <vignetting model="pa" focal="113" aperture="29" distance="1000" k1="-0.0082" k2="-0.1429" k3="0.1093"/>
            <vignetting model="pa" focal="113" aperture="32" distance="10" k1="-0.0154" k2="-0.1270" k3="0.0995"/>
            <vignetting model="pa" focal="113" aperture="32" distance="1000" k1="-0.0154" k2="-0.1270" k3="0.0995"/>
            <vignetting model="pa" focal="113" aperture="36" distance="10" k1="-0.0237" k2="-0.1084" k3="0.0889"/>
            <vignetting model="pa" focal="113" aperture="36" distance="1000" k1="-0.0237" k2="-0.1084" k3="0.0889"/>
            <vignetting model="pa" focal="135" aperture="5.6" distance="10" k1="-0.5572" k2="0.4241" k3="-0.3221"/>
            <vignetting model="pa" focal="135" aperture="5.6" distance="1000" k1="-0.5572" k2="0.4241" k3="-0.3221"/>
            <vignetting model="pa" focal="135" aperture="6.3" distance="10" k1="-0.0319" k2="-0.2993" k3="-0.0309"/>
            <vignetting model="pa" focal="135" aperture="6.3" distance="1000" k1="-0.0319" k2="-0.2993" k3="-0.0309"/>
            <vignetting model="pa" focal="135" aperture="7.1" distance="10" k1="-0.0273" k2="0.0373" k3="-0.3128"/>
            <vignetting model="pa" focal="135" aperture="7.1" distance="1000" k1="-0.0273" k2="0.0373" k3="-0.3128"/>
            <vignetting model="pa" focal="135" aperture="8" distance="10" k1="-0.1069" k2="0.3186" k3="-0.4459"/>
            <vignetting model="pa" focal="135" aperture="8" distance="1000" k1="-0.1069" k2="0.3186" k3="-0.4459"/>
            <vignetting model="pa" focal="135" aperture="9" distance="10" k1="-0.1513" k2="0.4345" k3="-0.4673"/>
            <vignetting model="pa" focal="135" aperture="9" distance="1000" k1="-0.1513" k2="0.4345" k3="-0.4673"/>
            <vignetting model="pa" focal="135" aperture="10" distance="10" k1="-0.1497" k2="0.3945" k3="-0.3934"/>
            <vignetting model="pa" focal="135" aperture="10" distance="1000" k1="-0.1497" k2="0.3945" k3="-0.3934"/>
            <vignetting model="pa" focal="135" aperture="11" distance="10" k1="-0.1199" k2="0.2527" k3="-0.2341"/>
            <vignetting model="pa" focal="135" aperture="11" distance="1000" k1="-0.1199" k2="0.2527" k3="-0.2341"/>
            <vignetting model="pa" focal="135" aperture="13" distance="10" k1="-0.0677" k2="0.0498" k3="-0.0466"/>
            <vignetting model="pa" focal="135" aperture="13" distance="1000" k1="-0.0677" k2="0.0498" k3="-0.0466"/>
            <vignetting model="pa" focal="135" aperture="14" distance="10" k1="-0.0456" k2="-0.0352" k3="0.0308"/>
            <vignetting model="pa" focal="135" aperture="14" distance="1000" k1="-0.0456" k2="-0.0352" k3="0.0308"/>
            <vignetting model="pa" focal="135" aperture="16" distance="10" k1="-0.0331" k2="-0.0797" k3="0.0696"/>
            <vignetting model="pa" focal="135" aperture="16" distance="1000" k1="-0.0331" k2="-0.0797" k3="0.0696"/>
            <vignetting model="pa" focal="135" aperture="18" distance="10" k1="-0.0240" k2="-0.1058" k3="0.0896"/>
            <vignetting model="pa" focal="135" aperture="18" distance="1000" k1="-0.0240" k2="-0.1058" k3="0.0896"/>
            <vignetting model="pa" focal="135" aperture="20" distance="10" k1="-0.0204" k2="-0.1148" k3="0.0963"/>
            <vignetting model="pa" focal="135" aperture="20" distance="1000" k1="-0.0204" k2="-0.1148" k3="0.0963"/>
            <vignetting model="pa" focal="135" aperture="22" distance="10" k1="-0.0119" k2="-0.1331" k3="0.1065"/>
            <vignetting model="pa" focal="135" aperture="22" distance="1000" k1="-0.0119" k2="-0.1331" k3="0.1065"/>
            <vignetting model="pa" focal="135" aperture="25" distance="10" k1="-0.0058" k2="-0.1465" k3="0.1135"/>
            <vignetting model="pa" focal="135" aperture="25" distance="1000" k1="-0.0058" k2="-0.1465" k3="0.1135"/>
            <vignetting model="pa" focal="135" aperture="29" distance="10" k1="-0.0027" k2="-0.1528" k3="0.1175"/>
            <vignetting model="pa" focal="135" aperture="29" distance="1000" k1="-0.0027" k2="-0.1528" k3="0.1175"/>
            <vignetting model="pa" focal="135" aperture="32" distance="10" k1="0.0026" k2="-0.1635" k3="0.1234"/>
            <vignetting model="pa" focal="135" aperture="32" distance="1000" k1="0.0026" k2="-0.1635" k3="0.1234"/>
            <vignetting model="pa" focal="135" aperture="36" distance="10" k1="-0.0031" k2="-0.1495" k3="0.1143"/>
            <vignetting model="pa" focal="135" aperture="36" distance="1000" k1="-0.0031" k2="-0.1495" k3="0.1143"/>
        </calibration>
    </lens>

    <lens>
        <maker>Canon</maker>
        <model>Canon EF-S 18-55mm f/3.5-5.6 IS</model>
        <mount>Canon EF-S</mount>
        <cropfactor>1.613</cropfactor>
        <calibration>
            <!-- Taken with Canon EOS 550D -->
            <vignetting model="pa" focal="18" aperture="3.5" distance="10" k1="-1.0505" k2="0.9425" k3="-0.4433"/>
            <vignetting model="pa" focal="18" aperture="3.5" distance="1000" k1="-1.0505" k2="0.9425" k3="-0.4433"/>
            <vignetting model="pa" focal="18" aperture="4" distance="10" k1="-0.3271" k2="-0.3518" k3="0.2513"/>
            <vignetting model="pa" focal="18" aperture="4" distance="1000" k1="-0.3271" k2="-0.3518" k3="0.2513"/>
            <vignetting model="pa" focal="18" aperture="5.6" distance="10" k1="-0.3159" k2="0.0175" k3="0.0074"/>
            <vignetting model="pa" focal="18" aperture="5.6" distance="1000" k1="-0.3159" k2="0.0175" k3="0.0074"/>
            <vignetting model="pa" focal="18" aperture="8" distance="10" k1="-0.2855" k2="-0.0799" k3="0.0948"/>
            <vignetting model="pa" focal="18" aperture="8" distance="1000" k1="-0.2855" k2="-0.0799" k3="0.0948"/>
            <vignetting model="pa" focal="18" aperture="11" distance="10" k1="-0.2723" k2="-0.1029" k3="0.1071"/>
            <vignetting model="pa" focal="18" aperture="11" distance="1000" k1="-0.2723" k2="-0.1029" k3="0.1071"/>
            <vignetting model="pa" focal="18" aperture="16" distance="10" k1="-0.2918" k2="-0.0721" k3="0.0931"/>
            <vignetting model="pa" focal="18" aperture="16" distance="1000" k1="-0.2918" k2="-0.0721" k3="0.0931"/>
            <vignetting model="pa" focal="18" aperture="22" distance="10" k1="-0.2909" k2="-0.0728" k3="0.0940"/>
            <vignetting model="pa" focal="18" aperture="22" distance="1000" k1="-0.2909" k2="-0.0728" k3="0.0940"/>
            <vignetting model="pa" focal="24" aperture="4" distance="10" k1="-0.9648" k2="0.8380" k3="-0.3522"/>
            <vignetting model="pa" focal="24" aperture="4" distance="1000" k1="-0.9648" k2="0.8380" k3="-0.3522"/>
            <vignetting model="pa" focal="24" aperture="5.6" distance="10" k1="-0.2372" k2="-0.0310" k3="0.0141"/>
            <vignetting model="pa" focal="24" aperture="5.6" distance="1000" k1="-0.2372" k2="-0.0310" k3="0.0141"/>
            <vignetting model="pa" focal="24" aperture="8" distance="10" k1="-0.2212" k2="-0.0943" k3="0.0906"/>
            <vignetting model="pa" focal="24" aperture="8" distance="1000" k1="-0.2212" k2="-0.0943" k3="0.0906"/>
            <vignetting model="pa" focal="24" aperture="11" distance="10" k1="-0.2174" k2="-0.1025" k3="0.0963"/>
            <vignetting model="pa" focal="24" aperture="11" distance="1000" k1="-0.2174" k2="-0.1025" k3="0.0963"/>
            <vignetting model="pa" focal="24" aperture="16" distance="10" k1="-0.2134" k2="-0.1124" k3="0.1036"/>
            <vignetting model="pa" focal="24" aperture="16" distance="1000" k1="-0.2134" k2="-0.1124" k3="0.1036"/>
            <vignetting model="pa" focal="24" aperture="22" distance="10" k1="-0.2090" k2="-0.1197" k3="0.1072"/>
            <vignetting model="pa" focal="24" aperture="22" distance="1000" k1="-0.2090" k2="-0.1197" k3="0.1072"/>
            <vignetting model="pa" focal="24" aperture="25" distance="10" k1="-0.2066" k2="-0.1294" k3="0.1140"/>
            <vignetting model="pa" focal="24" aperture="25" distance="1000" k1="-0.2066" k2="-0.1294" k3="0.1140"/>
            <vignetting model="pa" focal="35" aperture="4.5" distance="10" k1="-0.8151" k2="0.6782" k3="-0.2757"/>
            <vignetting model="pa" focal="35" aperture="4.5" distance="1000" k1="-0.8151" k2="0.6782" k3="-0.2757"/>
            <vignetting model="pa" focal="35" aperture="5.6" distance="10" k1="-0.1285" k2="-0.1113" k3="0.0388"/>
            <vignetting model="pa" focal="35" aperture="5.6" distance="1000" k1="-0.1285" k2="-0.1113" k3="0.0388"/>
            <vignetting model="pa" focal="35" aperture="8" distance="10" k1="-0.1474" k2="-0.0722" k3="0.0602"/>
            <vignetting model="pa" focal="35" aperture="8" distance="1000" k1="-0.1474" k2="-0.0722" k3="0.0602"/>
            <vignetting model="pa" focal="35" aperture="11" distance="10" k1="-0.1412" k2="-0.0856" k3="0.0680"/>
            <vignetting model="pa" focal="35" aperture="11" distance="1000" k1="-0.1412" k2="-0.0856" k3="0.0680"/>
            <vignetting model="pa" focal="35" aperture="16" distance="10" k1="-0.1365" k2="-0.0935" k3="0.0715"/>
            <vignetting model="pa" focal="35" aperture="16" distance="1000" k1="-0.1365" k2="-0.0935" k3="0.0715"/>
            <vignetting model="pa" focal="35" aperture="22" distance="10" k1="-0.1504" k2="-0.0671" k3="0.0578"/>
            <vignetting model="pa" focal="35" aperture="22" distance="1000" k1="-0.1504" k2="-0.0671" k3="0.0578"/>
            <vignetting model="pa" focal="35" aperture="29" distance="10" k1="-0.1610" k2="-0.0620" k3="0.0626"/>
            <vignetting model="pa" focal="35" aperture="29" distance="1000" k1="-0.1610" k2="-0.0620" k3="0.0626"/>
            <vignetting model="pa" focal="55" aperture="5.6" distance="10" k1="-0.6219" k2="0.5060" k3="-0.2165"/>
            <vignetting model="pa" focal="55" aperture="5.6" distance="1000" k1="-0.6219" k2="0.5060" k3="-0.2165"/>
            <vignetting model="pa" focal="55" aperture="8" distance="10" k1="-0.0769" k2="-0.0718" k3="0.0485"/>
            <vignetting model="pa" focal="55" aperture="8" distance="1000" k1="-0.0769" k2="-0.0718" k3="0.0485"/>
            <vignetting model="pa" focal="55" aperture="11" distance="10" k1="-0.0775" k2="-0.0813" k3="0.0605"/>
            <vignetting model="pa" focal="55" aperture="11" distance="1000" k1="-0.0775" k2="-0.0813" k3="0.0605"/>
            <vignetting model="pa" focal="55" aperture="16" distance="10" k1="-0.0815" k2="-0.0779" k3="0.0594"/>
            <vignetting model="pa" focal="55" aperture="16" distance="1000" k1="-0.0815" k2="-0.0779" k3="0.0594"/>
            <vignetting model="pa" focal="55" aperture="22" distance="10" k1="-0.0913" k2="-0.0626" k3="0.0522"/>
            <vignetting model="pa" focal="55" aperture="22" distance="1000" k1="-0.0913" k2="-0.0626" k3="0.0522"/>
            <vignetting model="pa" focal="55" aperture="32" distance="10" k1="-0.1028" k2="-0.0492" k3="0.0465"/>
            <vignetting model="pa" focal="55" aperture="32" distance="1000" k1="-0.1028" k2="-0.0492" k3="0.0465"/>
            <vignetting model="pa" focal="55" aperture="36" distance="10" k1="-0.0968" k2="-0.0651" k3="0.0572"/>
            <vignetting model="pa" focal="55" aperture="36" distance="1000" k1="-0.0968" k2="-0.0651" k3="0.0572"/>
        </calibration>
    </lens>

    <lens>
        <maker>Canon</maker>
        <model>Canon EF 24-70mm f/2.8L II USM</model>
        <mount>Canon EF</mount>
        <cropfactor>1</cropfactor>
        <calibration>
            <!-- Taken with Canon EOS 5D Mark III -->
            <distortion model="ptlens" focal="24" a="0.02964" b="-0.07853" c="0.02943"/>
            <distortion model="ptlens" focal="28" a="0.02151" b="-0.05678" c="0.02905"/>
            <distortion model="ptlens" focal="35" a="0.01668" b="-0.04154" c="0.0279"/>
            <distortion model="ptlens" focal="50" a="-0.00223" b="0.01856" c="-0.0182"/>
            <distortion model="ptlens" focal="70" a="0.00907" b="-0.02015" c="0.02311"/>
            <tca model="poly3" focal="24" br="-0.0000220" vr="1.0002104" bb="-0.0000000" vb="1.0000529"/>
            <tca model="poly3" focal="28" br="-0.0000204" vr="1.0001414" bb="-0.0000079" vb="1.0000872"/>
            <tca model="poly3" focal="35" br="-0.0000369" vr="1.0000745" bb="-0.0000106" vb="1.0000704"/>
            <tca model="poly3" focal="50" br="-0.0000305" vr="0.9999836" bb="0.0000023" vb="0.9999503"/>
            <tca model="poly3" focal="70" br="-0.0000053" vr="0.9999048" bb="0.0000167" vb="0.9998521"/>
            <!-- Taken with Canon EOS 5D Mark III -->
            <vignetting model="pa" focal="24" aperture="2.8" distance="0.38" k1="-0.5324" k2="-0.9169" k3="0.6118"/>
            <vignetting model="pa" focal="24" aperture="2.8" distance="0.76" k1="-0.5380" k2="-0.8584" k3="0.5817"/>
            <vignetting model="pa" focal="24" aperture="2.8" distance="2.28" k1="-0.5445" k2="-0.8127" k3="0.5488"/>
            <vignetting model="pa" focal="24" aperture="2.8" distance="1000" k1="-0.5334" k2="-0.7926" k3="0.5243"/>
            <vignetting model="pa" focal="24" aperture="4" distance="0.38" k1="-0.6598" k2="0.4100" k3="-0.4916"/>
            <vignetting model="pa" focal="24" aperture="4" distance="0.76" k1="-0.6732" k2="0.4436" k3="-0.4767"/>
            <vignetting model="pa" focal="24" aperture="4" distance="2.28" k1="-0.6785" k2="0.4576" k3="-0.4765"/>
            <vignetting model="pa" focal="24" aperture="4" distance="1000" k1="-0.6889" k2="0.5049" k3="-0.5073"/>
            <vignetting model="pa" focal="24" aperture="5.6" distance="0.38" k1="-0.7625" k2="0.6284" k3="-0.4894"/>
            <vignetting model="pa" focal="24" aperture="5.6" distance="0.76" k1="-0.7068" k2="0.4429" k3="-0.3190"/>
            <vignetting model="pa" focal="24" aperture="5.6" distance="2.28" k1="-0.6955" k2="0.4015" k3="-0.2828"/>
            <vignetting model="pa" focal="24" aperture="5.6" distance="1000" k1="-0.7003" k2="0.4412" k3="-0.3183"/>
            <vignetting model="pa" focal="24" aperture="8" distance="0.38" k1="-0.6918" k2="0.3336" k3="-0.2064"/>
            <vignetting model="pa" focal="24" aperture="8" distance="0.76" k1="-0.6577" k2="0.2275" k3="-0.1131"/>
            <vignetting model="pa" focal="24" aperture="8" distance="2.28" k1="-0.6665" k2="0.2617" k3="-0.1438"/>
            <vignetting model="pa" focal="24" aperture="8" distance="1000" k1="-0.6826" k2="0.3334" k3="-0.2021"/>
            <vignetting model="pa" focal="24" aperture="11" distance="0.38" k1="-0.6565" k2="0.1720" k3="-0.0526"/>
            <vignetting model="pa" focal="24" aperture="11" distance="0.76" k1="-0.6611" k2="0.2171" k3="-0.0941"/>
            <vignetting model="pa" focal="24" aperture="11" distance="2.28" k1="-0.6695" k2="0.2517" k3="-0.1252"/>
            <vignetting model="pa" focal="24" aperture="11" distance="1000" k1="-0.6862" k2="0.3218" k3="-0.1805"/>
            <vignetting model="pa" focal="24" aperture="16" distance="0.38" k1="-0.6570" k2="0.1579" k3="-0.0344"/>
            <vignetting model="pa" focal="24" aperture="16" distance="0.76" k1="-0.6665" k2="0.2198" k3="-0.0898"/>
            <vignetting model="pa" focal="24" aperture="16" distance="2.28" k1="-0.6734" k2="0.2498" k3="-0.1171"/>
            <vignetting model="pa" focal="24" aperture="16" distance="1000" k1="-0.6920" k2="0.3238" k3="-0.1744"/>
            <vignetting model="pa" focal="24" aperture="22" distance="0.38" k1="-0.6640" k2="0.1655" k3="-0.0356"/>
            <vignetting model="pa" focal="24" aperture="22" distance="0.76" k1="-0.6717" k2="0.2228" k3="-0.0871"/>
            <vignetting model="pa" focal="24" aperture="22" distance="2.28" k1="-0.6788" k2="0.2532" k3="-0.1145"/>
            <vignetting model="pa" focal="24" aperture="22" distance="1000" k1="-0.6981" k2="0.3271" k3="-0.1710"/>
            <vignetting model="pa" focal="28" aperture="2.8" distance="0.38" k1="-0.5314" k2="-0.6102" k3="0.4052"/>
            <vignetting model="pa" focal="28" aperture="2.8" distance="0.76" k1="-0.5656" k2="-0.4577" k3="0.2963"/>
            <vignetting model="pa" focal="28" aperture="2.8" distance="2.28" k1="-0.5847" k2="-0.3989" k3="0.2529"/>
            <vignetting model="pa" focal="28" aperture="2.8" distance="1000" k1="-0.5796" k2="-0.3367" k3="0.1881"/>
            <vignetting model="pa" focal="28" aperture="4" distance="0.38" k1="-0.6341" k2="0.4189" k3="-0.3761"/>
            <vignetting model="pa" focal="28" aperture="4" distance="0.76" k1="-0.6373" k2="0.4549" k3="-0.3973"/>
            <vignetting model="pa" focal="28" aperture="4" distance="2.28" k1="-0.6428" k2="0.4833" k3="-0.4249"/>
            <vignetting model="pa" focal="28" aperture="4" distance="1000" k1="-0.6651" k2="0.5708" k3="-0.4970"/>
            <vignetting model="pa" focal="28" aperture="5.6" distance="0.38" k1="-0.5964" k2="0.2054" k3="-0.1109"/>
            <vignetting model="pa" focal="28" aperture="5.6" distance="0.76" k1="-0.5978" k2="0.2487" k3="-0.1525"/>
            <vignetting model="pa" focal="28" aperture="5.6" distance="2.28" k1="-0.6065" k2="0.2762" k3="-0.1756"/>
            <vignetting model="pa" focal="28" aperture="5.6" distance="1000" k1="-0.6168" k2="0.3284" k3="-0.2172"/>
            <vignetting model="pa" focal="28" aperture="8" distance="0.38" k1="-0.5948" k2="0.1812" k3="-0.0814"/>
            <vignetting model="pa" focal="28" aperture="8" distance="0.76" k1="-0.5948" k2="0.2158" k3="-0.1128"/>
            <vignetting model="pa" focal="28" aperture="8" distance="2.28" k1="-0.5977" k2="0.2299" k3="-0.1259"/>
            <vignetting model="pa" focal="28" aperture="8" distance="1000" k1="-0.6069" k2="0.2753" k3="-0.1594"/>
            <vignetting model="pa" focal="28" aperture="11" distance="0.38" k1="-0.6015" k2="0.1822" k3="-0.0739"/>
            <vignetting model="pa" focal="28" aperture="11" distance="0.76" k1="-0.5979" k2="0.2073" k3="-0.0974"/>
            <vignetting model="pa" focal="28" aperture="11" distance="2.28" k1="-0.6015" k2="0.2218" k3="-0.1097"/>
            <vignetting model="pa" focal="28" aperture="11" distance="1000" k1="-0.6116" k2="0.2675" k3="-0.1422"/>
            <vignetting model="pa" focal="28" aperture="16" distance="0.38" k1="-0.6060" k2="0.1834" k3="-0.0692"/>
            <vignetting model="pa" focal="28" aperture="16" distance="0.76" k1="-0.6041" k2="0.2106" k3="-0.0929"/>
            <vignetting model="pa" focal="28" aperture="16" distance="2.28" k1="-0.6044" k2="0.2171" k3="-0.0995"/>
            <vignetting model="pa" focal="28" aperture="16" distance="1000" k1="-0.6176" k2="0.2691" k3="-0.1354"/>
            <vignetting model="pa" focal="28" aperture="22" distance="0.38" k1="-0.6089" k2="0.1793" k3="-0.0616"/>
            <vignetting model="pa" focal="28" aperture="22" distance="0.76" k1="-0.6062" k2="0.2036" k3="-0.0829"/>
            <vignetting model="pa" focal="28" aperture="22" distance="2.28" k1="-0.6079" k2="0.2130" k3="-0.0908"/>
            <vignetting model="pa" focal="28" aperture="22" distance="1000" k1="-0.6214" k2="0.2649" k3="-0.1264"/>
            <vignetting model="pa" focal="35" aperture="2.8" distance="0.38" k1="-0.6219" k2="0.0305" k3="-0.0893"/>
            <vignetting model="pa" focal="35" aperture="2.8" distance="0.76" k1="-0.6559" k2="0.1407" k3="-0.1797"/>
            <vignetting model="pa" focal="35" aperture="2.8" distance="2.28" k1="-0.6505" k2="0.1384" k3="-0.1870"/>
            <vignetting model="pa" focal="35" aperture="2.8" distance="1000" k1="-0.6559" k2="0.1689" k3="-0.2166"/>
            <vignetting model="pa" focal="35" aperture="4" distance="0.38" k1="-0.6016" k2="0.5514" k3="-0.4750"/>
            <vignetting model="pa" focal="35" aperture="4" distance="0.76" k1="-0.6080" k2="0.6087" k3="-0.5348"/>
            <vignetting model="pa" focal="35" aperture="4" distance="2.28" k1="-0.6108" k2="0.6189" k3="-0.5478"/>
            <vignetting model="pa" focal="35" aperture="4" distance="1000" k1="-0.6307" k2="0.6882" k3="-0.6013"/>
            <vignetting model="pa" focal="35" aperture="5.6" distance="0.38" k1="-0.5466" k2="0.3128" k3="-0.2374"/>
            <vignetting model="pa" focal="35" aperture="5.6" distance="0.76" k1="-0.5423" k2="0.3160" k3="-0.2391"/>
            <vignetting model="pa" focal="35" aperture="5.6" distance="2.28" k1="-0.5420" k2="0.3131" k3="-0.2357"/>
            <vignetting model="pa" focal="35" aperture="5.6" distance="1000" k1="-0.5577" k2="0.3719" k3="-0.2787"/>
            <vignetting model="pa" focal="35" aperture="8" distance="0.38" k1="-0.5414" k2="0.2781" k3="-0.1982"/>
            <vignetting model="pa" focal="35" aperture="8" distance="0.76" k1="-0.5279" k2="0.2506" k3="-0.1725"/>
            <vignetting model="pa" focal="35" aperture="8" distance="2.28" k1="-0.5276" k2="0.2399" k3="-0.1590"/>
            <vignetting model="pa" focal="35" aperture="8" distance="1000" k1="-0.5323" k2="0.2683" k3="-0.1774"/>
            <vignetting model="pa" focal="35" aperture="11" distance="0.38" k1="-0.5453" k2="0.2737" k3="-0.1863"/>
            <vignetting model="pa" focal="35" aperture="11" distance="0.76" k1="-0.5313" k2="0.2413" k3="-0.1548"/>
            <vignetting model="pa" focal="35" aperture="11" distance="2.28" k1="-0.5310" k2="0.2303" k3="-0.1408"/>
            <vignetting model="pa" focal="35" aperture="11" distance="1000" k1="-0.5407" k2="0.2680" k3="-0.1643"/>
            <vignetting model="pa" focal="35" aperture="16" distance="0.38" k1="-0.5498" k2="0.2744" k3="-0.1818"/>
            <vignetting model="pa" focal="35" aperture="16" distance="0.76" k1="-0.5395" k2="0.2492" k3="-0.1535"/>
            <vignetting model="pa" focal="35" aperture="16" distance="2.28" k1="-0.5361" k2="0.2309" k3="-0.1344"/>
            <vignetting model="pa" focal="35" aperture="16" distance="1000" k1="-0.5469" k2="0.2706" k3="-0.1586"/>
            <vignetting model="pa" focal="35" aperture="22" distance="0.38" k1="-0.5541" k2="0.2792" k3="-0.1832"/>
            <vignetting model="pa" focal="35" aperture="22" distance="0.76" k1="-0.5433" k2="0.2519" k3="-0.1532"/>
            <vignetting model="pa" focal="35" aperture="22" distance="2.28" k1="-0.5389" k2="0.2307" k3="-0.1312"/>
            <vignetting model="pa" focal="35" aperture="22" distance="1000" k1="-0.5510" k2="0.2723" k3="-0.1562"/>
            <vignetting model="pa" focal="50" aperture="2.8" distance="0.38" k1="-0.8412" k2="0.8591" k3="-0.7751"/>
            <vignetting model="pa" focal="50" aperture="2.8" distance="0.76" k1="-0.7442" k2="0.5381" k3="-0.5339"/>
            <vignetting model="pa" focal="50" aperture="2.8" distance="2.28" k1="-0.7013" k2="0.3674" k3="-0.4003"/>
            <vignetting model="pa" focal="50" aperture="2.8" distance="1000" k1="-0.6708" k2="0.2618" k3="-0.3191"/>
            <vignetting model="pa" focal="50" aperture="4" distance="0.38" k1="-0.6288" k2="1.0150" k3="-0.9942"/>
            <vignetting model="pa" focal="50" aperture="4" distance="0.76" k1="-0.5665" k2="0.8090" k3="-0.8244"/>
            <vignetting model="pa" focal="50" aperture="4" distance="2.28" k1="-0.5370" k2="0.7039" k3="-0.7391"/>
            <vignetting model="pa" focal="50" aperture="4" distance="1000" k1="-0.5376" k2="0.6855" k3="-0.7145"/>
            <vignetting model="pa" focal="50" aperture="5.6" distance="0.38" k1="-0.6064" k2="0.8725" k3="-0.8081"/>
            <vignetting model="pa" focal="50" aperture="5.6" distance="0.76" k1="-0.5597" k2="0.7110" k3="-0.6529"/>
            <vignetting model="pa" focal="50" aperture="5.6" distance="2.28" k1="-0.5430" k2="0.6455" k3="-0.5898"/>
            <vignetting model="pa" focal="50" aperture="5.6" distance="1000" k1="-0.5565" k2="0.6666" k3="-0.5880"/>
            <vignetting model="pa" focal="50" aperture="8" distance="0.38" k1="-0.5483" k2="0.6334" k3="-0.5772"/>
            <vignetting model="pa" focal="50" aperture="8" distance="0.76" k1="-0.4992" k2="0.4522" k3="-0.3960"/>
            <vignetting model="pa" focal="50" aperture="8" distance="2.28" k1="-0.4805" k2="0.3744" k3="-0.3178"/>
            <vignetting model="pa" focal="50" aperture="8" distance="1000" k1="-0.4891" k2="0.3846" k3="-0.3060"/>
            <vignetting model="pa" focal="50" aperture="11" distance="0.38" k1="-0.5144" k2="0.4766" k3="-0.4242"/>
            <vignetting model="pa" focal="50" aperture="11" distance="0.76" k1="-0.4688" k2="0.3098" k3="-0.2545"/>
            <vignetting model="pa" focal="50" aperture="11" distance="2.28" k1="-0.4509" k2="0.2381" k3="-0.1817"/>
            <vignetting model="pa" focal="50" aperture="11" distance="1000" k1="-0.4631" k2="0.2604" k3="-0.1804"/>
            <vignetting model="pa" focal="50" aperture="16" distance="0.38" k1="-0.5109" k2="0.4418" k3="-0.3831"/>
            <vignetting model="pa" focal="50" aperture="16" distance="0.76" k1="-0.4731" k2="0.3028" k3="-0.2373"/>
            <vignetting model="pa" focal="50" aperture="16" distance="2.28" k1="-0.4576" k2="0.2410" k3="-0.1735"/>
            <vignetting model="pa" focal="50" aperture="16" distance="1000" k1="-0.4685" k2="0.2607" k3="-0.1704"/>
            <vignetting model="pa" focal="50" aperture="22" distance="0.38" k1="-0.5117" k2="0.4357" k3="-0.3738"/>
            <vignetting model="pa" focal="50" aperture="22" distance="0.76" k1="-0.4785" k2="0.3085" k3="-0.2364"/>
            <vignetting model="pa" focal="50" aperture="22" distance="2.28" k1="-0.4622" k2="0.2449" k3="-0.1714"/>
            <vignetting model="pa" focal="50" aperture="22" distance="1000" k1="-0.4742" k2="0.2654" k3="-0.1679"/>
            <vignetting model="pa" focal="70" aperture="2.8" distance="0.38" k1="-0.7965" k2="0.7982" k3="-0.6515"/>
            <vignetting model="pa" focal="70" aperture="2.8" distance="0.76" k1="-0.8490" k2="0.7522" k3="-0.5625"/>
            <vignetting model="pa" focal="70" aperture="2.8" distance="2.28" k1="-0.9092" k2="0.7947" k3="-0.5491"/>
            <vignetting model="pa" focal="70" aperture="2.8" distance="1000" k1="-0.9113" k2="0.7501" k3="-0.5041"/>
            <vignetting model="pa" focal="70" aperture="4" distance="0.38" k1="-0.5124" k2="0.7389" k3="-0.7073"/>
            <vignetting model="pa" focal="70" aperture="4" distance="0.76" k1="-0.4602" k2="0.5934" k3="-0.6096"/>
            <vignetting model="pa" focal="70" aperture="4" distance="2.28" k1="-0.4122" k2="0.4348" k3="-0.5087"/>
            <vignetting model="pa" focal="70" aperture="4" distance="1000" k1="-0.3981" k2="0.3671" k3="-0.4525"/>
            <vignetting model="pa" focal="70" aperture="5.6" distance="0.38" k1="-0.4313" k2="0.3788" k3="-0.3296"/>
            <vignetting model="pa" focal="70" aperture="5.6" distance="0.76" k1="-0.4253" k2="0.3796" k3="-0.3240"/>
            <vignetting model="pa" focal="70" aperture="5.6" distance="2.28" k1="-0.4202" k2="0.3627" k3="-0.3077"/>
            <vignetting model="pa" focal="70" aperture="5.6" distance="1000" k1="-0.4463" k2="0.4183" k3="-0.3371"/>
            <vignetting model="pa" focal="70" aperture="8" distance="0.38" k1="-0.3725" k2="0.1437" k3="-0.1122"/>
            <vignetting model="pa" focal="70" aperture="8" distance="0.76" k1="-0.3534" k2="0.0885" k3="-0.0499"/>
            <vignetting model="pa" focal="70" aperture="8" distance="2.28" k1="-0.3469" k2="0.0622" k3="-0.0204"/>
            <vignetting model="pa" focal="70" aperture="8" distance="1000" k1="-0.3693" k2="0.1071" k3="-0.0375"/>
            <vignetting model="pa" focal="70" aperture="11" distance="0.38" k1="-0.3763" k2="0.1389" k3="-0.0989"/>
            <vignetting model="pa" focal="70" aperture="11" distance="0.76" k1="-0.3520" k2="0.0708" k3="-0.0269"/>
            <vignetting model="pa" focal="70" aperture="11" distance="2.28" k1="-0.3454" k2="0.0449" k3="0.0024"/>
            <vignetting model="pa" focal="70" aperture="11" distance="1000" k1="-0.3739" k2="0.1023" k3="-0.0228"/>
            <vignetting model="pa" focal="70" aperture="16" distance="0.38" k1="-0.3844" k2="0.1522" k3="-0.1022"/>
            <vignetting model="pa" focal="70" aperture="16" distance="0.76" k1="-0.3650" k2="0.0943" k3="-0.0365"/>
            <vignetting model="pa" focal="70" aperture="16" distance="2.28" k1="-0.3567" k2="0.0652" k3="-0.0051"/>
            <vignetting model="pa" focal="70" aperture="16" distance="1000" k1="-0.3848" k2="0.1222" k3="-0.0306"/>
            <vignetting model="pa" focal="70" aperture="22" distance="0.38" k1="-0.3922" k2="0.1655" k3="-0.1072"/>
            <vignetting model="pa" focal="70" aperture="22" distance="0.76" k1="-0.3759" k2="0.1168" k3="-0.0484"/>
            <vignetting model="pa" focal="70" aperture="22" distance="2.28" k1="-0.3697" k2="0.0921" k3="-0.0199"/>
            <vignetting model="pa" focal="70" aperture="22" distance="1000" k1="-0.3970" k2="0.1468" k3="-0.0434"/>
        </calibration>
    </lens>

    <lens>
        <maker>Canon</maker>
        <model>Canon EF-S 15-85mm f/3.5-5.6 IS USM</model>
        <mount>Canon EF-S</mount>
        <cropfactor>1.613</cropfactor>
        <calibration>
            <!-- Taken with Canon 550D -->
            <distortion model="ptlens" focal="15" a="0.0184" b="-0.03224" c="-0.03581"/>
            <distortion model="ptlens" focal="17" a="0.02912" b="-0.08348" c="0.0641"/>
            <distortion model="ptlens" focal="18" a="0.02432" b="-0.06148" c="0.03995"/>
            <distortion model="ptlens" focal="19" a="0.01682" b="-0.04154" c="0.03783"/>
            <distortion model="ptlens" focal="21" a="0.01432" b="-0.03294" c="0.03046"/>
            <distortion model="ptlens" focal="22" a="0.00798" b="-0.01214" c="0.01256"/>
            <distortion model="ptlens" focal="24" a="0.00993" b="-0.01948" c="0.02317"/>
            <distortion model="ptlens" focal="35" a="0.00161" b="-0.00086" c="0.01326"/>
            <distortion model="ptlens" focal="50" a="0.0042" b="-0.00871" c="0.01862"/>
            <distortion model="ptlens" focal="70" a="0.00378" b="-0.0078" c="0.01051"/>
            <distortion model="ptlens" focal="85" a="0.00118" b="-0.00081" c="0.00592"/>
            <tca model="poly3" focal="15" vr="1.0003" vb="1.0003"/>
            <tca model="poly3" focal="17" vr="1.0004" vb="1.0002"/>
            <tca model="poly3" focal="18" vr="1.0004" vb="1.0002"/>
            <tca model="poly3" focal="18" vr="1.0005" vb="1.0000"/>
            <tca model="poly3" focal="21" vr="1.0003" vb="1.0003"/>
            <tca model="poly3" focal="22" vr="1.0004" vb="1.0001"/>
            <tca model="poly3" focal="24" vr="1.0002" vb="1.0001"/>
            <tca model="poly3" focal="70" vr="0.9999" vb="0.9997"/>
            <tca model="poly3" focal="85" vr="0.9998" vb="0.9995"/>
        </calibration>
    </lens>

    <lens>
        <maker>Canon</maker>
        <model>Canon EF 50-200mm f/3.5-4.5L</model>
        <mount>Canon EF</mount>
        <cropfactor>1.622</cropfactor>
        <calibration>
            <!-- Taken with Canon 50D -->
            <distortion model="poly3" focal="50" k1="-0.0059"/>
            <distortion model="poly3" focal="60" k1="-0.00313"/>
            <distortion model="poly3" focal="70" k1="-0.00103"/>
            <distortion model="poly3" focal="75" k1="0.00035"/>
            <distortion model="poly3" focal="100" k1="0.00199"/>
            <distortion model="poly3" focal="135" k1="0.00329"/>
            <distortion model="poly3" focal="157" k1="0.0032"/>
            <distortion model="poly3" focal="200" k1="0.00263"/>
        </calibration>
    </lens>

    <lens>
        <maker>Canon</maker>
        <model>Canon EF 50-200mm f/3.5-4.5L</model>
        <mount>Canon EF</mount>
        <cropfactor>1</cropfactor>
        <calibration>
            <!-- Taken with Canon 5Dm3 -->
            <distortion model="poly3" focal="50" k1="-0.00757"/>
            <distortion model="poly3" focal="60" k1="-0.00181"/>
            <distortion model="poly3" focal="70" k1="0.00277"/>
            <distortion model="poly3" focal="80" k1="0.00803"/>
            <distortion model="poly3" focal="100" k1="0.01146"/>
            <distortion model="poly3" focal="135" k1="0.01158"/>
            <distortion model="poly3" focal="200" k1="0.01318"/>
        </calibration>
    </lens>

    <lens>
        <maker>Canon</maker>
        <model>Canon EF 70-300mm f/4-5.6L IS USM</model>
        <mount>Canon EF</mount>
        <cropfactor>1</cropfactor>
        <calibration>
            <!-- Taken with Canon 5D -->
            <distortion model="poly3" focal="70" k1="-0.00788"/>
            <distortion model="poly3" focal="78" k1="-0.00489"/>
            <distortion model="poly3" focal="84" k1="-0.00192"/>
            <distortion model="poly3" focal="100" k1="0.00174"/>
            <distortion model="poly3" focal="135" k1="0.00701"/>
            <distortion model="poly3" focal="200" k1="0.00938"/>
            <distortion model="poly3" focal="300" k1="0.00975"/>
            <vignetting model="pa" focal="70" aperture="4" distance="10" k1="-0.5580" k2="-0.0998" k3="0.1127"/>
            <vignetting model="pa" focal="70" aperture="4" distance="1000" k1="-0.5580" k2="-0.0998" k3="0.1127"/>
            <vignetting model="pa" focal="70" aperture="4.5" distance="10" k1="-0.3398" k2="-0.2963" k3="0.1602"/>
            <vignetting model="pa" focal="70" aperture="4.5" distance="1000" k1="-0.3398" k2="-0.2963" k3="0.1602"/>
            <vignetting model="pa" focal="70" aperture="5" distance="10" k1="-0.1781" k2="-0.3772" k3="0.1499"/>
            <vignetting model="pa" focal="70" aperture="5" distance="1000" k1="-0.1781" k2="-0.3772" k3="0.1499"/>
            <vignetting model="pa" focal="70" aperture="5.6" distance="10" k1="-0.2161" k2="0.0326" k3="-0.1140"/>
            <vignetting model="pa" focal="70" aperture="5.6" distance="1000" k1="-0.2161" k2="0.0326" k3="-0.1140"/>
            <vignetting model="pa" focal="70" aperture="6.3" distance="10" k1="-0.2615" k2="0.1579" k3="-0.1124"/>
            <vignetting model="pa" focal="70" aperture="6.3" distance="1000" k1="-0.2615" k2="0.1579" k3="-0.1124"/>
            <vignetting model="pa" focal="70" aperture="7.1" distance="10" k1="-0.2498" k2="0.0902" k3="-0.0242"/>
            <vignetting model="pa" focal="70" aperture="7.1" distance="1000" k1="-0.2498" k2="0.0902" k3="-0.0242"/>
            <vignetting model="pa" focal="70" aperture="8" distance="10" k1="-0.2378" k2="0.0459" k3="0.0172"/>
            <vignetting model="pa" focal="70" aperture="8" distance="1000" k1="-0.2378" k2="0.0459" k3="0.0172"/>
            <vignetting model="pa" focal="70" aperture="9" distance="10" k1="-0.2419" k2="0.0527" k3="0.0135"/>
            <vignetting model="pa" focal="70" aperture="9" distance="1000" k1="-0.2419" k2="0.0527" k3="0.0135"/>
            <vignetting model="pa" focal="70" aperture="10" distance="10" k1="-0.2376" k2="0.0462" k3="0.0168"/>
            <vignetting model="pa" focal="70" aperture="10" distance="1000" k1="-0.2376" k2="0.0462" k3="0.0168"/>
            <vignetting model="pa" focal="70" aperture="11" distance="10" k1="-0.2438" k2="0.0594" k3="0.0088"/>
            <vignetting model="pa" focal="70" aperture="11" distance="1000" k1="-0.2438" k2="0.0594" k3="0.0088"/>
            <vignetting model="pa" focal="70" aperture="13" distance="10" k1="-0.2489" k2="0.0717" k3="0.0015"/>
            <vignetting model="pa" focal="70" aperture="13" distance="1000" k1="-0.2489" k2="0.0717" k3="0.0015"/>
            <vignetting model="pa" focal="70" aperture="14" distance="10" k1="-0.2492" k2="0.0704" k3="0.0025"/>
            <vignetting model="pa" focal="70" aperture="14" distance="1000" k1="-0.2492" k2="0.0704" k3="0.0025"/>
            <vignetting model="pa" focal="70" aperture="16" distance="10" k1="-0.2517" k2="0.0800" k3="-0.0046"/>
            <vignetting model="pa" focal="70" aperture="16" distance="1000" k1="-0.2517" k2="0.0800" k3="-0.0046"/>
            <vignetting model="pa" focal="70" aperture="18" distance="10" k1="-0.2520" k2="0.0815" k3="-0.0060"/>
            <vignetting model="pa" focal="70" aperture="18" distance="1000" k1="-0.2520" k2="0.0815" k3="-0.0060"/>
            <vignetting model="pa" focal="70" aperture="20" distance="10" k1="-0.2526" k2="0.0828" k3="-0.0063"/>
            <vignetting model="pa" focal="70" aperture="20" distance="1000" k1="-0.2526" k2="0.0828" k3="-0.0063"/>
            <vignetting model="pa" focal="70" aperture="22" distance="10" k1="-0.2591" k2="0.0958" k3="-0.0137"/>
            <vignetting model="pa" focal="70" aperture="22" distance="1000" k1="-0.2591" k2="0.0958" k3="-0.0137"/>
            <vignetting model="pa" focal="70" aperture="25" distance="10" k1="-0.2605" k2="0.0999" k3="-0.0164"/>
            <vignetting model="pa" focal="70" aperture="25" distance="1000" k1="-0.2605" k2="0.0999" k3="-0.0164"/>
            <vignetting model="pa" focal="70" aperture="29" distance="10" k1="-0.2623" k2="0.1014" k3="-0.0158"/>
            <vignetting model="pa" focal="70" aperture="29" distance="1000" k1="-0.2623" k2="0.1014" k3="-0.0158"/>
            <vignetting model="pa" focal="70" aperture="32" distance="10" k1="-0.2642" k2="0.1068" k3="-0.0198"/>
            <vignetting model="pa" focal="70" aperture="32" distance="1000" k1="-0.2642" k2="0.1068" k3="-0.0198"/>
            <vignetting model="pa" focal="81" aperture="4" distance="10" k1="-0.7181" k2="0.1841" k3="-0.0260"/>
            <vignetting model="pa" focal="81" aperture="4" distance="1000" k1="-0.7181" k2="0.1841" k3="-0.0260"/>
            <vignetting model="pa" focal="81" aperture="4.5" distance="10" k1="-0.5571" k2="-0.0624" k3="0.0885"/>
            <vignetting model="pa" focal="81" aperture="4.5" distance="1000" k1="-0.5571" k2="-0.0624" k3="0.0885"/>
            <vignetting model="pa" focal="81" aperture="5" distance="10" k1="-0.3266" k2="-0.3706" k3="0.2221"/>
            <vignetting model="pa" focal="81" aperture="5" distance="1000" k1="-0.3266" k2="-0.3706" k3="0.2221"/>
            <vignetting model="pa" focal="81" aperture="5.6" distance="10" k1="-0.1705" k2="-0.2611" k3="0.0768"/>
            <vignetting model="pa" focal="81" aperture="5.6" distance="1000" k1="-0.1705" k2="-0.2611" k3="0.0768"/>
            <vignetting model="pa" focal="81" aperture="6.3" distance="10" k1="-0.2277" k2="-0.0019" k3="-0.0549"/>
            <vignetting model="pa" focal="81" aperture="6.3" distance="1000" k1="-0.2277" k2="-0.0019" k3="-0.0549"/>
            <vignetting model="pa" focal="81" aperture="7.1" distance="10" k1="-0.2449" k2="0.0577" k3="-0.0494"/>
            <vignetting model="pa" focal="81" aperture="7.1" distance="1000" k1="-0.2449" k2="0.0577" k3="-0.0494"/>
            <vignetting model="pa" focal="81" aperture="8" distance="10" k1="-0.2278" k2="-0.0233" k3="0.0475"/>
            <vignetting model="pa" focal="81" aperture="8" distance="1000" k1="-0.2278" k2="-0.0233" k3="0.0475"/>
            <vignetting model="pa" focal="81" aperture="9" distance="10" k1="-0.2187" k2="-0.0464" k3="0.0650"/>
            <vignetting model="pa" focal="81" aperture="9" distance="1000" k1="-0.2187" k2="-0.0464" k3="0.0650"/>
            <vignetting model="pa" focal="81" aperture="32" distance="10" k1="-0.2622" k2="0.0178" k3="0.0418"/>
            <vignetting model="pa" focal="81" aperture="32" distance="1000" k1="-0.2622" k2="0.0178" k3="0.0418"/>
            <vignetting model="pa" focal="100" aperture="4" distance="10" k1="-0.7772" k2="0.3343" k3="-0.0928"/>
            <vignetting model="pa" focal="100" aperture="4" distance="1000" k1="-0.7772" k2="0.3343" k3="-0.0928"/>
            <vignetting model="pa" focal="100" aperture="4.5" distance="10" k1="-0.5079" k2="-0.1323" k3="0.1448"/>
            <vignetting model="pa" focal="100" aperture="4.5" distance="1000" k1="-0.5079" k2="-0.1323" k3="0.1448"/>
            <vignetting model="pa" focal="100" aperture="5" distance="10" k1="-0.3019" k2="-0.3678" k3="0.2369"/>
            <vignetting model="pa" focal="100" aperture="5" distance="1000" k1="-0.3019" k2="-0.3678" k3="0.2369"/>
            <vignetting model="pa" focal="100" aperture="5.6" distance="10" k1="-0.1570" k2="-0.3499" k3="0.1804"/>
            <vignetting model="pa" focal="100" aperture="5.6" distance="1000" k1="-0.1570" k2="-0.3499" k3="0.1804"/>
            <vignetting model="pa" focal="100" aperture="6.3" distance="10" k1="-0.2086" k2="-0.0713" k3="0.0011"/>
            <vignetting model="pa" focal="100" aperture="6.3" distance="1000" k1="-0.2086" k2="-0.0713" k3="0.0011"/>
            <vignetting model="pa" focal="100" aperture="7.1" distance="10" k1="-0.2738" k2="0.1490" k3="-0.1211"/>
            <vignetting model="pa" focal="100" aperture="7.1" distance="1000" k1="-0.2738" k2="0.1490" k3="-0.1211"/>
            <vignetting model="pa" focal="100" aperture="8" distance="10" k1="-0.2773" k2="0.1191" k3="-0.0476"/>
            <vignetting model="pa" focal="100" aperture="8" distance="1000" k1="-0.2773" k2="0.1191" k3="-0.0476"/>
            <vignetting model="pa" focal="100" aperture="9" distance="10" k1="-0.2603" k2="0.0484" k3="0.0186"/>
            <vignetting model="pa" focal="100" aperture="9" distance="1000" k1="-0.2603" k2="0.0484" k3="0.0186"/>
            <vignetting model="pa" focal="100" aperture="10" distance="10" k1="-0.2589" k2="0.0480" k3="0.0178"/>
            <vignetting model="pa" focal="100" aperture="10" distance="1000" k1="-0.2589" k2="0.0480" k3="0.0178"/>
            <vignetting model="pa" focal="100" aperture="11" distance="10" k1="-0.2634" k2="0.0560" k3="0.0130"/>
            <vignetting model="pa" focal="100" aperture="11" distance="1000" k1="-0.2634" k2="0.0560" k3="0.0130"/>
            <vignetting model="pa" focal="100" aperture="13" distance="10" k1="-0.2708" k2="0.0691" k3="0.0080"/>
            <vignetting model="pa" focal="100" aperture="13" distance="1000" k1="-0.2708" k2="0.0691" k3="0.0080"/>
            <vignetting model="pa" focal="100" aperture="14" distance="10" k1="-0.2662" k2="0.0600" k3="0.0133"/>
            <vignetting model="pa" focal="100" aperture="14" distance="1000" k1="-0.2662" k2="0.0600" k3="0.0133"/>
            <vignetting model="pa" focal="100" aperture="16" distance="10" k1="-0.2717" k2="0.0697" k3="0.0093"/>
            <vignetting model="pa" focal="100" aperture="16" distance="1000" k1="-0.2717" k2="0.0697" k3="0.0093"/>
            <vignetting model="pa" focal="100" aperture="32" distance="10" k1="-0.2842" k2="0.0850" k3="0.0072"/>
            <vignetting model="pa" focal="100" aperture="32" distance="1000" k1="-0.2842" k2="0.0850" k3="0.0072"/>
            <vignetting model="pa" focal="112" aperture="4.5" distance="10" k1="-0.7241" k2="0.1831" k3="0.0097"/>
            <vignetting model="pa" focal="112" aperture="4.5" distance="1000" k1="-0.7241" k2="0.1831" k3="0.0097"/>
            <vignetting model="pa" focal="112" aperture="5" distance="10" k1="-0.3295" k2="-0.3920" k3="0.2739"/>
            <vignetting model="pa" focal="112" aperture="5" distance="1000" k1="-0.3295" k2="-0.3920" k3="0.2739"/>
            <vignetting model="pa" focal="112" aperture="5.6" distance="10" k1="-0.1422" k2="-0.5599" k3="0.3353"/>
            <vignetting model="pa" focal="112" aperture="5.6" distance="1000" k1="-0.1422" k2="-0.5599" k3="0.3353"/>
            <vignetting model="pa" focal="112" aperture="6.3" distance="10" k1="-0.1636" k2="-0.2394" k3="0.0895"/>
            <vignetting model="pa" focal="112" aperture="6.3" distance="1000" k1="-0.1636" k2="-0.2394" k3="0.0895"/>
            <vignetting model="pa" focal="112" aperture="7.1" distance="10" k1="-0.2174" k2="-0.0168" k3="-0.0540"/>
            <vignetting model="pa" focal="112" aperture="7.1" distance="1000" k1="-0.2174" k2="-0.0168" k3="-0.0540"/>
            <vignetting model="pa" focal="112" aperture="8" distance="10" k1="-0.2710" k2="0.1458" k3="-0.1106"/>
            <vignetting model="pa" focal="112" aperture="8" distance="1000" k1="-0.2710" k2="0.1458" k3="-0.1106"/>
            <vignetting model="pa" focal="112" aperture="9" distance="10" k1="-0.2562" k2="0.0632" k3="-0.0098"/>
            <vignetting model="pa" focal="112" aperture="9" distance="1000" k1="-0.2562" k2="0.0632" k3="-0.0098"/>
            <vignetting model="pa" focal="112" aperture="10" distance="10" k1="-0.2388" k2="0.0133" k3="0.0313"/>
            <vignetting model="pa" focal="112" aperture="10" distance="1000" k1="-0.2388" k2="0.0133" k3="0.0313"/>
            <vignetting model="pa" focal="112" aperture="11" distance="10" k1="-0.2363" k2="0.0114" k3="0.0316"/>
            <vignetting model="pa" focal="112" aperture="11" distance="1000" k1="-0.2363" k2="0.0114" k3="0.0316"/>
            <vignetting model="pa" focal="112" aperture="13" distance="10" k1="-0.2509" k2="0.0490" k3="0.0078"/>
            <vignetting model="pa" focal="112" aperture="13" distance="1000" k1="-0.2509" k2="0.0490" k3="0.0078"/>
            <vignetting model="pa" focal="112" aperture="14" distance="10" k1="-0.2469" k2="0.0413" k3="0.0117"/>
            <vignetting model="pa" focal="112" aperture="14" distance="1000" k1="-0.2469" k2="0.0413" k3="0.0117"/>
            <vignetting model="pa" focal="112" aperture="16" distance="10" k1="-0.2560" k2="0.0667" k3="-0.0064"/>
            <vignetting model="pa" focal="112" aperture="16" distance="1000" k1="-0.2560" k2="0.0667" k3="-0.0064"/>
            <vignetting model="pa" focal="116" aperture="32" distance="10" k1="-0.2828" k2="0.1220" k3="-0.0369"/>
            <vignetting model="pa" focal="116" aperture="32" distance="1000" k1="-0.2828" k2="0.1220" k3="-0.0369"/>
            <vignetting model="pa" focal="124" aperture="36" distance="10" k1="-0.2832" k2="0.1093" k3="-0.0103"/>
            <vignetting model="pa" focal="124" aperture="36" distance="1000" k1="-0.2832" k2="0.1093" k3="-0.0103"/>
            <vignetting model="pa" focal="128" aperture="11" distance="10" k1="-0.2704" k2="0.0919" k3="-0.0034"/>
            <vignetting model="pa" focal="128" aperture="11" distance="1000" k1="-0.2704" k2="0.0919" k3="-0.0034"/>
            <vignetting model="pa" focal="128" aperture="13" distance="10" k1="-0.2697" k2="0.0893" k3="-0.0024"/>
            <vignetting model="pa" focal="128" aperture="13" distance="1000" k1="-0.2697" k2="0.0893" k3="-0.0024"/>
            <vignetting model="pa" focal="128" aperture="14" distance="10" k1="-0.2725" k2="0.0930" k3="-0.0033"/>
            <vignetting model="pa" focal="128" aperture="14" distance="1000" k1="-0.2725" k2="0.0930" k3="-0.0033"/>
            <vignetting model="pa" focal="128" aperture="16" distance="10" k1="-0.2772" k2="0.1000" k3="-0.0051"/>
            <vignetting model="pa" focal="128" aperture="16" distance="1000" k1="-0.2772" k2="0.1000" k3="-0.0051"/>
            <vignetting model="pa" focal="135" aperture="4.5" distance="10" k1="-0.6297" k2="0.0283" k3="0.0736"/>
            <vignetting model="pa" focal="135" aperture="4.5" distance="1000" k1="-0.6297" k2="0.0283" k3="0.0736"/>
            <vignetting model="pa" focal="135" aperture="5" distance="10" k1="-0.3968" k2="-0.3249" k3="0.2356"/>
            <vignetting model="pa" focal="135" aperture="5" distance="1000" k1="-0.3968" k2="-0.3249" k3="0.2356"/>
            <vignetting model="pa" focal="135" aperture="5.6" distance="10" k1="-0.1476" k2="-0.5395" k3="0.3019"/>
            <vignetting model="pa" focal="135" aperture="5.6" distance="1000" k1="-0.1476" k2="-0.5395" k3="0.3019"/>
            <vignetting model="pa" focal="135" aperture="6.3" distance="10" k1="-0.1245" k2="-0.3862" k3="0.1831"/>
            <vignetting model="pa" focal="135" aperture="6.3" distance="1000" k1="-0.1245" k2="-0.3862" k3="0.1831"/>
            <vignetting model="pa" focal="135" aperture="7.1" distance="10" k1="-0.1870" k2="-0.0997" k3="-0.0126"/>
            <vignetting model="pa" focal="135" aperture="7.1" distance="1000" k1="-0.1870" k2="-0.0997" k3="-0.0126"/>
            <vignetting model="pa" focal="135" aperture="8" distance="10" k1="-0.2824" k2="0.2183" k3="-0.1902"/>
            <vignetting model="pa" focal="135" aperture="8" distance="1000" k1="-0.2824" k2="0.2183" k3="-0.1902"/>
            <vignetting model="pa" focal="135" aperture="9" distance="10" k1="-0.2917" k2="0.2002" k3="-0.1155"/>
            <vignetting model="pa" focal="135" aperture="9" distance="1000" k1="-0.2917" k2="0.2002" k3="-0.1155"/>
            <vignetting model="pa" focal="135" aperture="10" distance="10" k1="-0.2729" k2="0.1228" k3="-0.0398"/>
            <vignetting model="pa" focal="135" aperture="10" distance="1000" k1="-0.2729" k2="0.1228" k3="-0.0398"/>
            <vignetting model="pa" focal="160" aperture="5" distance="10" k1="-0.4051" k2="-0.5051" k3="0.3449"/>
            <vignetting model="pa" focal="160" aperture="5" distance="1000" k1="-0.4051" k2="-0.5051" k3="0.3449"/>
            <vignetting model="pa" focal="160" aperture="5.6" distance="10" k1="-0.1236" k2="-0.7039" k3="0.3494"/>
            <vignetting model="pa" focal="160" aperture="5.6" distance="1000" k1="-0.1236" k2="-0.7039" k3="0.3494"/>
            <vignetting model="pa" focal="160" aperture="6.3" distance="10" k1="-0.1427" k2="-0.2875" k3="0.0572"/>
            <vignetting model="pa" focal="160" aperture="6.3" distance="1000" k1="-0.1427" k2="-0.2875" k3="0.0572"/>
            <vignetting model="pa" focal="160" aperture="7.1" distance="10" k1="-0.1884" k2="-0.1005" k3="-0.0394"/>
            <vignetting model="pa" focal="160" aperture="7.1" distance="1000" k1="-0.1884" k2="-0.1005" k3="-0.0394"/>
            <vignetting model="pa" focal="160" aperture="8" distance="10" k1="-0.2482" k2="0.0997" k3="-0.1242"/>
            <vignetting model="pa" focal="160" aperture="8" distance="1000" k1="-0.2482" k2="0.0997" k3="-0.1242"/>
            <vignetting model="pa" focal="160" aperture="40" distance="10" k1="-0.3269" k2="0.1865" k3="-0.0496"/>
            <vignetting model="pa" focal="160" aperture="40" distance="1000" k1="-0.3269" k2="0.1865" k3="-0.0496"/>
            <vignetting model="pa" focal="182" aperture="40" distance="10" k1="-0.2988" k2="0.1522" k3="-0.0489"/>
            <vignetting model="pa" focal="182" aperture="40" distance="1000" k1="-0.2988" k2="0.1522" k3="-0.0489"/>
            <vignetting model="pa" focal="188" aperture="11" distance="10" k1="-0.2707" k2="0.0944" k3="-0.0149"/>
            <vignetting model="pa" focal="188" aperture="11" distance="1000" k1="-0.2707" k2="0.0944" k3="-0.0149"/>
            <vignetting model="pa" focal="188" aperture="13" distance="10" k1="-0.2706" k2="0.0943" k3="-0.0144"/>
            <vignetting model="pa" focal="188" aperture="13" distance="1000" k1="-0.2706" k2="0.0943" k3="-0.0144"/>
            <vignetting model="pa" focal="188" aperture="14" distance="10" k1="-0.2741" k2="0.0962" k3="-0.0131"/>
            <vignetting model="pa" focal="188" aperture="14" distance="1000" k1="-0.2741" k2="0.0962" k3="-0.0131"/>
            <vignetting model="pa" focal="188" aperture="16" distance="10" k1="-0.2779" k2="0.1055" k3="-0.0190"/>
            <vignetting model="pa" focal="188" aperture="16" distance="1000" k1="-0.2779" k2="0.1055" k3="-0.0190"/>
            <vignetting model="pa" focal="200" aperture="5" distance="10" k1="-0.2152" k2="-1.0645" k3="0.6930"/>
            <vignetting model="pa" focal="200" aperture="5" distance="1000" k1="-0.2152" k2="-1.0645" k3="0.6930"/>
            <vignetting model="pa" focal="200" aperture="5.6" distance="10" k1="0.0010" k2="-1.1114" k3="0.5906"/>
            <vignetting model="pa" focal="200" aperture="5.6" distance="1000" k1="0.0010" k2="-1.1114" k3="0.5906"/>
            <vignetting model="pa" focal="200" aperture="6.3" distance="10" k1="-0.0949" k2="-0.4460" k3="0.0946"/>
            <vignetting model="pa" focal="200" aperture="6.3" distance="1000" k1="-0.0949" k2="-0.4460" k3="0.0946"/>
            <vignetting model="pa" focal="200" aperture="7.1" distance="10" k1="-0.2151" k2="0.0283" k3="-0.1992"/>
            <vignetting model="pa" focal="200" aperture="7.1" distance="1000" k1="-0.2151" k2="0.0283" k3="-0.1992"/>
            <vignetting model="pa" focal="200" aperture="8" distance="10" k1="-0.3066" k2="0.3116" k3="-0.3056"/>
            <vignetting model="pa" focal="200" aperture="8" distance="1000" k1="-0.3066" k2="0.3116" k3="-0.3056"/>
            <vignetting model="pa" focal="200" aperture="9" distance="10" k1="-0.3050" k2="0.2448" k3="-0.1675"/>
            <vignetting model="pa" focal="200" aperture="9" distance="1000" k1="-0.3050" k2="0.2448" k3="-0.1675"/>
            <vignetting model="pa" focal="200" aperture="10" distance="10" k1="-0.2842" k2="0.1507" k3="-0.0701"/>
            <vignetting model="pa" focal="200" aperture="10" distance="1000" k1="-0.2842" k2="0.1507" k3="-0.0701"/>
            <vignetting model="pa" focal="236" aperture="5.6" distance="10" k1="-0.2732" k2="-0.9665" k3="0.6682"/>
            <vignetting model="pa" focal="236" aperture="5.6" distance="1000" k1="-0.2732" k2="-0.9665" k3="0.6682"/>
            <vignetting model="pa" focal="236" aperture="6.3" distance="10" k1="0.0011" k2="-1.0140" k3="0.5286"/>
            <vignetting model="pa" focal="236" aperture="6.3" distance="1000" k1="0.0011" k2="-1.0140" k3="0.5286"/>
            <vignetting model="pa" focal="236" aperture="7.1" distance="10" k1="-0.0716" k2="-0.4892" k3="0.1356"/>
            <vignetting model="pa" focal="236" aperture="7.1" distance="1000" k1="-0.0716" k2="-0.4892" k3="0.1356"/>
            <vignetting model="pa" focal="236" aperture="8" distance="10" k1="-0.2674" k2="0.2467" k3="-0.2992"/>
            <vignetting model="pa" focal="236" aperture="8" distance="1000" k1="-0.2674" k2="0.2467" k3="-0.2992"/>
            <vignetting model="pa" focal="236" aperture="9" distance="10" k1="-0.2898" k2="0.2505" k3="-0.1963"/>
            <vignetting model="pa" focal="236" aperture="9" distance="1000" k1="-0.2898" k2="0.2505" k3="-0.1963"/>
            <vignetting model="pa" focal="236" aperture="45" distance="10" k1="-0.3839" k2="0.3245" k3="-0.1407"/>
            <vignetting model="pa" focal="236" aperture="45" distance="1000" k1="-0.3839" k2="0.3245" k3="-0.1407"/>
            <vignetting model="pa" focal="260" aperture="5.6" distance="10" k1="-0.4252" k2="-0.5946" k3="0.4567"/>
            <vignetting model="pa" focal="260" aperture="5.6" distance="1000" k1="-0.4252" k2="-0.5946" k3="0.4567"/>
            <vignetting model="pa" focal="277" aperture="32" distance="10" k1="-0.2833" k2="0.1303" k3="-0.0356"/>
            <vignetting model="pa" focal="277" aperture="32" distance="1000" k1="-0.2833" k2="0.1303" k3="-0.0356"/>
            <vignetting model="pa" focal="277" aperture="45" distance="10" k1="-0.2894" k2="0.1608" k3="-0.0603"/>
            <vignetting model="pa" focal="277" aperture="45" distance="1000" k1="-0.2894" k2="0.1608" k3="-0.0603"/>
            <vignetting model="pa" focal="300" aperture="5.6" distance="10" k1="-0.5710" k2="-0.1995" k3="0.2138"/>
            <vignetting model="pa" focal="300" aperture="5.6" distance="1000" k1="-0.5710" k2="-0.1995" k3="0.2138"/>
            <vignetting model="pa" focal="300" aperture="6.3" distance="10" k1="-0.2521" k2="-0.5731" k3="0.3459"/>
            <vignetting model="pa" focal="300" aperture="6.3" distance="1000" k1="-0.2521" k2="-0.5731" k3="0.3459"/>
            <vignetting model="pa" focal="300" aperture="7.1" distance="10" k1="-0.1493" k2="-0.4790" k3="0.2215"/>
            <vignetting model="pa" focal="300" aperture="7.1" distance="1000" k1="-0.1493" k2="-0.4790" k3="0.2215"/>
            <vignetting model="pa" focal="300" aperture="8" distance="10" k1="-0.1910" k2="-0.1128" k3="-0.0227"/>
            <vignetting model="pa" focal="300" aperture="8" distance="1000" k1="-0.1910" k2="-0.1128" k3="-0.0227"/>
            <vignetting model="pa" focal="300" aperture="9" distance="10" k1="-0.2654" k2="0.1590" k3="-0.1405"/>
            <vignetting model="pa" focal="300" aperture="9" distance="1000" k1="-0.2654" k2="0.1590" k3="-0.1405"/>
            <vignetting model="pa" focal="300" aperture="10" distance="10" k1="-0.2769" k2="0.1569" k3="-0.0843"/>
            <vignetting model="pa" focal="300" aperture="10" distance="1000" k1="-0.2769" k2="0.1569" k3="-0.0843"/>
            <vignetting model="pa" focal="300" aperture="11" distance="10" k1="-0.2535" k2="0.0619" k3="0.0069"/>
            <vignetting model="pa" focal="300" aperture="11" distance="1000" k1="-0.2535" k2="0.0619" k3="0.0069"/>
            <vignetting model="pa" focal="300" aperture="13" distance="10" k1="-0.2594" k2="0.0764" k3="-0.0028"/>
            <vignetting model="pa" focal="300" aperture="13" distance="1000" k1="-0.2594" k2="0.0764" k3="-0.0028"/>
            <vignetting model="pa" focal="300" aperture="14" distance="10" k1="-0.2561" k2="0.0674" k3="0.0026"/>
            <vignetting model="pa" focal="300" aperture="14" distance="1000" k1="-0.2561" k2="0.0674" k3="0.0026"/>
            <vignetting model="pa" focal="300" aperture="16" distance="10" k1="-0.2665" k2="0.0907" k3="-0.0122"/>
            <vignetting model="pa" focal="300" aperture="16" distance="1000" k1="-0.2665" k2="0.0907" k3="-0.0122"/>
            <vignetting model="pa" focal="300" aperture="18" distance="10" k1="-0.2694" k2="0.1055" k3="-0.0233"/>
            <vignetting model="pa" focal="300" aperture="18" distance="1000" k1="-0.2694" k2="0.1055" k3="-0.0233"/>
            <vignetting model="pa" focal="300" aperture="20" distance="10" k1="-0.2689" k2="0.1025" k3="-0.0202"/>
            <vignetting model="pa" focal="300" aperture="20" distance="1000" k1="-0.2689" k2="0.1025" k3="-0.0202"/>
            <vignetting model="pa" focal="300" aperture="22" distance="10" k1="-0.2751" k2="0.1188" k3="-0.0303"/>
            <vignetting model="pa" focal="300" aperture="22" distance="1000" k1="-0.2751" k2="0.1188" k3="-0.0303"/>
            <vignetting model="pa" focal="300" aperture="25" distance="10" k1="-0.2762" k2="0.1196" k3="-0.0299"/>
            <vignetting model="pa" focal="300" aperture="25" distance="1000" k1="-0.2762" k2="0.1196" k3="-0.0299"/>
            <vignetting model="pa" focal="300" aperture="29" distance="10" k1="-0.2750" k2="0.1153" k3="-0.0263"/>
            <vignetting model="pa" focal="300" aperture="29" distance="1000" k1="-0.2750" k2="0.1153" k3="-0.0263"/>
            <vignetting model="pa" focal="300" aperture="32" distance="10" k1="-0.2832" k2="0.1403" k3="-0.0443"/>
            <vignetting model="pa" focal="300" aperture="32" distance="1000" k1="-0.2832" k2="0.1403" k3="-0.0443"/>
            <vignetting model="pa" focal="300" aperture="45" distance="10" k1="-0.3393" k2="0.2337" k3="-0.0925"/>
            <vignetting model="pa" focal="300" aperture="45" distance="1000" k1="-0.3393" k2="0.2337" k3="-0.0925"/>
        </calibration>
    </lens>

    <lens>
        <maker>Canon</maker>
        <model>Canon EF 90-300mm f/4.5-5.6</model>
        <mount>Canon EF</mount>
        <cropfactor>1.0</cropfactor>
        <calibration>
            <!-- Taken with a Canon EOS 6D -->
            <distortion model="ptlens" focal="90" a="-0.006" b="0.022" c="-0.02" />
            <distortion model="ptlens" focal="100" a="0.003" b="-0.012" c="0.024" />
            <distortion model="ptlens" focal="115" a="-0.001" b="0.016" c="-0.022" />
            <distortion model="ptlens" focal="135" a="0.005" b="-0.008" c="0.014" />
            <distortion model="ptlens" focal="160" a="0.011" b="-0.029" c="0.045" />
            <distortion model="ptlens" focal="200" a="-0.014" b="0.064" c="-0.069" />
            <distortion model="ptlens" focal="245" a="0.005" b="-0.005" c="0.017" />
            <distortion model="ptlens" focal="300" a="0.001" b="0.018" c="-0.017" />
            <tca model="poly3" focal="90" br="0.0001124" vr="0.9999506" bb="-0.0001772" vb="1.0001915" />
            <tca model="poly3" focal="100" br="0.0000892" vr="0.9999439" bb="-0.0002141" vb="1.0002109" />
            <tca model="poly3" focal="115" br="0.0000318" vr="0.9999684" bb="-0.0001839" vb="1.0000694" />
            <tca model="poly3" focal="135" br="0.0000023" vr="0.9999446" bb="-0.0000763" vb="0.9998603" />
            <tca model="poly3" focal="160" br="-0.0000001" vr="0.9999788" bb="-0.0000913" vb="0.9997460" />
            <tca model="poly3" focal="200" br="0.0000823" vr="0.9998566" bb="-0.0003916" vb="0.9997365" />
            <tca model="poly3" focal="245" br="0.0000451" vr="0.9998133" bb="-0.0004300" vb="0.9998388" />
            <tca model="poly3" focal="300" br="0.0002260" vr="0.9993977" bb="0.0002063" vb="0.9996073" />
        </calibration>
    </lens>

    <lens>
        <maker>Canon</maker>
        <model>Canon EF-S 18-200mm f/3.5-5.6 IS</model>
        <mount>Canon EF-S</mount>
        <cropfactor>1.620</cropfactor>
        <calibration>
            <!-- Taken with Canon 60D -->
            <distortion model="ptlens" focal="18" a="0.02543" b="-0.07968" c="0.03623"/>
            <distortion model="ptlens" focal="20" a="0.02822" b="-0.08034" c="0.04569"/>
            <distortion model="ptlens" focal="24" a="0.02071" b="-0.04598" c="0.02693"/>
            <distortion model="ptlens" focal="35" a="0.0117" b="-0.0177" c="0.01611"/>
            <distortion model="ptlens" focal="50" a="0.01104" b="-0.02248" c="0.03263"/>
            <distortion model="ptlens" focal="90" a="0" b="0.0085" c="0"/>
            <distortion model="ptlens" focal="130" a="0" b="0.00797" c="0"/>
            <distortion model="ptlens" focal="200" a="0" b="0.0066" c="0"/>
            <tca model="poly3" focal="20" br="-0.0000932" vr="1.0005833" bb="0.0000706" vb="0.9999406"/>
            <tca model="poly3" focal="24" br="-0.0000538" vr="1.0004676" bb="0.0000771" vb="0.9999306"/>
            <tca model="poly3" focal="40" br="-0.0000043" vr="1.0000674" bb="-0.0000084" vb="1.0001658"/>
            <tca model="poly3" focal="50" br="0.0000082" vr="0.9999548" bb="0.0000014" vb="1.0001986"/>
            <tca model="poly3" focal="90" br="0.0000416" vr="0.9996703" bb="-0.0000830" vb="1.0003595"/>
            <tca model="poly3" focal="135" br="0.0001072" vr="0.9993999" bb="-0.0001156" vb="1.0002326"/>
            <tca model="poly3" focal="200" br="0.0000742" vr="0.9993410" bb="-0.0000765" vb="1.0000445"/>
        </calibration>
    </lens>

    <lens>
        <maker>Canon</maker>
        <model>Canon EF 28-80mm f/3.5-5.6 USM IV</model>
        <mount>Canon EF</mount>
        <cropfactor>1.613</cropfactor>
        <calibration>
            <!-- Taken with Canon 100D -->
            <distortion model="ptlens" focal="28" a="0" b="-0.00843" c="0"/>
            <distortion model="ptlens" focal="32" a="0.01228" b="-0.05159" c="0.05533"/>
            <distortion model="ptlens" focal="37" a="0" b="-0.00316" c="0"/>
            <distortion model="ptlens" focal="63" a="0" b="0.0017" c="0"/>
            <distortion model="ptlens" focal="80" a="0" b="0.00491" c="0"/>
            <tca model="poly3" focal="28" br="-0.0000057" vr="1.0007308" bb="0.0000485" vb="0.9995727"/>
            <tca model="poly3" focal="38" br="-0.0000215" vr="1.0005363" bb="0.0000312" vb="0.9997387"/>
            <tca model="poly3" focal="57" br="0.0000001" vr="1.0001671" bb="0.0000161" vb="0.9999092"/>
            <tca model="poly3" focal="63" br="-0.0000167" vr="1.0001572" bb="0.0000247" vb="0.9999346"/>
            <tca model="poly3" focal="73" br="-0.0000142" vr="1.0000838" bb="0.0000065" vb="0.9999950"/>
            <tca model="poly3" focal="80" br="-0.0000093" vr="1.0000635" bb="0.0000036" vb="1.0000023"/>
            <vignetting model="pa" focal="28" aperture="5" distance="10" k1="-0.1950" k2="-0.0487" k3="0.0411"/>
            <vignetting model="pa" focal="28" aperture="5" distance="1000" k1="-0.1950" k2="-0.0487" k3="0.0411"/>
            <vignetting model="pa" focal="28" aperture="7.1" distance="10" k1="-0.1868" k2="-0.0845" k3="0.0982"/>
            <vignetting model="pa" focal="28" aperture="7.1" distance="1000" k1="-0.1868" k2="-0.0845" k3="0.0982"/>
            <vignetting model="pa" focal="28" aperture="10" distance="10" k1="-0.1846" k2="-0.0871" k3="0.0991"/>
            <vignetting model="pa" focal="28" aperture="10" distance="1000" k1="-0.1846" k2="-0.0871" k3="0.0991"/>
            <vignetting model="pa" focal="28" aperture="14" distance="10" k1="-0.1875" k2="-0.0771" k3="0.0913"/>
            <vignetting model="pa" focal="28" aperture="14" distance="1000" k1="-0.1875" k2="-0.0771" k3="0.0913"/>
            <vignetting model="pa" focal="28" aperture="20" distance="10" k1="-0.1922" k2="-0.0613" k3="0.0782"/>
            <vignetting model="pa" focal="28" aperture="20" distance="1000" k1="-0.1922" k2="-0.0613" k3="0.0782"/>
            <vignetting model="pa" focal="28" aperture="22" distance="10" k1="-0.1925" k2="-0.0597" k3="0.0766"/>
            <vignetting model="pa" focal="28" aperture="22" distance="1000" k1="-0.1925" k2="-0.0597" k3="0.0766"/>
            <vignetting model="pa" focal="35" aperture="3.5" distance="10" k1="-0.5247" k2="0.0582" k3="0.0944"/>
            <vignetting model="pa" focal="35" aperture="3.5" distance="1000" k1="-0.5247" k2="0.0582" k3="0.0944"/>
            <vignetting model="pa" focal="35" aperture="5" distance="10" k1="-0.1475" k2="-0.0933" k3="0.0207"/>
            <vignetting model="pa" focal="35" aperture="5" distance="1000" k1="-0.1475" k2="-0.0933" k3="0.0207"/>
            <vignetting model="pa" focal="35" aperture="7.1" distance="10" k1="-0.1656" k2="-0.0648" k3="0.0799"/>
            <vignetting model="pa" focal="35" aperture="7.1" distance="1000" k1="-0.1656" k2="-0.0648" k3="0.0799"/>
            <vignetting model="pa" focal="35" aperture="10" distance="10" k1="-0.1665" k2="-0.0630" k3="0.0790"/>
            <vignetting model="pa" focal="35" aperture="10" distance="1000" k1="-0.1665" k2="-0.0630" k3="0.0790"/>
            <vignetting model="pa" focal="35" aperture="14" distance="10" k1="-0.1690" k2="-0.0585" k3="0.0762"/>
            <vignetting model="pa" focal="35" aperture="14" distance="1000" k1="-0.1690" k2="-0.0585" k3="0.0762"/>
            <vignetting model="pa" focal="35" aperture="20" distance="10" k1="-0.1724" k2="-0.0521" k3="0.0723"/>
            <vignetting model="pa" focal="35" aperture="20" distance="1000" k1="-0.1724" k2="-0.0521" k3="0.0723"/>
            <vignetting model="pa" focal="35" aperture="22" distance="10" k1="-0.1728" k2="-0.0519" k3="0.0723"/>
            <vignetting model="pa" focal="35" aperture="22" distance="1000" k1="-0.1728" k2="-0.0519" k3="0.0723"/>
            <vignetting model="pa" focal="45" aperture="4.5" distance="10" k1="-0.4821" k2="0.0257" k3="0.1071"/>
            <vignetting model="pa" focal="45" aperture="4.5" distance="1000" k1="-0.4821" k2="0.0257" k3="0.1071"/>
            <vignetting model="pa" focal="45" aperture="6.3" distance="10" k1="-0.1353" k2="-0.0430" k3="-0.0101"/>
            <vignetting model="pa" focal="45" aperture="6.3" distance="1000" k1="-0.1353" k2="-0.0430" k3="-0.0101"/>
            <vignetting model="pa" focal="45" aperture="9" distance="10" k1="-0.1429" k2="-0.0554" k3="0.0701"/>
            <vignetting model="pa" focal="45" aperture="9" distance="1000" k1="-0.1429" k2="-0.0554" k3="0.0701"/>
            <vignetting model="pa" focal="45" aperture="13" distance="10" k1="-0.1432" k2="-0.0555" k3="0.0708"/>
            <vignetting model="pa" focal="45" aperture="13" distance="1000" k1="-0.1432" k2="-0.0555" k3="0.0708"/>
            <vignetting model="pa" focal="45" aperture="18" distance="10" k1="-0.1447" k2="-0.0559" k3="0.0734"/>
            <vignetting model="pa" focal="45" aperture="18" distance="1000" k1="-0.1447" k2="-0.0559" k3="0.0734"/>
            <vignetting model="pa" focal="45" aperture="25" distance="10" k1="-0.1464" k2="-0.0551" k3="0.0744"/>
            <vignetting model="pa" focal="45" aperture="25" distance="1000" k1="-0.1464" k2="-0.0551" k3="0.0744"/>
            <vignetting model="pa" focal="45" aperture="29" distance="10" k1="-0.1474" k2="-0.0527" k3="0.0732"/>
            <vignetting model="pa" focal="45" aperture="29" distance="1000" k1="-0.1474" k2="-0.0527" k3="0.0732"/>
            <vignetting model="pa" focal="57" aperture="5" distance="10" k1="-0.5363" k2="0.2774" k3="-0.0520"/>
            <vignetting model="pa" focal="57" aperture="5" distance="1000" k1="-0.5363" k2="0.2774" k3="-0.0520"/>
            <vignetting model="pa" focal="57" aperture="6.3" distance="10" k1="-0.0725" k2="-0.2029" k3="0.0976"/>
            <vignetting model="pa" focal="57" aperture="6.3" distance="1000" k1="-0.0725" k2="-0.2029" k3="0.0976"/>
            <vignetting model="pa" focal="57" aperture="9" distance="10" k1="-0.1174" k2="-0.0650" k3="0.0737"/>
            <vignetting model="pa" focal="57" aperture="9" distance="1000" k1="-0.1174" k2="-0.0650" k3="0.0737"/>
            <vignetting model="pa" focal="57" aperture="13" distance="10" k1="-0.1186" k2="-0.0643" k3="0.0746"/>
            <vignetting model="pa" focal="57" aperture="13" distance="1000" k1="-0.1186" k2="-0.0643" k3="0.0746"/>
            <vignetting model="pa" focal="57" aperture="18" distance="10" k1="-0.1231" k2="-0.0574" k3="0.0714"/>
            <vignetting model="pa" focal="57" aperture="18" distance="1000" k1="-0.1231" k2="-0.0574" k3="0.0714"/>
            <vignetting model="pa" focal="57" aperture="25" distance="10" k1="-0.1294" k2="-0.0472" k3="0.0661"/>
            <vignetting model="pa" focal="57" aperture="25" distance="1000" k1="-0.1294" k2="-0.0472" k3="0.0661"/>
            <vignetting model="pa" focal="57" aperture="32" distance="10" k1="-0.1311" k2="-0.0464" k3="0.0670"/>
            <vignetting model="pa" focal="57" aperture="32" distance="1000" k1="-0.1311" k2="-0.0464" k3="0.0670"/>
            <vignetting model="pa" focal="67" aperture="5.6" distance="10" k1="-0.5623" k2="0.4129" k3="-0.1412"/>
            <vignetting model="pa" focal="67" aperture="5.6" distance="1000" k1="-0.5623" k2="0.4129" k3="-0.1412"/>
            <vignetting model="pa" focal="67" aperture="8" distance="10" k1="-0.1239" k2="-0.0183" k3="0.0070"/>
            <vignetting model="pa" focal="67" aperture="8" distance="1000" k1="-0.1239" k2="-0.0183" k3="0.0070"/>
            <vignetting model="pa" focal="67" aperture="11" distance="10" k1="-0.1333" k2="-0.0262" k3="0.0531"/>
            <vignetting model="pa" focal="67" aperture="11" distance="1000" k1="-0.1333" k2="-0.0262" k3="0.0531"/>
            <vignetting model="pa" focal="67" aperture="16" distance="10" k1="-0.1476" k2="-0.0017" k3="0.0407"/>
            <vignetting model="pa" focal="67" aperture="16" distance="1000" k1="-0.1476" k2="-0.0017" k3="0.0407"/>
            <vignetting model="pa" focal="67" aperture="22" distance="10" k1="-0.1690" k2="0.0392" k3="0.0176"/>
            <vignetting model="pa" focal="67" aperture="22" distance="1000" k1="-0.1690" k2="0.0392" k3="0.0176"/>
            <vignetting model="pa" focal="67" aperture="32" distance="10" k1="-0.1855" k2="0.0694" k3="0.0012"/>
            <vignetting model="pa" focal="67" aperture="32" distance="1000" k1="-0.1855" k2="0.0694" k3="0.0012"/>
            <vignetting model="pa" focal="67" aperture="36" distance="10" k1="-0.1878" k2="0.0737" k3="-0.0013"/>
            <vignetting model="pa" focal="67" aperture="36" distance="1000" k1="-0.1878" k2="0.0737" k3="-0.0013"/>
            <vignetting model="pa" focal="77" aperture="22" distance="10" k1="-0.1893" k2="0.0795" k3="-0.0020"/>
            <vignetting model="pa" focal="77" aperture="22" distance="1000" k1="-0.1893" k2="0.0795" k3="-0.0020"/>
            <vignetting model="pa" focal="77" aperture="32" distance="10" k1="-0.2055" k2="0.1109" k3="-0.0200"/>
            <vignetting model="pa" focal="77" aperture="32" distance="1000" k1="-0.2055" k2="0.1109" k3="-0.0200"/>
            <vignetting model="pa" focal="77" aperture="36" distance="10" k1="-0.2106" k2="0.1208" k3="-0.0260"/>
            <vignetting model="pa" focal="77" aperture="36" distance="1000" k1="-0.2106" k2="0.1208" k3="-0.0260"/>
            <vignetting model="pa" focal="79" aperture="5.6" distance="10" k1="-0.5399" k2="0.4177" k3="-0.1478"/>
            <vignetting model="pa" focal="79" aperture="5.6" distance="1000" k1="-0.5399" k2="0.4177" k3="-0.1478"/>
            <vignetting model="pa" focal="79" aperture="8" distance="10" k1="-0.1022" k2="-0.0964" k3="0.0526"/>
            <vignetting model="pa" focal="79" aperture="8" distance="1000" k1="-0.1022" k2="-0.0964" k3="0.0526"/>
            <vignetting model="pa" focal="79" aperture="11" distance="10" k1="-0.1447" k2="-0.0007" k3="0.0413"/>
            <vignetting model="pa" focal="79" aperture="11" distance="1000" k1="-0.1447" k2="-0.0007" k3="0.0413"/>
            <vignetting model="pa" focal="79" aperture="16" distance="10" k1="-0.1720" k2="0.0511" k3="0.0122"/>
            <vignetting model="pa" focal="79" aperture="16" distance="1000" k1="-0.1720" k2="0.0511" k3="0.0122"/>
        </calibration>
    </lens>

    <lens>
        <maker>Canon</maker>
        <model>Canon EF 400mm f/5.6L USM</model>
        <mount>Canon EF</mount>
        <cropfactor>1.005</cropfactor>
        <calibration>
            <!-- Taken with Canon 6D -->
            <distortion model="ptlens" focal="400" a="0.00429" b="-0.00425" c="-0.00493"/>
            <tca model="poly3" focal="400" vr="0.9999" vb="0.9998"/>
            <vignetting model="pa" focal="400" aperture="5.6" distance="10" k1="-0.6220" k2="0.7685" k3="-0.4254"/>
            <vignetting model="pa" focal="400" aperture="5.6" distance="1000" k1="-0.6220" k2="0.7685" k3="-0.4254"/>
            <vignetting model="pa" focal="400" aperture="6.3" distance="10" k1="-0.0503" k2="-0.1890" k3="0.1157"/>
            <vignetting model="pa" focal="400" aperture="6.3" distance="1000" k1="-0.0503" k2="-0.1890" k3="0.1157"/>
            <vignetting model="pa" focal="400" aperture="7.1" distance="10" k1="0.0358" k2="-0.0701" k3="0.0046"/>
            <vignetting model="pa" focal="400" aperture="7.1" distance="1000" k1="0.0358" k2="-0.0701" k3="0.0046"/>
            <vignetting model="pa" focal="400" aperture="8" distance="10" k1="-0.0102" k2="0.0908" k3="-0.0503"/>
            <vignetting model="pa" focal="400" aperture="8" distance="1000" k1="-0.0102" k2="0.0908" k3="-0.0503"/>
            <vignetting model="pa" focal="400" aperture="9" distance="10" k1="-0.0118" k2="0.0868" k3="-0.0423"/>
            <vignetting model="pa" focal="400" aperture="9" distance="1000" k1="-0.0118" k2="0.0868" k3="-0.0423"/>
            <vignetting model="pa" focal="400" aperture="10" distance="10" k1="-0.0206" k2="0.1019" k3="-0.0514"/>
            <vignetting model="pa" focal="400" aperture="10" distance="1000" k1="-0.0206" k2="0.1019" k3="-0.0514"/>
            <vignetting model="pa" focal="400" aperture="11" distance="10" k1="-0.0145" k2="0.0822" k3="-0.0356"/>
            <vignetting model="pa" focal="400" aperture="11" distance="1000" k1="-0.0145" k2="0.0822" k3="-0.0356"/>
            <vignetting model="pa" focal="400" aperture="13" distance="10" k1="-0.0210" k2="0.0876" k3="-0.0350"/>
            <vignetting model="pa" focal="400" aperture="13" distance="1000" k1="-0.0210" k2="0.0876" k3="-0.0350"/>
            <vignetting model="pa" focal="400" aperture="14" distance="10" k1="-0.0264" k2="0.0959" k3="-0.0357"/>
            <vignetting model="pa" focal="400" aperture="14" distance="1000" k1="-0.0264" k2="0.0959" k3="-0.0357"/>
            <vignetting model="pa" focal="400" aperture="16" distance="10" k1="-0.0256" k2="0.0958" k3="-0.0366"/>
            <vignetting model="pa" focal="400" aperture="16" distance="1000" k1="-0.0256" k2="0.0958" k3="-0.0366"/>
            <vignetting model="pa" focal="400" aperture="18" distance="10" k1="-0.0198" k2="0.0962" k3="-0.0429"/>
            <vignetting model="pa" focal="400" aperture="18" distance="1000" k1="-0.0198" k2="0.0962" k3="-0.0429"/>
            <vignetting model="pa" focal="400" aperture="20" distance="10" k1="-0.0211" k2="0.0946" k3="-0.0425"/>
            <vignetting model="pa" focal="400" aperture="20" distance="1000" k1="-0.0211" k2="0.0946" k3="-0.0425"/>
            <vignetting model="pa" focal="400" aperture="22" distance="10" k1="-0.0052" k2="0.0563" k3="-0.0191"/>
            <vignetting model="pa" focal="400" aperture="22" distance="1000" k1="-0.0052" k2="0.0563" k3="-0.0191"/>
            <vignetting model="pa" focal="400" aperture="25" distance="10" k1="0.0006" k2="0.0340" k3="-0.0032"/>
            <vignetting model="pa" focal="400" aperture="25" distance="1000" k1="0.0006" k2="0.0340" k3="-0.0032"/>
            <vignetting model="pa" focal="400" aperture="29" distance="10" k1="0.0086" k2="-0.0205" k3="0.0419"/>
            <vignetting model="pa" focal="400" aperture="29" distance="1000" k1="0.0086" k2="-0.0205" k3="0.0419"/>
            <vignetting model="pa" focal="400" aperture="32" distance="10" k1="0.0402" k2="-0.0754" k3="0.0712"/>
            <vignetting model="pa" focal="400" aperture="32" distance="1000" k1="0.0402" k2="-0.0754" k3="0.0712"/>
        </calibration>
    </lens>

    <lens>
        <maker>Canon</maker>
        <model>Canon EF 400mm f/5.6L USM + 1.4x extender</model>
        <model lang="en">Canon EF 400mm f/5.6L USM + EF 1.4× ext.</model>
        <model lang="de">Canon EF 400mm f/5.6L USM + EF 1,4×-Konv.</model>
        <mount>Canon EF</mount>
        <cropfactor>1.005</cropfactor>
        <calibration>
            <!-- Taken with Canon 6D -->
            <distortion model="ptlens" focal="560" a="-0.00472" b="0.01271" c="-0.00812"/>
            <tca model="poly3" focal="560" vr="0.9998" vb="0.9996"/>
        </calibration>
    </lens>

    <lens>
        <maker>Canon</maker>
        <model>Canon EF 300mm f/2.8L IS II USM</model>
        <mount>Canon EF</mount>
        <cropfactor>1</cropfactor>
        <calibration>
            <!-- Taken with Canon 5D Mark III -->
            <distortion model="poly3" focal="300" k1="0.00083"/>
            <tca model="poly3" focal="300" vr="0.9999243" vb="0.9999730"/>
        </calibration>
    </lens>

    <lens>
        <maker>Canon</maker>
        <model>Canon EF 300mm f/2.8L IS II USM</model>
        <mount>Canon EF</mount>
        <cropfactor>1.6</cropfactor>
        <calibration>
            <!-- Taken with Canon 20D -->
            <distortion model="poly3" focal="300" k1="-0.00038"/>
            <tca model="poly3" focal="300" vr="0.9999252" vb="0.9999595"/>
        </calibration>
    </lens>

    <lens>
        <maker>Canon</maker>
        <model>Canon EF 300mm f/2.8L IS II USM + EF 1.4x extender III</model>
        <model lang="en">Canon EF 300mm f/2.8L IS II USM + EF 1.4× ext. III</model>
        <model lang="de">Canon EF 300mm f/2.8L IS II USM + EF 1,4×-Konv. III</model>
        <mount>Canon EF</mount>
        <cropfactor>1</cropfactor>
        <calibration>
            <!-- Taken with Canon 5D Mark III -->
            <distortion model="poly3" focal="420" k1="-0.00479"/>
            <tca model="poly3" focal="420" vr="0.9998668" vb="0.9999806"/>
        </calibration>
    </lens>

    <lens>
        <maker>Canon</maker>
        <model>Canon EF 300mm f/2.8L IS II USM + EF 1.4x extender III</model>
        <model lang="en">Canon EF 300mm f/2.8L IS II USM + EF 1.4× ext. III</model>
        <model lang="de">Canon EF 300mm f/2.8L IS II USM + EF 1,4×-Konv. III</model>
        <mount>Canon EF</mount>
        <cropfactor>1.6</cropfactor>
        <calibration>
            <!-- Taken with Canon 20D -->
            <distortion model="poly3" focal="420" k1="-0.00092"/>
            <tca model="poly3" focal="420" vr="0.9998605" vb="0.9999578"/>
        </calibration>
    </lens>

    <lens>
        <maker>Canon</maker>
        <model>Canon EF 300mm f/2.8L IS II USM + EF 2.0x extender III</model>
        <model lang="en">Canon EF 300mm f/2.8L IS II USM + EF 2.0× ext. III</model>
        <model lang="de">Canon EF 300mm f/2.8L IS II USM + EF 2,0×-Konv. III</model>
        <mount>Canon EF</mount>
        <cropfactor>1</cropfactor>
        <calibration>
            <!-- Taken with Canon 5D Mark III -->
            <distortion model="poly3" focal="600" k1="-0.00264"/>
            <tca model="poly3" focal="600" vr="0.9998625" vb="0.9999894"/>
        </calibration>
    </lens>

    <lens>
        <maker>Canon</maker>
        <model>Canon EF 300mm f/2.8L IS II USM + EF 2.0x extender III</model>
        <model lang="en">Canon EF 300mm f/2.8L IS II USM + EF 2.0× ext. III</model>
        <model lang="de">Canon EF 300mm f/2.8L IS II USM + EF 2,0×-Konv. III</model>
        <mount>Canon EF</mount>
        <cropfactor>1.6</cropfactor>
        <calibration>
            <!-- Taken with Canon 20D -->
            <distortion model="poly3" focal="600" k1="-0.00067"/>
            <tca model="poly3" focal="600" vr="0.9998626" vb="1.0000065"/>
        </calibration>
    </lens>

    <lens>
        <maker>Canon</maker>
        <model>Canon EF 500mm f/4L IS II USM</model>
        <mount>Canon EF</mount>
        <cropfactor>1</cropfactor>
        <calibration>
            <!-- Taken with Canon 5D Mark III -->
            <distortion model="poly3" focal="500" k1="0.00113"/>
            <tca model="poly3" focal="500" vr="0.9999381" vb="0.9999962"/>
        </calibration>
    </lens>

    <lens>
        <maker>Canon</maker>
        <model>Canon EF 500mm f/4L IS II USM</model>
        <mount>Canon EF</mount>
        <cropfactor>1.6</cropfactor>
        <calibration>
            <!-- Taken with Canon 20D -->
            <distortion model="poly3" focal="500" k1="-0.00127"/>
            <tca model="poly3" focal="500" vr="0.9999196" vb="1.0000391"/>
        </calibration>
    </lens>

    <lens>
        <maker>Canon</maker>
        <model>Canon EF 500mm f/4L IS II USM + EF 1.4x extender III</model>
        <model lang="en">Canon EF 500mm f/4L IS II USM + EF 1.4× ext. III</model>
        <model lang="de">Canon EF 500mm f/4L IS II USM + EF 1.4×-Konv. III</model>
        <mount>Canon EF</mount>
        <cropfactor>1</cropfactor>
        <calibration>
            <!-- Taken with Canon 5D Mark III -->
            <distortion model="poly3" focal="700" k1="-0.0045"/>
            <tca model="poly3" focal="700" vr="0.9998697" vb="1.0000174"/>
        </calibration>
    </lens>

    <lens>
        <maker>Canon</maker>
        <model>Canon EF 500mm f/4L IS II USM + EF 1.4x extender III</model>
        <model lang="en">Canon EF 500mm f/4L IS II USM + EF 1.4× ext. III</model>
        <model lang="de">Canon EF 500mm f/4L IS II USM + EF 1.4×-Konv. III</model>
        <mount>Canon EF</mount>
        <cropfactor>1.6</cropfactor>
        <calibration>
            <!-- Taken with Canon 20D -->
            <distortion model="poly3" focal="700" k1="-0.00111"/>
            <tca model="poly3" focal="700" vr="0.9998967" vb="0.9999863"/>
        </calibration>
    </lens>

    <lens>
        <maker>Canon</maker>
        <model>Canon EF 500mm f/4L IS II USM + EF 2.0x extender III</model>
        <model lang="en">Canon EF 500mm f/4L IS II USM + EF 2.0× ext. III</model>
        <model lang="de">Canon EF 500mm f/4L IS II USM + EF 2.0×-Konv. III</model>
        <mount>Canon EF</mount>
        <cropfactor>1</cropfactor>
        <calibration>
            <!-- Taken with Canon 5D Mark III -->
            <distortion model="poly3" focal="1000" k1="-0.00287"/>
            <tca model="poly3" focal="1000" vr="0.9998205" vb="1.0000916"/>
        </calibration>
    </lens>

    <lens>
        <maker>Canon</maker>
        <model>Canon EF 500mm f/4L IS II USM + EF 2.0x extender III</model>
        <model lang="en">Canon EF 500mm f/4L IS II USM + EF 2.0× ext. III</model>
        <model lang="de">Canon EF 500mm f/4L IS II USM + EF 2.0×-Konv. III</model>
        <mount>Canon EF</mount>
        <cropfactor>1.6</cropfactor>
        <calibration>
            <!-- Taken with Canon 20D -->
            <distortion model="poly3" focal="1000" k1="-0.00073"/>
            <tca model="poly3" focal="1000" vr="0.9999646" vb="0.9999321"/>
        </calibration>
    </lens>

    <lens>
        <maker>Canon</maker>
        <model>Canon Lens FL 50mm F1.4</model>
        <mount>Canon FL</mount>
        <cropfactor>1.529</cropfactor>
        <calibration>
            <!-- Taken with Fujifilm X-M1 -->
            <distortion model="poly3" focal="50" k1="-0.00306"/>
            <tca model="poly3" focal="50" vr="1.0001860" vb="0.9999560"/>
            <vignetting model="pa" focal="50" aperture="1.4" distance="10" k1="-1.0149" k2="0.9012" k3="-0.3954"/>
            <vignetting model="pa" focal="50" aperture="1.4" distance="1000" k1="-1.0149" k2="0.9012" k3="-0.3954"/>
            <vignetting model="pa" focal="50" aperture="2" distance="10" k1="-0.1791" k2="0.0693" k3="-0.1195"/>
            <vignetting model="pa" focal="50" aperture="2" distance="1000" k1="-0.1791" k2="0.0693" k3="-0.1195"/>
            <vignetting model="pa" focal="50" aperture="2.8" distance="10" k1="-0.2197" k2="0.1511" k3="-0.0780"/>
            <vignetting model="pa" focal="50" aperture="2.8" distance="1000" k1="-0.2197" k2="0.1511" k3="-0.0780"/>
            <vignetting model="pa" focal="50" aperture="4" distance="10" k1="-0.2323" k2="0.1711" k3="-0.0859"/>
            <vignetting model="pa" focal="50" aperture="4" distance="1000" k1="-0.2323" k2="0.1711" k3="-0.0859"/>
            <vignetting model="pa" focal="50" aperture="5.6" distance="10" k1="-0.2517" k2="0.2094" k3="-0.1072"/>
            <vignetting model="pa" focal="50" aperture="5.6" distance="1000" k1="-0.2517" k2="0.2094" k3="-0.1072"/>
            <vignetting model="pa" focal="50" aperture="8" distance="10" k1="-0.2785" k2="0.2672" k3="-0.1431"/>
            <vignetting model="pa" focal="50" aperture="8" distance="1000" k1="-0.2785" k2="0.2672" k3="-0.1431"/>
            <vignetting model="pa" focal="50" aperture="11" distance="10" k1="-0.2975" k2="0.3075" k3="-0.1673"/>
            <vignetting model="pa" focal="50" aperture="11" distance="1000" k1="-0.2975" k2="0.3075" k3="-0.1673"/>
            <vignetting model="pa" focal="50" aperture="16" distance="10" k1="-0.3122" k2="0.3372" k3="-0.1853"/>
            <vignetting model="pa" focal="50" aperture="16" distance="1000" k1="-0.3122" k2="0.3372" k3="-0.1853"/>
        </calibration>
    </lens>

    <lens>
        <maker>Canon</maker>
        <model>Canon Lens FL 135mm F3.5</model>
        <mount>Canon FL</mount>
        <cropfactor>1.529</cropfactor>
        <calibration>
            <!-- Taken with Fujifilm X-M1 -->
            <vignetting model="pa" focal="135" aperture="3.5" distance="10" k1="-0.3120" k2="0.1519" k3="-0.0955"/>
            <vignetting model="pa" focal="135" aperture="3.5" distance="1000" k1="-0.3120" k2="0.1519" k3="-0.0955"/>
            <vignetting model="pa" focal="135" aperture="4" distance="10" k1="-0.1630" k2="-0.0838" k3="0.0652"/>
            <vignetting model="pa" focal="135" aperture="4" distance="1000" k1="-0.1630" k2="-0.0838" k3="0.0652"/>
            <vignetting model="pa" focal="135" aperture="5.6" distance="10" k1="-0.2119" k2="0.1695" k3="-0.0832"/>
            <vignetting model="pa" focal="135" aperture="5.6" distance="1000" k1="-0.2119" k2="0.1695" k3="-0.0832"/>
            <vignetting model="pa" focal="135" aperture="8" distance="10" k1="-0.2929" k2="0.2867" k3="-0.1380"/>
            <vignetting model="pa" focal="135" aperture="8" distance="1000" k1="-0.2929" k2="0.2867" k3="-0.1380"/>
            <vignetting model="pa" focal="135" aperture="11" distance="10" k1="-0.3969" k2="0.4685" k3="-0.2342"/>
            <vignetting model="pa" focal="135" aperture="11" distance="1000" k1="-0.3969" k2="0.4685" k3="-0.2342"/>
            <vignetting model="pa" focal="135" aperture="16" distance="10" k1="-0.5191" k2="0.7016" k3="-0.3637"/>
            <vignetting model="pa" focal="135" aperture="16" distance="1000" k1="-0.5191" k2="0.7016" k3="-0.3637"/>
            <vignetting model="pa" focal="135" aperture="22" distance="10" k1="-0.6249" k2="0.9125" k3="-0.4836"/>
            <vignetting model="pa" focal="135" aperture="22" distance="1000" k1="-0.6249" k2="0.9125" k3="-0.4836"/>
        </calibration>
    </lens>

    <lens>
        <maker>Canon</maker>
        <model>Canon EF 16-35mm f/4L IS USM</model>
        <mount>Canon EF</mount>
        <cropfactor>1.005</cropfactor>
        <calibration>
            <!-- Taken with Canon 6D -->
            <distortion model="ptlens" focal="16" a="0.00938" b="-0.03862" c="0.01807"/>
            <distortion model="ptlens" focal="20" a="0.00676" b="-0.01415" c="-0.01238"/>
            <distortion model="ptlens" focal="24" a="0" b="0.00098" c="0"/>
            <distortion model="ptlens" focal="35" a="0" b="0.00444" c="0"/>
        </calibration>
    </lens>

    <lens>
        <maker>Canon</maker>
        <model>Canon EF 70-210mm f/3.5-4.5 USM</model>
        <mount>Canon EF</mount>
        <cropfactor>1</cropfactor>
        <calibration>
            <!-- Taken with Canon 5D -->
            <distortion model="ptlens" focal="70" a="0.002876" b="-0.015288" c="0.013076"/>
            <distortion model="ptlens" focal="85" a="0.003736" b="-0.012136" c="0.013108"/>
            <distortion model="ptlens" focal="97" a="0.002884" b="-0.005767" c="0.008626"/>
            <distortion model="ptlens" focal="135" a="0.000322" b="0.008325" c="-0.005967"/>
            <distortion model="ptlens" focal="210" a="-0.006697" b="0.04309" c="-0.047894"/>
            <tca model="poly3" focal="70" br="0.0000102" vr="1.0000497" bb="-0.0000245" vb="1.0000352"/>
            <tca model="poly3" focal="105" br="-0.0000174" vr="1.0000096" bb="-0.0000183" vb="0.9999608"/>
            <tca model="poly3" focal="137" br="0.0000000" vr="0.9999283" bb="-0.0000082" vb="0.9998754"/>
            <tca model="poly3" focal="210" br="-0.0000161" vr="0.9997241" bb="-0.0000788" vb="0.9998228"/>
            <vignetting model="pa" focal="70" aperture="3.5" distance="1.5" k1="-1.0958" k2="0.7157" k3="-0.2301"/>
            <vignetting model="pa" focal="70" aperture="3.5" distance="5" k1="-1.1390" k2="0.7892" k3="-0.2682"/>
            <vignetting model="pa" focal="70" aperture="3.5" distance="1000" k1="-1.1538" k2="0.8152" k3="-0.2810"/>
            <vignetting model="pa" focal="70" aperture="4" distance="1.5" k1="-0.8384" k2="0.2147" k3="0.0405"/>
            <vignetting model="pa" focal="70" aperture="4" distance="5" k1="-0.8865" k2="0.2957" k3="-0.0005"/>
            <vignetting model="pa" focal="70" aperture="4" distance="1000" k1="-0.8541" k2="0.2096" k3="0.0494"/>
            <vignetting model="pa" focal="70" aperture="5.6" distance="1.5" k1="-0.2122" k2="0.1127" k3="-0.2035"/>
            <vignetting model="pa" focal="70" aperture="5.6" distance="5" k1="-0.2052" k2="0.0655" k3="-0.1778"/>
            <vignetting model="pa" focal="70" aperture="5.6" distance="1000" k1="-0.2044" k2="0.0247" k3="-0.1485"/>
            <vignetting model="pa" focal="70" aperture="8" distance="1.5" k1="-0.2297" k2="-0.0043" k3="0.0632"/>
            <vignetting model="pa" focal="70" aperture="8" distance="5" k1="-0.2364" k2="0.0361" k3="0.0337"/>
            <vignetting model="pa" focal="70" aperture="8" distance="1000" k1="-0.2313" k2="0.0126" k3="0.0543"/>
            <vignetting model="pa" focal="70" aperture="11" distance="1.5" k1="-0.2409" k2="0.0154" k3="0.0512"/>
            <vignetting model="pa" focal="70" aperture="11" distance="5" k1="-0.2216" k2="-0.0135" k3="0.0679"/>
            <vignetting model="pa" focal="70" aperture="11" distance="1000" k1="-0.2387" k2="0.0169" k3="0.0504"/>
            <vignetting model="pa" focal="70" aperture="16" distance="1.5" k1="-0.2426" k2="0.0137" k3="0.0531"/>
            <vignetting model="pa" focal="70" aperture="16" distance="5" k1="-0.2481" k2="0.0374" k3="0.0371"/>
            <vignetting model="pa" focal="70" aperture="16" distance="1000" k1="-0.2451" k2="0.0399" k3="0.0317"/>
            <vignetting model="pa" focal="70" aperture="22" distance="1.5" k1="-0.2497" k2="0.0506" k3="0.0229"/>
            <vignetting model="pa" focal="70" aperture="22" distance="5" k1="-0.2252" k2="0.0168" k3="0.0406"/>
            <vignetting model="pa" focal="70" aperture="22" distance="1000" k1="-0.2312" k2="0.0273" k3="0.0390"/>
            <vignetting model="pa" focal="95" aperture="16" distance="1.5" k1="-0.2359" k2="0.0789" k3="0.0026"/>
            <vignetting model="pa" focal="95" aperture="22" distance="1.5" k1="-0.2277" k2="0.0638" k3="0.0093"/>
            <vignetting model="pa" focal="97" aperture="4" distance="1.5" k1="-0.9336" k2="0.5980" k3="-0.1971"/>
            <vignetting model="pa" focal="97" aperture="4" distance="1000" k1="-0.9611" k2="0.5808" k3="-0.1738"/>
            <vignetting model="pa" focal="97" aperture="5.6" distance="1.5" k1="-0.1701" k2="0.0207" k3="-0.1163"/>
            <vignetting model="pa" focal="97" aperture="5.6" distance="1000" k1="-0.1463" k2="-0.0361" k3="-0.0997"/>
            <vignetting model="pa" focal="97" aperture="8" distance="1.5" k1="-0.1938" k2="0.0177" k3="0.0295"/>
            <vignetting model="pa" focal="97" aperture="8" distance="1000" k1="-0.2130" k2="0.0354" k3="0.0287"/>
            <vignetting model="pa" focal="97" aperture="11" distance="1.5" k1="-0.2449" k2="0.0778" k3="0.0163"/>
            <vignetting model="pa" focal="97" aperture="11" distance="1000" k1="-0.2580" k2="0.0920" k3="0.0085"/>
            <vignetting model="pa" focal="97" aperture="16" distance="1000" k1="-0.2211" k2="0.0433" k3="0.0319"/>
            <vignetting model="pa" focal="97" aperture="22" distance="1000" k1="-0.2422" k2="0.0912" k3="-0.0023"/>
            <vignetting model="pa" focal="100" aperture="4" distance="5" k1="-0.9151" k2="0.5622" k3="-0.1813"/>
            <vignetting model="pa" focal="100" aperture="5.6" distance="5" k1="-0.1644" k2="-0.0108" k3="-0.1030"/>
            <vignetting model="pa" focal="100" aperture="8" distance="5" k1="-0.2175" k2="0.0602" k3="0.0062"/>
            <vignetting model="pa" focal="100" aperture="11" distance="5" k1="-0.2287" k2="0.0684" k3="0.0136"/>
            <vignetting model="pa" focal="100" aperture="16" distance="5" k1="-0.2326" k2="0.0779" k3="0.0060"/>
            <vignetting model="pa" focal="100" aperture="22" distance="5" k1="-0.2417" k2="0.0934" k3="-0.0034"/>
            <vignetting model="pa" focal="135" aperture="4" distance="1.5" k1="-0.6891" k2="0.3080" k3="-0.1763"/>
            <vignetting model="pa" focal="135" aperture="4" distance="1000" k1="-0.4960" k2="-0.2198" k3="0.1216"/>
            <vignetting model="pa" focal="135" aperture="5.6" distance="1.5" k1="-0.1677" k2="0.0397" k3="-0.2375"/>
            <vignetting model="pa" focal="135" aperture="5.6" distance="5" k1="-0.1066" k2="-0.1174" k3="-0.1820"/>
            <vignetting model="pa" focal="135" aperture="5.6" distance="1000" k1="-0.0897" k2="-0.2019" k3="-0.1351"/>
            <vignetting model="pa" focal="135" aperture="8" distance="1.5" k1="-0.2347" k2="0.1203" k3="-0.0384"/>
            <vignetting model="pa" focal="135" aperture="8" distance="5" k1="-0.2544" k2="0.1707" k3="-0.0796"/>
            <vignetting model="pa" focal="135" aperture="8" distance="1000" k1="-0.2730" k2="0.2071" k3="-0.1041"/>
            <vignetting model="pa" focal="135" aperture="11" distance="1.5" k1="-0.2654" k2="0.1258" k3="-0.0130"/>
            <vignetting model="pa" focal="135" aperture="11" distance="5" k1="-0.2682" k2="0.1343" k3="-0.0207"/>
            <vignetting model="pa" focal="135" aperture="11" distance="1000" k1="-0.2463" k2="0.1042" k3="-0.0064"/>
            <vignetting model="pa" focal="135" aperture="16" distance="1.5" k1="-0.3260" k2="0.2395" k3="-0.0770"/>
            <vignetting model="pa" focal="135" aperture="16" distance="5" k1="-0.3021" k2="0.2058" k3="-0.0634"/>
            <vignetting model="pa" focal="135" aperture="16" distance="1000" k1="-0.2913" k2="0.1828" k3="-0.0492"/>
            <vignetting model="pa" focal="135" aperture="25" distance="1.5" k1="-0.3414" k2="0.2624" k3="-0.0884"/>
            <vignetting model="pa" focal="135" aperture="25" distance="5" k1="-0.3524" k2="0.3012" k3="-0.1144"/>
            <vignetting model="pa" focal="135" aperture="25" distance="1000" k1="-0.3181" k2="0.2146" k3="-0.0605"/>
            <vignetting model="pa" focal="137" aperture="4" distance="5" k1="-0.5470" k2="-0.0934" k3="0.0487"/>
            <vignetting model="pa" focal="210" aperture="4.5" distance="1.5" k1="-0.3789" k2="-1.0784" k3="0.7960"/>
            <vignetting model="pa" focal="210" aperture="4.5" distance="5" k1="-0.6299" k2="-0.6743" k3="0.6066"/>
            <vignetting model="pa" focal="210" aperture="4.5" distance="1000" k1="-0.7529" k2="-0.4432" k3="0.4821"/>
            <vignetting model="pa" focal="210" aperture="5.6" distance="1.5" k1="0.0802" k2="-1.3774" k3="0.7501"/>
            <vignetting model="pa" focal="210" aperture="5.6" distance="5" k1="-0.0755" k2="-1.2845" k3="0.7669"/>
            <vignetting model="pa" focal="210" aperture="5.6" distance="1000" k1="-0.1826" k2="-1.1468" k3="0.7151"/>
            <vignetting model="pa" focal="210" aperture="8" distance="1.5" k1="-0.2313" k2="0.2456" k3="-0.3060"/>
            <vignetting model="pa" focal="210" aperture="8" distance="5" k1="-0.1866" k2="0.0449" k3="-0.1992"/>
            <vignetting model="pa" focal="210" aperture="8" distance="1000" k1="-0.1599" k2="-0.0698" k3="-0.1270"/>
            <vignetting model="pa" focal="210" aperture="11" distance="1.5" k1="-0.2653" k2="0.2219" k3="-0.1179"/>
            <vignetting model="pa" focal="210" aperture="11" distance="5" k1="-0.3193" k2="0.3466" k3="-0.2256"/>
            <vignetting model="pa" focal="210" aperture="11" distance="1000" k1="-0.3098" k2="0.3542" k3="-0.2466"/>
            <vignetting model="pa" focal="210" aperture="16" distance="1.5" k1="-0.2802" k2="0.1580" k3="-0.0310"/>
            <vignetting model="pa" focal="210" aperture="16" distance="5" k1="-0.2918" k2="0.1659" k3="-0.0315"/>
            <vignetting model="pa" focal="210" aperture="16" distance="1000" k1="-0.2769" k2="0.1380" k3="-0.0200"/>
            <vignetting model="pa" focal="210" aperture="29" distance="1.5" k1="-0.3180" k2="0.2419" k3="-0.0864"/>
            <vignetting model="pa" focal="210" aperture="29" distance="5" k1="-0.3350" k2="0.2654" k3="-0.0970"/>
            <vignetting model="pa" focal="210" aperture="29" distance="1000" k1="-0.3346" k2="0.2640" k3="-0.0997"/>
        </calibration>
    </lens>

    <lens>
        <maker>Canon</maker>
        <model>Canon EF 24-70mm f/4L IS USM</model>
        <mount>Canon EF</mount>
        <cropfactor>1</cropfactor>
        <calibration>
            <!-- Taken with Canon 5D Mark III -->
            <distortion model="ptlens" focal="24" a="0.01231" b="-0.02141" c="-0.02607"/>
            <distortion model="ptlens" focal="33" a="0.00008" b="0.00847" c="-0.02294"/>
            <distortion model="ptlens" focal="42" a="0" b="0.00302" c="0"/>
            <distortion model="ptlens" focal="70" a="0" b="0.00807" c="0"/>
            <tca model="poly3" focal="24" br="-0.0000967" vr="1.0003311" bb="0.0000579" vb="0.9999625"/>
            <tca model="poly3" focal="35" br="-0.0000609" vr="1.0002052" bb="0.0000471" vb="0.9999760"/>
            <tca model="poly3" focal="42" br="-0.0000549" vr="1.0000990" bb="0.0000341" vb="0.9999984"/>
            <tca model="poly3" focal="50" br="-0.0000538" vr="1.0000124" bb="0.0000396" vb="1.0000021"/>
            <tca model="poly3" focal="70" br="-0.0000278" vr="0.9998685" bb="0.0000294" vb="0.9999997"/>
        </calibration>
    </lens>

    <lens>
        <maker>Canon</maker>
        <model>Canon EF 24-70mm f/4L IS USM</model>
        <mount>Canon EF</mount>
        <cropfactor>1.600</cropfactor>
        <calibration>
            <!-- Taken with Canon 70D -->
            <distortion model="poly3" focal="24" k1="-0.00617" />
            <distortion model="poly3" focal="35" k1="-0.00017" />
            <distortion model="poly3" focal="70" k1="0.00069" />
            <tca model="poly3" focal="24" vr="1.0002234" vb="1.0000123" />
            <tca model="poly3" focal="35" vr="1.0001076" vb="0.9999995" />
            <tca model="poly3" focal="70" vr="0.9998799" vb="1.0000011" />
        </calibration>
    </lens>

    <lens>
        <maker>Canon</maker>
        <model>Canon EF-S 10-18mm f/4.5-5.6 IS STM</model>
        <mount>Canon EF-S</mount>
        <cropfactor>1.62</cropfactor>
        <calibration>
            <!-- Taken with Canon 60D -->
            <distortion model="ptlens" focal="10" a="0.00949" b="-0.05893" c="0.07285"/>
            <distortion model="ptlens" focal="11" a="-0.00564" b="0.00351" c="0.00207"/>
            <distortion model="ptlens" focal="12" a="-0.00356" b="-0.00048" c="0.0094"/>
            <distortion model="ptlens" focal="15" a="0" b="0.00056" c="0"/>
            <distortion model="ptlens" focal="18" a="0" b="0.00148" c="0"/>
            <tca model="poly3" focal="10" br="0.0001349" vr="1.0002043" bb="-0.0000252" vb="1.0001449"/>
            <tca model="poly3" focal="11" br="0.0001467" vr="1.0000867" bb="-0.0000398" vb="1.0001593"/>
            <tca model="poly3" focal="12" br="0.0001790" vr="1.0000317" bb="-0.0000910" vb="1.0002721"/>
            <tca model="poly3" focal="15" br="0.0001485" vr="0.9999637" bb="-0.0000704" vb="1.0003160"/>
            <tca model="poly3" focal="18" br="0.0000770" vr="0.9999802" bb="-0.0000703" vb="1.0003253"/>
        </calibration>
    </lens>

    <lens>
        <maker>Canon</maker>
        <model>Canon EF-S 24mm f/2.8 STM</model>
        <mount>Canon EF-S</mount>
        <cropfactor>1.622</cropfactor>
        <calibration>
            <!-- Taken with Canon 400D -->
            <distortion model="poly3" focal="24" k1="-0.00902"/>
            <tca model="poly3" focal="24" vr="1.0001965" vb="1.0000158"/>
        </calibration>
    </lens>

    <lens>
        <maker>Canon</maker>
        <model>Canon Lens FDn 24mm 1:2.8</model>
        <mount>Canon FD</mount>
        <cropfactor>1.529</cropfactor>
        <calibration>
            <!-- Taken with Fujifilm X-A2 -->
            <distortion model="ptlens" focal="24" a="0.00827" b="-0.02833" c="0.01235"/>
            <tca model="poly3" focal="24" vr="1.0006247" vb="0.9998035"/>
        </calibration>
    </lens>

    <lens>
        <maker>Canon</maker>
        <model>Canon Lens FDn 50mm 1:1.8</model>
        <mount>Canon FD</mount>
        <cropfactor>1.529</cropfactor>
        <calibration>
            <!-- Taken with Fujifilm X-A2 -->
            <distortion model="poly3" focal="50" k1="-0.00209"/>
            <tca model="poly3" focal="50" vr="1.0000463" vb="0.9999598"/>
        </calibration>
    </lens>

    <lens>
        <maker>Canon</maker>
        <model>Canon EF 40mm f/2.8 STM</model>
        <mount>Canon EF</mount>
        <cropfactor>1.0</cropfactor>
        <calibration>
            <!-- Taken with Canon 5D Mark III -->
            <distortion model="ptlens" focal="40" a="0.01087" b="-0.02951" c="0.0162"/>
            <tca model="poly3" focal="40" br="-0.0001009" vr="1.0003216" bb="0.0001426" vb="0.9997719"/>
            <vignetting model="pa" focal="40" aperture="2.8" distance="0.3" k1="-1.2236" k2="0.9039" k3="-0.3077"/>
            <vignetting model="pa" focal="40" aperture="2.8" distance="1000" k1="-1.5776" k2="1.3808" k3="-0.5311"/>
            <vignetting model="pa" focal="40" aperture="4" distance="0.3" k1="-0.3194" k2="-0.1724" k3="0.1008"/>
            <vignetting model="pa" focal="40" aperture="4" distance="1000" k1="-0.3977" k2="-0.2867" k3="0.1647"/>
            <vignetting model="pa" focal="40" aperture="5.6" distance="0.3" k1="-0.3672" k2="-0.0314" k3="0.0908"/>
            <vignetting model="pa" focal="40" aperture="5.6" distance="1000" k1="-0.5092" k2="0.0993" k3="0.0131"/>
            <vignetting model="pa" focal="40" aperture="8" distance="0.3" k1="-0.3743" k2="-0.0158" k3="0.0813"/>
            <vignetting model="pa" focal="40" aperture="8" distance="1000" k1="-0.4955" k2="0.0370" k3="0.0743"/>
            <vignetting model="pa" focal="40" aperture="22" distance="0.3" k1="-0.3722" k2="-0.0237" k3="0.0875"/>
            <vignetting model="pa" focal="40" aperture="22" distance="1000" k1="-0.4923" k2="0.0279" k3="0.0801"/>
        </calibration>
    </lens>

    <lens>
        <maker>Canon</maker>
        <model>Canon EF 14mm f/2.8L II USM</model>
        <mount>Canon EF</mount>
        <cropfactor>1.0</cropfactor>
        <calibration>
            <!-- Taken with Canon 5D Mark III -->
            <distortion model="ptlens" focal="14" a="0.00829" b="-0.02079" c="0.00394"/>
            <tca model="poly3" focal="14" br="0.0000417" vr="1.0000539" bb="-0.0000840" vb="1.0003493"/>
            <vignetting model="pa" focal="14" aperture="2.8" distance="0.2" k1="-1.4013" k2="1.3991" k3="-0.7269"/>
            <vignetting model="pa" focal="14" aperture="2.8" distance="0.4" k1="-1.4276" k2="1.3662" k3="-0.6931"/>
            <vignetting model="pa" focal="14" aperture="2.8" distance="1.2" k1="-1.4382" k2="1.3549" k3="-0.6829"/>
            <vignetting model="pa" focal="14" aperture="2.8" distance="1000" k1="-1.4487" k2="1.3824" k3="-0.7077"/>
            <vignetting model="pa" focal="14" aperture="4" distance="0.2" k1="-0.5387" k2="0.5173" k3="-0.5389"/>
            <vignetting model="pa" focal="14" aperture="4" distance="0.4" k1="-0.4843" k2="0.2804" k3="-0.3967"/>
            <vignetting model="pa" focal="14" aperture="4" distance="1.2" k1="-0.4918" k2="0.2896" k3="-0.4103"/>
            <vignetting model="pa" focal="14" aperture="4" distance="1000" k1="-0.4716" k2="0.2106" k3="-0.3673"/>
            <vignetting model="pa" focal="14" aperture="5.6" distance="0.2" k1="-0.7426" k2="1.1921" k3="-0.8414"/>
            <vignetting model="pa" focal="14" aperture="5.6" distance="0.4" k1="-0.7458" k2="1.1906" k3="-0.8730"/>
            <vignetting model="pa" focal="14" aperture="5.6" distance="1.2" k1="-0.7510" k2="1.1970" k3="-0.8878"/>
            <vignetting model="pa" focal="14" aperture="5.6" distance="1000" k1="-0.7624" k2="1.2514" k3="-0.9452"/>
            <vignetting model="pa" focal="14" aperture="8" distance="0.2" k1="-0.6949" k2="0.9570" k3="-0.5998"/>
            <vignetting model="pa" focal="14" aperture="8" distance="0.4" k1="-0.6851" k2="0.9018" k3="-0.5734"/>
            <vignetting model="pa" focal="14" aperture="8" distance="1.2" k1="-0.6864" k2="0.8886" k3="-0.5663"/>
            <vignetting model="pa" focal="14" aperture="8" distance="1000" k1="-0.6931" k2="0.9103" k3="-0.5837"/>
            <vignetting model="pa" focal="14" aperture="22" distance="0.2" k1="-0.7066" k2="0.9599" k3="-0.5990"/>
            <vignetting model="pa" focal="14" aperture="22" distance="0.4" k1="-0.7064" k2="0.9276" k3="-0.5847"/>
            <vignetting model="pa" focal="14" aperture="22" distance="1.2" k1="-0.7072" k2="0.9190" k3="-0.5841"/>
            <vignetting model="pa" focal="14" aperture="22" distance="1000" k1="-0.7084" k2="0.9197" k3="-0.5869"/>
        </calibration>
    </lens>

    <lens>
        <maker>Canon</maker>
        <model>Canon EF 8-15mm f/4L Fisheye USM</model>
        <model lang="de">Canon EF 8-15mm f/4L Fischauge USM</model>
        <mount>Canon EF</mount>
        <cropfactor>1</cropfactor>
        <type>equisolid</type>
        <calibration>
            <!-- Taken with Canon 5D Mark III -->
            <!-- Measured with three overlapping images -->
            <distortion model="ptlens" focal="8" a="0.3872" b="-0.71595" c="0.4026"/>
            <distortion model="ptlens" focal="10" a="-0.0544" b="0.1525" c="-0.13653"/>
            <distortion model="ptlens" focal="12" a="-0.03221" b="0.11073" c="-0.11648"/>
            <distortion model="ptlens" focal="14" a="-0.00184" b="0.02215" c="-0.03559"/>
            <distortion model="ptlens" focal="15" a="-0.03003" b="0.11503" c="-0.13108"/>
            <tca model="poly3" focal="8" br="-0.0001287" vr="1.0002094" bb="-0.0001928" vb="1.0004344"/>
            <tca model="poly3" focal="10" br="-0.0000833" vr="1.0002316" bb="-0.0001865" vb="1.0004452"/>
            <tca model="poly3" focal="12" br="-0.0000267" vr="1.0001820" bb="-0.0001625" vb="1.0004520"/>
            <tca model="poly3" focal="14" br="-0.0000639" vr="1.0001923" bb="-0.0001071" vb="1.0003814"/>
            <tca model="poly3" focal="15" br="-0.0000591" vr="1.0001947" bb="0.0000426" vb="1.0002589"/>
        </calibration>
    </lens>

    <lens>
        <maker>Canon</maker>
        <model>Canon EF 8-15mm f/4L Fisheye USM</model>
        <model lang="de">Canon EF 8-15mm f/4L Fischauge USM</model>
        <mount>Canon EF</mount>
        <cropfactor>1.0</cropfactor>
        <type>equisolid</type>
        <calibration>
            <!-- Taken with Canon 5D Mark III -->
            <!-- Measured with three overlapping images -->
            <distortion model="ptlens" focal="8" a="0.3872" b="-0.71595" c="0.4026" />
            <distortion model="ptlens" focal="10" a="-0.0544" b="0.1525" c="-0.13653" />
            <distortion model="ptlens" focal="12" a="-0.03221" b="0.11073" c="-0.11648" />
            <distortion model="ptlens" focal="14" a="-0.00184" b="0.02215" c="-0.03559" />
            <distortion model="ptlens" focal="15" a="-0.03003" b="0.11503" c="-0.13108" />
            <tca model="poly3" focal="8" br="-0.0001287" vr="1.0002094" bb="-0.0001928" vb="1.0004344" />
            <tca model="poly3" focal="10" br="-0.0000833" vr="1.0002316" bb="-0.0001865" vb="1.0004452" />
            <tca model="poly3" focal="12" br="-0.0000267" vr="1.0001820" bb="-0.0001625" vb="1.0004520" />
            <tca model="poly3" focal="14" br="-0.0000639" vr="1.0001923" bb="-0.0001071" vb="1.0003814" />
            <tca model="poly3" focal="15" br="-0.0000591" vr="1.0001947" bb="0.0000426" vb="1.0002589" />
        </calibration>
    </lens>

</lensdatabase><|MERGE_RESOLUTION|>--- conflicted
+++ resolved
@@ -703,17 +703,6 @@
         <mount>Canon EF</mount>
         <cropfactor>1</cropfactor>
         <calibration>
-<<<<<<< HEAD
-            <distortion model="ptlens" focal="16" a="0.023824" b="-0.058145" c="0"/>
-            <distortion model="ptlens" focal="17" a="0.022268" b="-0.051156" c="0"/>
-            <distortion model="ptlens" focal="20" a="0.020609" b="-0.044077" c="0"/>
-            <distortion model="ptlens" focal="22" a="0.01767" b="-0.036082" c="0"/>
-            <distortion model="ptlens" focal="24" a="0.016895" b="-0.032578" c="0"/>
-            <distortion model="ptlens" focal="26" a="0.012716" b="-0.021973" c="0"/>
-            <distortion model="ptlens" focal="30" a="0.010184" b="-0.016286" c="0"/>
-            <distortion model="ptlens" focal="33" a="0.00765" b="-0.00996" c="0"/>
-            <distortion model="ptlens" focal="35" a="0.007164" b="-0.010358" c="0"/>
-=======
             <!-- all calibration images shot with a Canon EOS 5D Mark III -->
             <distortion model="ptlens" focal="16" a="0.01687424" b="-0.03208409" c="-0.028794159" />
             <distortion model="ptlens" focal="17" a="0.018424526" b="-0.03643579" c="-0.020559887" />
@@ -830,7 +819,6 @@
             <vignetting model="pa" focal="35" aperture="22" distance="0.56" k1="-0.3485" k2="0.0189" k3="0.0557" />
             <vignetting model="pa" focal="35" aperture="22" distance="1.68" k1="-0.3444" k2="0.0068" k3="0.0643" />
             <vignetting model="pa" focal="35" aperture="22" distance="1000" k1="-0.3444" k2="0.0067" k3="0.0643" />
->>>>>>> 2f80cbd9
         </calibration>
     </lens>
 
@@ -948,14 +936,6 @@
         <!-- Average crop factor of Canon APS-C cameras -->
         <cropfactor>1.611</cropfactor>
         <calibration>
-<<<<<<< HEAD
-            <distortion model="ptlens" focal="17" a="0.0160544" b="-0.0422842" c="0.00805163"/>
-            <distortion model="ptlens" focal="20" a="0.0145107" b="-0.0318653" c="0.012966"/>
-            <distortion model="ptlens" focal="23" a="0.0132784" b="-0.0244953" c="0.0194828"/>
-            <distortion model="ptlens" focal="28" a="0.00120309" b="0.00979416" c="-0.00868762"/>
-            <distortion model="ptlens" focal="35" a="-0.000341579" b="0.0108822" c="-0.00545481"/>
-            <distortion model="ptlens" focal="55" a="0.00182321" b="0.00378863" c="0.00103256"/>
-=======
             <distortion model="ptlens" focal="17" a="0.0160544" b="-0.0422842" c="0.00805163" />
             <distortion model="ptlens" focal="20" a="0.0145107" b="-0.0318653" c="0.012966" />
             <distortion model="ptlens" focal="23" a="0.0132784" b="-0.0244953" c="0.0194828" />
@@ -1018,7 +998,6 @@
             <vignetting model="pa" focal="55" aperture="8" distance="1000" k1="-0.1985" k2="-0.0044" k3="0.0129" />
             <vignetting model="pa" focal="55" aperture="22" distance="10" k1="-0.2180" k2="0.0341" k3="-0.0121" />
             <vignetting model="pa" focal="55" aperture="22" distance="1000" k1="-0.2180" k2="0.0341" k3="-0.0121" />
->>>>>>> 2f80cbd9
         </calibration>
     </lens>
 
@@ -1621,128 +1600,6 @@
             <distortion model="ptlens" focal="88" a="0" b="0.008781" c="0"/>
             <distortion model="ptlens" focal="105" a="0" b="0.009598" c="0"/>
             <!-- Taken with Canon 5D Mark III -->
-<<<<<<< HEAD
-            <vignetting model="pa" focal="24" aperture="4" distance="0.45" k1="-0.4795" k2="-0.5164" k3="0.1168"/>
-            <vignetting model="pa" focal="24" aperture="4" distance="0.9" k1="-0.5099" k2="-0.3593" k3="0.0100"/>
-            <vignetting model="pa" focal="24" aperture="4" distance="2.7" k1="-0.5210" k2="-0.3005" k3="-0.0331"/>
-            <vignetting model="pa" focal="24" aperture="4" distance="1000" k1="-0.5460" k2="-0.2245" k3="-0.0825"/>
-            <vignetting model="pa" focal="24" aperture="5.6" distance="0.45" k1="-0.5434" k2="-0.0220" k3="-0.2734"/>
-            <vignetting model="pa" focal="24" aperture="5.6" distance="0.9" k1="-0.5925" k2="0.1920" k3="-0.4102"/>
-            <vignetting model="pa" focal="24" aperture="5.6" distance="2.7" k1="-0.6105" k2="0.2702" k3="-0.4657"/>
-            <vignetting model="pa" focal="24" aperture="5.6" distance="1000" k1="-0.6251" k2="0.3124" k3="-0.4911"/>
-            <vignetting model="pa" focal="24" aperture="8" distance="0.45" k1="-0.7341" k2="0.6702" k3="-0.7376"/>
-            <vignetting model="pa" focal="24" aperture="8" distance="0.9" k1="-0.7582" k2="0.7674" k3="-0.7682"/>
-            <vignetting model="pa" focal="24" aperture="8" distance="2.7" k1="-0.7783" k2="0.8378" k3="-0.8121"/>
-            <vignetting model="pa" focal="24" aperture="8" distance="1000" k1="-0.7823" k2="0.8454" k3="-0.8131"/>
-            <vignetting model="pa" focal="24" aperture="11" distance="0.45" k1="-0.8706" k2="1.1062" k3="-1.0123"/>
-            <vignetting model="pa" focal="24" aperture="11" distance="0.9" k1="-0.8371" k2="0.9860" k3="-0.8679"/>
-            <vignetting model="pa" focal="24" aperture="11" distance="2.7" k1="-0.8344" k2="0.9810" k3="-0.8608"/>
-            <vignetting model="pa" focal="24" aperture="11" distance="1000" k1="-0.8340" k2="0.9778" k3="-0.8568"/>
-            <vignetting model="pa" focal="24" aperture="16" distance="0.45" k1="-0.9126" k2="1.2016" k3="-1.0358"/>
-            <vignetting model="pa" focal="24" aperture="16" distance="0.9" k1="-0.8199" k2="0.8728" k3="-0.7322"/>
-            <vignetting model="pa" focal="24" aperture="16" distance="2.7" k1="-0.8124" k2="0.8533" k3="-0.7189"/>
-            <vignetting model="pa" focal="24" aperture="16" distance="1000" k1="-0.8099" k2="0.8471" k3="-0.7154"/>
-            <vignetting model="pa" focal="24" aperture="22" distance="0.45" k1="-0.8999" k2="1.1258" k3="-0.9507"/>
-            <vignetting model="pa" focal="24" aperture="22" distance="0.9" k1="-0.7940" k2="0.7596" k3="-0.6258"/>
-            <vignetting model="pa" focal="24" aperture="22" distance="2.7" k1="-0.8030" k2="0.8024" k3="-0.6672"/>
-            <vignetting model="pa" focal="24" aperture="22" distance="1000" k1="-0.8041" k2="0.8095" k3="-0.6743"/>
-            <vignetting model="pa" focal="35" aperture="4" distance="0.45" k1="-0.5671" k2="-0.1074" k3="0.0934"/>
-            <vignetting model="pa" focal="35" aperture="4" distance="0.9" k1="-0.5570" k2="-0.0974" k3="0.0827"/>
-            <vignetting model="pa" focal="35" aperture="4" distance="2.7" k1="-0.5699" k2="-0.0408" k3="0.0282"/>
-            <vignetting model="pa" focal="35" aperture="4" distance="1000" k1="-0.6054" k2="0.0282" k3="-0.0163"/>
-            <vignetting model="pa" focal="35" aperture="5.6" distance="0.45" k1="-0.6116" k2="0.3685" k3="-0.2226"/>
-            <vignetting model="pa" focal="35" aperture="5.6" distance="0.9" k1="-0.6017" k2="0.3878" k3="-0.2407"/>
-            <vignetting model="pa" focal="35" aperture="5.6" distance="2.7" k1="-0.6215" k2="0.4488" k3="-0.2954"/>
-            <vignetting model="pa" focal="35" aperture="5.6" distance="1000" k1="-0.6418" k2="0.5034" k3="-0.3355"/>
-            <vignetting model="pa" focal="35" aperture="8" distance="0.45" k1="-0.5971" k2="0.3002" k3="-0.1550"/>
-            <vignetting model="pa" focal="35" aperture="8" distance="0.9" k1="-0.5770" k2="0.2770" k3="-0.1328"/>
-            <vignetting model="pa" focal="35" aperture="8" distance="2.7" k1="-0.5849" k2="0.2941" k3="-0.1483"/>
-            <vignetting model="pa" focal="35" aperture="8" distance="1000" k1="-0.6029" k2="0.3432" k3="-0.1836"/>
-            <vignetting model="pa" focal="35" aperture="11" distance="0.45" k1="-0.5999" k2="0.2956" k3="-0.1444"/>
-            <vignetting model="pa" focal="35" aperture="11" distance="0.9" k1="-0.5764" k2="0.2640" k3="-0.1160"/>
-            <vignetting model="pa" focal="35" aperture="11" distance="2.7" k1="-0.5843" k2="0.2767" k3="-0.1257"/>
-            <vignetting model="pa" focal="35" aperture="11" distance="1000" k1="-0.6005" k2="0.3196" k3="-0.1558"/>
-            <vignetting model="pa" focal="35" aperture="16" distance="0.45" k1="-0.6063" k2="0.2984" k3="-0.1399"/>
-            <vignetting model="pa" focal="35" aperture="16" distance="0.9" k1="-0.5833" k2="0.2700" k3="-0.1142"/>
-            <vignetting model="pa" focal="35" aperture="16" distance="2.7" k1="-0.5913" k2="0.2812" k3="-0.1221"/>
-            <vignetting model="pa" focal="35" aperture="16" distance="1000" k1="-0.6041" k2="0.3158" k3="-0.1462"/>
-            <vignetting model="pa" focal="35" aperture="22" distance="0.45" k1="-0.6122" k2="0.3065" k3="-0.1424"/>
-            <vignetting model="pa" focal="35" aperture="22" distance="0.9" k1="-0.5894" k2="0.2778" k3="-0.1160"/>
-            <vignetting model="pa" focal="35" aperture="22" distance="2.7" k1="-0.5972" k2="0.2887" k3="-0.1240"/>
-            <vignetting model="pa" focal="35" aperture="22" distance="1000" k1="-0.6070" k2="0.3145" k3="-0.1413"/>
-            <vignetting model="pa" focal="50" aperture="4" distance="0.45" k1="-0.5274" k2="-0.2110" k3="0.2123"/>
-            <vignetting model="pa" focal="50" aperture="4" distance="0.9" k1="-0.5559" k2="-0.0930" k3="0.1107"/>
-            <vignetting model="pa" focal="50" aperture="4" distance="2.7" k1="-0.5569" k2="-0.0746" k3="0.0868"/>
-            <vignetting model="pa" focal="50" aperture="4" distance="1000" k1="-0.5818" k2="-0.0162" k3="0.0425"/>
-            <vignetting model="pa" focal="50" aperture="5.6" distance="0.45" k1="-0.3835" k2="0.0297" k3="-0.0329"/>
-            <vignetting model="pa" focal="50" aperture="5.6" distance="0.9" k1="-0.5182" k2="0.3503" k3="-0.2346"/>
-            <vignetting model="pa" focal="50" aperture="5.6" distance="2.7" k1="-0.5279" k2="0.3888" k3="-0.2717"/>
-            <vignetting model="pa" focal="50" aperture="5.6" distance="1000" k1="-0.5500" k2="0.4475" k3="-0.3184"/>
-            <vignetting model="pa" focal="50" aperture="8" distance="0.45" k1="-0.4861" k2="0.1556" k3="-0.0270"/>
-            <vignetting model="pa" focal="50" aperture="8" distance="0.9" k1="-0.4743" k2="0.1487" k3="-0.0198"/>
-            <vignetting model="pa" focal="50" aperture="8" distance="2.7" k1="-0.4674" k2="0.1258" k3="-0.0020"/>
-            <vignetting model="pa" focal="50" aperture="8" distance="1000" k1="-0.4889" k2="0.1737" k3="-0.0356"/>
-            <vignetting model="pa" focal="50" aperture="11" distance="0.45" k1="-0.4856" k2="0.1481" k3="-0.0178"/>
-            <vignetting model="pa" focal="50" aperture="11" distance="0.9" k1="-0.4750" k2="0.1425" k3="-0.0101"/>
-            <vignetting model="pa" focal="50" aperture="11" distance="2.7" k1="-0.4685" k2="0.1214" k3="0.0057"/>
-            <vignetting model="pa" focal="50" aperture="11" distance="1000" k1="-0.4893" k2="0.1670" k3="-0.0255"/>
-            <vignetting model="pa" focal="50" aperture="16" distance="0.45" k1="-0.4905" k2="0.1537" k3="-0.0187"/>
-            <vignetting model="pa" focal="50" aperture="16" distance="0.9" k1="-0.4771" k2="0.1396" k3="-0.0042"/>
-            <vignetting model="pa" focal="50" aperture="16" distance="2.7" k1="-0.4751" k2="0.1298" k3="0.0038"/>
-            <vignetting model="pa" focal="50" aperture="16" distance="1000" k1="-0.4944" k2="0.1721" k3="-0.0253"/>
-            <vignetting model="pa" focal="50" aperture="22" distance="0.45" k1="-0.5000" k2="0.1707" k3="-0.0276"/>
-            <vignetting model="pa" focal="50" aperture="22" distance="0.9" k1="-0.4836" k2="0.1490" k3="-0.0077"/>
-            <vignetting model="pa" focal="50" aperture="22" distance="2.7" k1="-0.4846" k2="0.1454" k3="-0.0035"/>
-            <vignetting model="pa" focal="50" aperture="22" distance="1000" k1="-0.5030" k2="0.1854" k3="-0.0309"/>
-            <vignetting model="pa" focal="70" aperture="4" distance="0.45" k1="-0.7049" k2="0.2950" k3="-0.1500"/>
-            <vignetting model="pa" focal="70" aperture="4" distance="0.9" k1="-0.7163" k2="0.3620" k3="-0.2250"/>
-            <vignetting model="pa" focal="70" aperture="4" distance="2.7" k1="-0.6962" k2="0.3204" k3="-0.2129"/>
-            <vignetting model="pa" focal="70" aperture="4" distance="1000" k1="-0.7079" k2="0.3344" k3="-0.2278"/>
-            <vignetting model="pa" focal="70" aperture="5.6" distance="0.45" k1="-0.4799" k2="0.3668" k3="-0.2925"/>
-            <vignetting model="pa" focal="70" aperture="5.6" distance="0.9" k1="-0.4831" k2="0.4338" k3="-0.3717"/>
-            <vignetting model="pa" focal="70" aperture="5.6" distance="2.7" k1="-0.4805" k2="0.4500" k3="-0.3919"/>
-            <vignetting model="pa" focal="70" aperture="5.6" distance="1000" k1="-0.5016" k2="0.4991" k3="-0.4414"/>
-            <vignetting model="pa" focal="70" aperture="8" distance="0.45" k1="-0.4273" k2="0.1139" k3="0.0043"/>
-            <vignetting model="pa" focal="70" aperture="8" distance="0.9" k1="-0.4138" k2="0.1045" k3="0.0093"/>
-            <vignetting model="pa" focal="70" aperture="8" distance="2.7" k1="-0.4064" k2="0.0883" k3="0.0218"/>
-            <vignetting model="pa" focal="70" aperture="8" distance="1000" k1="-0.4297" k2="0.1397" k3="-0.0142"/>
-            <vignetting model="pa" focal="70" aperture="11" distance="0.45" k1="-0.4280" k2="0.1093" k3="0.0114"/>
-            <vignetting model="pa" focal="70" aperture="11" distance="0.9" k1="-0.4061" k2="0.0772" k3="0.0344"/>
-            <vignetting model="pa" focal="70" aperture="11" distance="2.7" k1="-0.3995" k2="0.0578" k3="0.0519"/>
-            <vignetting model="pa" focal="70" aperture="11" distance="1000" k1="-0.4207" k2="0.1038" k3="0.0199"/>
-            <vignetting model="pa" focal="70" aperture="16" distance="0.45" k1="-0.4290" k2="0.1066" k3="0.0159"/>
-            <vignetting model="pa" focal="70" aperture="16" distance="0.9" k1="-0.4079" k2="0.0761" k3="0.0380"/>
-            <vignetting model="pa" focal="70" aperture="16" distance="2.7" k1="-0.4021" k2="0.0578" k3="0.0551"/>
-            <vignetting model="pa" focal="70" aperture="16" distance="1000" k1="-0.4222" k2="0.1029" k3="0.0231"/>
-            <vignetting model="pa" focal="70" aperture="22" distance="0.45" k1="-0.4335" k2="0.1101" k3="0.0166"/>
-            <vignetting model="pa" focal="70" aperture="22" distance="0.9" k1="-0.4124" k2="0.0813" k3="0.0370"/>
-            <vignetting model="pa" focal="70" aperture="22" distance="2.7" k1="-0.4081" k2="0.0661" k3="0.0521"/>
-            <vignetting model="pa" focal="70" aperture="22" distance="1000" k1="-0.4296" k2="0.1152" k3="0.0173"/>
-            <vignetting model="pa" focal="105" aperture="4" distance="0.45" k1="-1.0812" k2="1.1713" k3="-0.6459"/>
-            <vignetting model="pa" focal="105" aperture="4" distance="0.9" k1="-1.0310" k2="1.0659" k3="-0.6301"/>
-            <vignetting model="pa" focal="105" aperture="4" distance="2.7" k1="-0.9948" k2="0.9010" k3="-0.5254"/>
-            <vignetting model="pa" focal="105" aperture="4" distance="1000" k1="-1.0176" k2="0.8667" k3="-0.4856"/>
-            <vignetting model="pa" focal="105" aperture="5.6" distance="0.45" k1="-0.3223" k2="-0.0995" k3="0.0451"/>
-            <vignetting model="pa" focal="105" aperture="5.6" distance="0.9" k1="-0.3340" k2="-0.0051" k3="-0.0805"/>
-            <vignetting model="pa" focal="105" aperture="5.6" distance="2.7" k1="-0.3113" k2="-0.0072" k3="-0.1158"/>
-            <vignetting model="pa" focal="105" aperture="5.6" distance="1000" k1="-0.3111" k2="-0.0112" k3="-0.1305"/>
-            <vignetting model="pa" focal="105" aperture="8" distance="0.45" k1="-0.3740" k2="0.0834" k3="0.0276"/>
-            <vignetting model="pa" focal="105" aperture="8" distance="0.9" k1="-0.3449" k2="0.0346" k3="0.0606"/>
-            <vignetting model="pa" focal="105" aperture="8" distance="2.7" k1="-0.3473" k2="0.0666" k3="0.0265"/>
-            <vignetting model="pa" focal="105" aperture="8" distance="1000" k1="-0.3824" k2="0.1623" k3="-0.0510"/>
-            <vignetting model="pa" focal="105" aperture="11" distance="0.45" k1="-0.3703" k2="0.0630" k3="0.0486"/>
-            <vignetting model="pa" focal="105" aperture="11" distance="0.9" k1="-0.3403" k2="0.0180" k3="0.0758"/>
-            <vignetting model="pa" focal="105" aperture="11" distance="2.7" k1="-0.3352" k2="0.0101" k3="0.0818"/>
-            <vignetting model="pa" focal="105" aperture="11" distance="1000" k1="-0.3508" k2="0.0342" k3="0.0673"/>
-            <vignetting model="pa" focal="105" aperture="16" distance="0.45" k1="-0.3726" k2="0.0649" k3="0.0487"/>
-            <vignetting model="pa" focal="105" aperture="16" distance="0.9" k1="-0.3408" k2="0.0156" k3="0.0789"/>
-            <vignetting model="pa" focal="105" aperture="16" distance="2.7" k1="-0.3371" k2="0.0090" k3="0.0856"/>
-            <vignetting model="pa" focal="105" aperture="16" distance="1000" k1="-0.3511" k2="0.0307" k3="0.0728"/>
-            <vignetting model="pa" focal="105" aperture="22" distance="0.45" k1="-0.3752" k2="0.0669" k3="0.0488"/>
-            <vignetting model="pa" focal="105" aperture="22" distance="0.9" k1="-0.3442" k2="0.0175" k3="0.0798"/>
-            <vignetting model="pa" focal="105" aperture="22" distance="2.7" k1="-0.3422" k2="0.0150" k3="0.0838"/>
-            <vignetting model="pa" focal="105" aperture="22" distance="1000" k1="-0.3540" k2="0.0313" k3="0.0746"/>
-=======
             <tca model="poly3" focal="24" br="-0.0000336" vr="1.0011673" bb="-0.0000857" vb="1.0001820" />
             <tca model="poly3" focal="28" br="-0.0000198" vr="1.0009538" bb="-0.0000780" vb="1.0001947" />
             <tca model="poly3" focal="35" br="0.0000238" vr="1.0006733" bb="-0.0000900" vb="1.0002139" />
@@ -1872,7 +1729,6 @@
             <vignetting model="pa" focal="105" aperture="22" distance="0.9" k1="-0.3442" k2="0.0175" k3="0.0798" />
             <vignetting model="pa" focal="105" aperture="22" distance="2.7" k1="-0.3422" k2="0.0150" k3="0.0838" />
             <vignetting model="pa" focal="105" aperture="22" distance="1000" k1="-0.3540" k2="0.0313" k3="0.0746" />
->>>>>>> 2f80cbd9
         </calibration>
     </lens>
 
@@ -2675,17 +2531,6 @@
         <mount>Canon EF</mount>
         <cropfactor>1</cropfactor>
         <calibration>
-<<<<<<< HEAD
-            <distortion model="poly3" focal="70" k1="-0.003445"/>
-            <distortion model="poly3" focal="75" k1="-0.001549"/>
-            <distortion model="poly3" focal="100" k1="0.004544"/>
-            <distortion model="poly3" focal="130" k1="0.009179"/>
-            <distortion model="poly3" focal="150" k1="0.010655"/>
-            <distortion model="poly3" focal="200" k1="0.010972"/>
-            <distortion model="poly3" focal="230" k1="0.009311"/>
-            <distortion model="poly3" focal="270" k1="0.011792"/>
-            <distortion model="poly3" focal="300" k1="0.009986"/>
-=======
             <distortion model="poly3" focal="70" k1="-0.003445" />
             <distortion model="poly3" focal="75" k1="-0.001549" />
             <distortion model="poly3" focal="100" k1="0.004544" />
@@ -2782,7 +2627,6 @@
             <vignetting model="pa" focal="300" aperture="40" distance="3" k1="-0.1925" k2="-0.0004" k3="0.0608" />
             <vignetting model="pa" focal="300" aperture="40" distance="10" k1="-0.1798" k2="-0.0063" k3="0.0652" />
             <vignetting model="pa" focal="300" aperture="40" distance="1000" k1="-0.1780" k2="-0.0063" k3="0.0679" />
->>>>>>> 2f80cbd9
         </calibration>
     </lens>
 
@@ -2916,29 +2760,6 @@
         <maker>Canon</maker>
         <model>Canon EF 100-400mm f/4.5-5.6L IS USM</model>
         <mount>Canon EF</mount>
-<<<<<<< HEAD
-        <!-- Average crop factor of Canon APS-C cameras -->
-        <cropfactor>1.611</cropfactor>
-        <calibration>
-            <distortion model="ptlens" focal="100" a="0.001543" b="-0.003547" c="0"/>
-            <distortion model="ptlens" focal="135" a="0.000471" b="-0.000408" c="0"/>
-            <distortion model="ptlens" focal="150" a="0.00022" b="0.000681" c="0"/>
-            <distortion model="ptlens" focal="200" a="-0.00011" b="0.00192" c="0"/>
-            <distortion model="ptlens" focal="250" a="0.001326" b="-0.001117" c="0"/>
-            <distortion model="ptlens" focal="300" a="-0.001773" b="0.005878" c="0"/>
-            <distortion model="ptlens" focal="350" a="0.000721" b="0.000672" c="0"/>
-            <distortion model="ptlens" focal="400" a="-0.000338" b="0.003752" c="0"/>
-        </calibration>
-    </lens>
-
-    <lens>
-        <maker>Canon</maker>
-        <model>Canon EF 20mm f/2.8 USM</model>
-        <mount>Canon EF</mount>
-        <cropfactor>1</cropfactor>
-        <calibration>
-            <distortion model="ptlens" focal="20" a="0.018218" b="-0.040033" c="0"/>
-=======
         <cropfactor>1.0</cropfactor>
         <calibration>
             <!-- all calibration images shot with a Canon EOS 5D Mark III -->
@@ -3117,7 +2938,6 @@
             <vignetting model="pa" focal="400" aperture="40" distance="3.6" k1="-0.1273" k2="-0.0431" k3="0.0702" />
             <vignetting model="pa" focal="400" aperture="40" distance="10.8" k1="-0.1383" k2="-0.0201" k3="0.0575" />
             <vignetting model="pa" focal="400" aperture="40" distance="1000" k1="-0.1404" k2="-0.0142" k3="0.0530" />
->>>>>>> 2f80cbd9
         </calibration>
     </lens>
 
@@ -3190,19 +3010,6 @@
 
     <lens>
         <maker>Canon</maker>
-<<<<<<< HEAD
-        <model>Canon EF 35mm f/1.4L USM</model>
-        <mount>Canon EF</mount>
-        <cropfactor>1</cropfactor>
-        <calibration>
-            <distortion model="ptlens" focal="35" a="0.007937" b="-0.021832" c="0"/>
-        </calibration>
-    </lens>
-
-    <lens>
-        <maker>Canon</maker>
-=======
->>>>>>> 2f80cbd9
         <model>Canon EF 35mm f/2</model>
         <mount>Canon EF</mount>
         <cropfactor>1</cropfactor>
@@ -3693,20 +3500,6 @@
 
     <lens>
         <maker>Canon</maker>
-<<<<<<< HEAD
-        <model>Canon EF 85mm f/1.2L II USM</model>
-        <mount>Canon EF</mount>
-        <cropfactor>1</cropfactor>
-        <calibration>
-            <!-- Taken with Canon EOS-1D X -->
-            <distortion model="poly3" focal="85" k1="-0.00412"/>
-        </calibration>
-    </lens>
-
-    <lens>
-        <maker>Canon</maker>
-=======
->>>>>>> 2f80cbd9
         <model>Canon EF-S 18-135mm f/3.5-5.6 IS STM</model>
         <mount>Canon EF-S</mount>
         <cropfactor>1.613</cropfactor>
