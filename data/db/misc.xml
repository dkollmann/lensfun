--- conflicted
+++ resolved
@@ -484,7 +484,23 @@
     </lens>
 
     <lens>
-<<<<<<< HEAD
+        <maker>Miranda</maker>
+        <model>Miranda 28mm f/2.8 MC</model>
+        <mount>Contax/Yashica</mount>
+        <mount>Canon FD</mount>
+        <mount>M42</mount>
+        <mount>Nikon F</mount>
+        <mount>Pentax K</mount>
+        <mount>Minolta MD</mount>
+        <cropfactor>1</cropfactor>
+        <calibration>
+            <!-- Taken with Pentax K-1 -->
+            <distortion model="ptlens" focal="28" a="0.01614" b="-0.05197" c="0.02005"/>
+            <tca model="poly3" focal="28" vr="1.0005257" vb="0.9998678"/>
+        </calibration>
+    </lens>
+
+    <lens>
         <maker>Petri</maker>
         <model>AUTO PETRI 1:2.8 f=28mm</model>
         <model lang="en">Auto Petri 28mm f/2.8</model>
@@ -533,21 +549,6 @@
         <calibration>
             <distortion focal="7.5" model="ptlens" a="0" b="-0.007" c="0" />
             <tca focal="7.5" model="poly3" vb="1.0004" vr="1.0004" />
-=======
-        <maker>Miranda</maker>
-        <model>Miranda 28mm f/2.8 MC</model>
-        <mount>Contax/Yashica</mount>
-        <mount>Canon FD</mount>
-        <mount>M42</mount>
-        <mount>Nikon F</mount>
-        <mount>Pentax K</mount>
-        <mount>Minolta MD</mount>
-        <cropfactor>1</cropfactor>
-        <calibration>
-            <!-- Taken with Pentax K-1 -->
-            <distortion model="ptlens" focal="28" a="0.01614" b="-0.05197" c="0.02005"/>
-            <tca model="poly3" focal="28" vr="1.0005257" vb="0.9998678"/>
->>>>>>> 7b741be4
         </calibration>
     </lens>
 
