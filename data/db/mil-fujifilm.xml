<!DOCTYPE lensdatabase SYSTEM "lensfun-database.dtd">
<lensdatabase version="2">

    <mount>
        <name>Fujifilm X</name>
        <compat>M42</compat>
        <compat>M39/1</compat>
        <compat>DKL</compat>
        <compat>T2</compat>
        <compat>Generic</compat>
    </mount>

    <camera>
        <maker>Fujifilm</maker>
        <model>X-Pro1</model>
        <mount>Fujifilm X</mount>
        <cropfactor>1.529</cropfactor>
    </camera>

    <camera>
        <maker>Fujifilm</maker>
        <model>X-Pro2</model>
        <mount>Fujifilm X</mount>
        <cropfactor>1.528</cropfactor>
    </camera>

    <camera>
        <maker>Fujifilm</maker>
        <model>X-E1</model>
        <mount>Fujifilm X</mount>
        <cropfactor>1.529</cropfactor>
    </camera>

    <camera>
        <maker>Fujifilm</maker>
        <model>X-E2</model>
        <mount>Fujifilm X</mount>
        <cropfactor>1.529</cropfactor>
    </camera>

    <camera>
        <maker>Fujifilm</maker>
        <model>X-E2S</model>
        <mount>Fujifilm X</mount>
        <cropfactor>1.529</cropfactor>
    </camera>

    <camera>
        <maker>Fujifilm</maker>
        <model>X-E3</model>
        <mount>Fujifilm X</mount>
        <cropfactor>1.529</cropfactor>
    </camera>

    <camera>
        <maker>Fujifilm</maker>
        <model>X-T1</model>
        <mount>Fujifilm X</mount>
        <cropfactor>1.529</cropfactor>
    </camera>

    <camera>
        <maker>Fujifilm</maker>
        <model>X-T2</model>
        <mount>Fujifilm X</mount>
        <cropfactor>1.528</cropfactor>
    </camera>

    <camera>
        <maker>Fujifilm</maker>
        <model>X-T3</model>
        <mount>Fujifilm X</mount>
        <cropfactor>1.534</cropfactor>
    </camera>
	
    <camera>
        <maker>Fujifilm</maker>
        <model>X-H1</model>
        <mount>Fujifilm X</mount>
        <cropfactor>1.528</cropfactor>
    </camera>

    <camera>
        <maker>Fujifilm</maker>
        <model>X-M1</model>
        <mount>Fujifilm X</mount>
        <cropfactor>1.529</cropfactor>
    </camera>

    <camera>
        <maker>Fujifilm</maker>
        <model>X-A1</model>
        <mount>Fujifilm X</mount>
        <cropfactor>1.529</cropfactor>
    </camera>

    <camera>
        <maker>Fujifilm</maker>
        <model>X-A2</model>
        <mount>Fujifilm X</mount>
        <cropfactor>1.529</cropfactor>
    </camera>

    <camera>
        <maker>Fujifilm</maker>
        <model>X-T10</model>
        <mount>Fujifilm X</mount>
        <cropfactor>1.529</cropfactor>
    </camera>

    <camera>
        <maker>Fujifilm</maker>
        <model>X-T20</model>
        <mount>Fujifilm X</mount>
        <cropfactor>1.529</cropfactor>
    </camera>

    <camera>
        <maker>Fujifilm</maker>
        <model>X-T30</model>
        <mount>Fujifilm X</mount>
        <cropfactor>1.534</cropfactor>
    </camera>

    <camera>
        <maker>Fujifilm</maker>
        <model>X-T100</model>
        <mount>Fujifilm X</mount>
        <cropfactor>1.529</cropfactor>
    </camera>

    <lens>
        <maker>Fujifilm</maker>
        <model>XF18-55mmF2.8-4 R LM OIS</model>
        <model lang="en">XF 18-55mm f/2.8-4 R LM OIS</model>
        <mount>Fujifilm X</mount>
        <cropfactor>1.529</cropfactor>
        <calibration>
            <!-- Taken with X-E1 -->
            <distortion model="ptlens" focal="18" a="0.02808" b="-0.10604" c="0.07041"/>
            <distortion model="ptlens" focal="22.3" a="0.01298" b="-0.03695" c="0.01899"/>
            <distortion model="ptlens" focal="27.7" a="0.03709" b="-0.11695" c="0.1187"/>
            <distortion model="ptlens" focal="35.8" a="0.02942" b="-0.08799" c="0.09673"/>
            <distortion model="ptlens" focal="44.4" a="0.00611" b="-0.00562" c="0.0159"/>
            <distortion model="ptlens" focal="55" a="0.00491" b="-0.00114" c="0.01427"/>
            <tca model="poly3" focal="18" br="-0.0001885" vr="1.0006600" bb="0.0001738" vb="0.9998316"/>
            <tca model="poly3" focal="22.3" br="-0.0001934" vr="1.0004668" bb="0.0002412" vb="0.9997719"/>
            <tca model="poly3" focal="27.7" br="-0.0001630" vr="1.0003388" bb="0.0001984" vb="0.9997897"/>
            <tca model="poly3" focal="35.8" br="-0.0001699" vr="1.0002943" bb="0.0001666" vb="0.9997469"/>
            <tca model="poly3" focal="44.4" br="-0.0001304" vr="1.0002094" bb="0.0001355" vb="0.9996474"/>
            <tca model="poly3" focal="55" br="-0.0001185" vr="1.0001664" bb="0.0001695" vb="0.9993813"/>
            <!-- Taken with Fujifilm X-T1 -->
            <vignetting model="pa" focal="18" aperture="2.8" distance="10" k1="-0.9940" k2="0.9214" k3="-0.6090"/>
            <vignetting model="pa" focal="18" aperture="2.8" distance="1000" k1="-0.9940" k2="0.9214" k3="-0.6090"/>
            <vignetting model="pa" focal="18" aperture="4" distance="10" k1="-0.2929" k2="-0.2031" k3="-0.0206"/>
            <vignetting model="pa" focal="18" aperture="4" distance="1000" k1="-0.2929" k2="-0.2031" k3="-0.0206"/>
            <vignetting model="pa" focal="18" aperture="5.6" distance="10" k1="-0.4171" k2="0.2130" k3="-0.2220"/>
            <vignetting model="pa" focal="18" aperture="5.6" distance="1000" k1="-0.4171" k2="0.2130" k3="-0.2220"/>
            <vignetting model="pa" focal="18" aperture="8" distance="10" k1="-0.3676" k2="0.0019" k3="-0.0094"/>
            <vignetting model="pa" focal="18" aperture="8" distance="1000" k1="-0.3676" k2="0.0019" k3="-0.0094"/>
            <vignetting model="pa" focal="18" aperture="11" distance="10" k1="-0.3752" k2="0.0224" k3="-0.0227"/>
            <vignetting model="pa" focal="18" aperture="11" distance="1000" k1="-0.3752" k2="0.0224" k3="-0.0227"/>
            <vignetting model="pa" focal="18" aperture="16" distance="10" k1="-0.3861" k2="0.0443" k3="-0.0331"/>
            <vignetting model="pa" focal="18" aperture="16" distance="1000" k1="-0.3861" k2="0.0443" k3="-0.0331"/>
            <vignetting model="pa" focal="18" aperture="22" distance="10" k1="-0.3907" k2="0.0521" k3="-0.0360"/>
            <vignetting model="pa" focal="18" aperture="22" distance="1000" k1="-0.3907" k2="0.0521" k3="-0.0360"/>
            <vignetting model="pa" focal="23.3" aperture="3.2" distance="10" k1="-1.0139" k2="1.2731" k3="-0.7978"/>
            <vignetting model="pa" focal="23.3" aperture="3.2" distance="1000" k1="-1.0139" k2="1.2731" k3="-0.7978"/>
            <vignetting model="pa" focal="23.3" aperture="4" distance="10" k1="-0.3673" k2="-0.0866" k3="0.0234"/>
            <vignetting model="pa" focal="23.3" aperture="4" distance="1000" k1="-0.3673" k2="-0.0866" k3="0.0234"/>
            <vignetting model="pa" focal="23.3" aperture="5.6" distance="10" k1="-0.3168" k2="0.0613" k3="-0.0534"/>
            <vignetting model="pa" focal="23.3" aperture="5.6" distance="1000" k1="-0.3168" k2="0.0613" k3="-0.0534"/>
            <vignetting model="pa" focal="23.3" aperture="8" distance="10" k1="-0.3039" k2="0.0142" k3="-0.0113"/>
            <vignetting model="pa" focal="23.3" aperture="8" distance="1000" k1="-0.3039" k2="0.0142" k3="-0.0113"/>
            <vignetting model="pa" focal="23.3" aperture="11" distance="10" k1="-0.3033" k2="0.0151" k3="-0.0123"/>
            <vignetting model="pa" focal="23.3" aperture="11" distance="1000" k1="-0.3033" k2="0.0151" k3="-0.0123"/>
            <vignetting model="pa" focal="23.3" aperture="16" distance="10" k1="-0.3170" k2="0.0485" k3="-0.0348"/>
            <vignetting model="pa" focal="23.3" aperture="16" distance="1000" k1="-0.3170" k2="0.0485" k3="-0.0348"/>
            <vignetting model="pa" focal="23.3" aperture="22" distance="10" k1="-0.3237" k2="0.0555" k3="-0.0357"/>
            <vignetting model="pa" focal="23.3" aperture="22" distance="1000" k1="-0.3237" k2="0.0555" k3="-0.0357"/>
            <vignetting model="pa" focal="28.9" aperture="3.2" distance="10" k1="-0.9565" k2="1.3570" k3="-0.9694"/>
            <vignetting model="pa" focal="28.9" aperture="3.2" distance="1000" k1="-0.9565" k2="1.3570" k3="-0.9694"/>
            <vignetting model="pa" focal="28.9" aperture="4" distance="10" k1="-0.3912" k2="0.2104" k3="-0.2598"/>
            <vignetting model="pa" focal="28.9" aperture="4" distance="1000" k1="-0.3912" k2="0.2104" k3="-0.2598"/>
            <vignetting model="pa" focal="28.9" aperture="5.6" distance="10" k1="-0.2824" k2="0.0648" k3="-0.0563"/>
            <vignetting model="pa" focal="28.9" aperture="5.6" distance="1000" k1="-0.2824" k2="0.0648" k3="-0.0563"/>
            <vignetting model="pa" focal="28.9" aperture="8" distance="10" k1="-0.2744" k2="0.0335" k3="-0.0273"/>
            <vignetting model="pa" focal="28.9" aperture="8" distance="1000" k1="-0.2744" k2="0.0335" k3="-0.0273"/>
            <vignetting model="pa" focal="28.9" aperture="11" distance="10" k1="-0.2786" k2="0.0444" k3="-0.0334"/>
            <vignetting model="pa" focal="28.9" aperture="11" distance="1000" k1="-0.2786" k2="0.0444" k3="-0.0334"/>
            <vignetting model="pa" focal="28.9" aperture="16" distance="10" k1="-0.2878" k2="0.0649" k3="-0.0462"/>
            <vignetting model="pa" focal="28.9" aperture="16" distance="1000" k1="-0.2878" k2="0.0649" k3="-0.0462"/>
            <vignetting model="pa" focal="28.9" aperture="22" distance="10" k1="-0.2878" k2="0.0600" k3="-0.0421"/>
            <vignetting model="pa" focal="28.9" aperture="22" distance="1000" k1="-0.2878" k2="0.0600" k3="-0.0421"/>
            <vignetting model="pa" focal="35.8" aperture="3.6" distance="10" k1="-0.8448" k2="1.2051" k3="-0.9476"/>
            <vignetting model="pa" focal="35.8" aperture="3.6" distance="1000" k1="-0.8448" k2="1.2051" k3="-0.9476"/>
            <vignetting model="pa" focal="35.8" aperture="4" distance="10" k1="-0.6601" k2="0.8248" k3="-0.6931"/>
            <vignetting model="pa" focal="35.8" aperture="4" distance="1000" k1="-0.6601" k2="0.8248" k3="-0.6931"/>
            <vignetting model="pa" focal="35.8" aperture="5.6" distance="10" k1="-0.3767" k2="0.4933" k3="-0.4300"/>
            <vignetting model="pa" focal="35.8" aperture="5.6" distance="1000" k1="-0.3767" k2="0.4933" k3="-0.4300"/>
            <vignetting model="pa" focal="35.8" aperture="8" distance="10" k1="-0.2710" k2="0.0847" k3="-0.0614"/>
            <vignetting model="pa" focal="35.8" aperture="8" distance="1000" k1="-0.2710" k2="0.0847" k3="-0.0614"/>
            <vignetting model="pa" focal="35.8" aperture="11" distance="10" k1="-0.2727" k2="0.0875" k3="-0.0614"/>
            <vignetting model="pa" focal="35.8" aperture="11" distance="1000" k1="-0.2727" k2="0.0875" k3="-0.0614"/>
            <vignetting model="pa" focal="35.8" aperture="16" distance="10" k1="-0.2772" k2="0.1002" k3="-0.0710"/>
            <vignetting model="pa" focal="35.8" aperture="16" distance="1000" k1="-0.2772" k2="0.1002" k3="-0.0710"/>
            <vignetting model="pa" focal="35.8" aperture="22" distance="10" k1="-0.2818" k2="0.1161" k3="-0.0841"/>
            <vignetting model="pa" focal="35.8" aperture="22" distance="1000" k1="-0.2818" k2="0.1161" k3="-0.0841"/>
            <vignetting model="pa" focal="55" aperture="4" distance="10" k1="-0.4700" k2="0.1851" k3="-0.3613"/>
            <vignetting model="pa" focal="55" aperture="4" distance="1000" k1="-0.4700" k2="0.1851" k3="-0.3613"/>
            <vignetting model="pa" focal="55" aperture="5.6" distance="10" k1="-0.3795" k2="0.7246" k3="-0.7785"/>
            <vignetting model="pa" focal="55" aperture="5.6" distance="1000" k1="-0.3795" k2="0.7246" k3="-0.7785"/>
            <vignetting model="pa" focal="55" aperture="8" distance="10" k1="-0.3782" k2="0.6199" k3="-0.5550"/>
            <vignetting model="pa" focal="55" aperture="8" distance="1000" k1="-0.3782" k2="0.6199" k3="-0.5550"/>
            <vignetting model="pa" focal="55" aperture="11" distance="10" k1="-0.2621" k2="0.1629" k3="-0.1325"/>
            <vignetting model="pa" focal="55" aperture="11" distance="1000" k1="-0.2621" k2="0.1629" k3="-0.1325"/>
            <vignetting model="pa" focal="55" aperture="16" distance="10" k1="-0.2565" k2="0.1369" k3="-0.1058"/>
            <vignetting model="pa" focal="55" aperture="16" distance="1000" k1="-0.2565" k2="0.1369" k3="-0.1058"/>
            <vignetting model="pa" focal="55" aperture="22" distance="10" k1="-0.2428" k2="0.1097" k3="-0.0909"/>
            <vignetting model="pa" focal="55" aperture="22" distance="1000" k1="-0.2428" k2="0.1097" k3="-0.0909"/>
        </calibration>
    </lens>

    <lens>
        <maker>Fujifilm</maker>
        <model>XC16-50mmF3.5-5.6 OIS</model>
        <model lang="en">XC 16-50mm f/3.5-5.6 OIS</model>
        <mount>Fujifilm X</mount>
        <cropfactor>1.529</cropfactor>
        <calibration>
            <!-- Taken with X-M1 -->
            <distortion model="ptlens" focal="16" a="0.02487" b="-0.09617" c="0.03106"/>
            <distortion model="ptlens" focal="22.2" a="0.00843" b="-0.03427" c="0.01288"/>
            <distortion model="ptlens" focal="28.2" a="0.01218" b="-0.05193" c="0.0513"/>
            <distortion model="ptlens" focal="34" a="-0.00417" b="0.01591" c="-0.02319"/>
            <distortion model="ptlens" focal="41.8" a="0" b="-0.00159" c="0"/>
            <distortion model="ptlens" focal="50" a="0" b="0.00416" c="0"/>
            <tca model="poly3" focal="16" br="-0.0001013" vr="1.0003838" bb="0.0000720" vb="1.0000557"/>
            <tca model="poly3" focal="22.2" br="-0.0000844" vr="1.0002839" bb="0.0000997" vb="0.9999382"/>
            <tca model="poly3" focal="29.5" br="-0.0000603" vr="1.0002492" bb="0.0000545" vb="0.9999185"/>
            <tca model="poly3" focal="37.1" br="-0.0000480" vr="1.0002372" bb="0.0000296" vb="0.9998630"/>
            <tca model="poly3" focal="50" br="-0.0000550" vr="1.0001813" bb="0.0000121" vb="0.9997167"/>
            <vignetting model="pa" focal="16" aperture="3.5" distance="10" k1="-1.1839" k2="1.2688" k3="-0.6976"/>
            <vignetting model="pa" focal="16" aperture="3.5" distance="1000" k1="-1.1839" k2="1.2688" k3="-0.6976"/>
            <vignetting model="pa" focal="16" aperture="4" distance="10" k1="-0.5706" k2="-0.1552" k3="0.2003"/>
            <vignetting model="pa" focal="16" aperture="4" distance="1000" k1="-0.5706" k2="-0.1552" k3="0.2003"/>
            <vignetting model="pa" focal="16" aperture="5.6" distance="10" k1="-0.1243" k2="-0.5545" k3="0.2593"/>
            <vignetting model="pa" focal="16" aperture="5.6" distance="1000" k1="-0.1243" k2="-0.5545" k3="0.2593"/>
            <vignetting model="pa" focal="16" aperture="8" distance="10" k1="-0.2917" k2="0.0492" k3="-0.0798"/>
            <vignetting model="pa" focal="16" aperture="8" distance="1000" k1="-0.2917" k2="0.0492" k3="-0.0798"/>
            <vignetting model="pa" focal="16" aperture="11" distance="10" k1="-0.2665" k2="-0.0732" k3="0.0502"/>
            <vignetting model="pa" focal="16" aperture="11" distance="1000" k1="-0.2665" k2="-0.0732" k3="0.0502"/>
            <vignetting model="pa" focal="16" aperture="16" distance="10" k1="-0.2743" k2="-0.0585" k3="0.0416"/>
            <vignetting model="pa" focal="16" aperture="16" distance="1000" k1="-0.2743" k2="-0.0585" k3="0.0416"/>
            <vignetting model="pa" focal="16" aperture="22" distance="10" k1="-0.2939" k2="-0.0216" k3="0.0203"/>
            <vignetting model="pa" focal="16" aperture="22" distance="1000" k1="-0.2939" k2="-0.0216" k3="0.0203"/>
            <vignetting model="pa" focal="22.2" aperture="4" distance="10" k1="-0.9609" k2="0.9526" k3="-0.4347"/>
            <vignetting model="pa" focal="22.2" aperture="4" distance="1000" k1="-0.9609" k2="0.9526" k3="-0.4347"/>
            <vignetting model="pa" focal="22.2" aperture="5.6" distance="10" k1="-0.0607" k2="-0.5769" k3="0.3142"/>
            <vignetting model="pa" focal="22.2" aperture="5.6" distance="1000" k1="-0.0607" k2="-0.5769" k3="0.3142"/>
            <vignetting model="pa" focal="22.2" aperture="8" distance="10" k1="-0.2201" k2="0.0815" k3="-0.0674"/>
            <vignetting model="pa" focal="22.2" aperture="8" distance="1000" k1="-0.2201" k2="0.0815" k3="-0.0674"/>
            <vignetting model="pa" focal="22.2" aperture="11" distance="10" k1="-0.2106" k2="0.0205" k3="0.0001"/>
            <vignetting model="pa" focal="22.2" aperture="11" distance="1000" k1="-0.2106" k2="0.0205" k3="0.0001"/>
            <vignetting model="pa" focal="22.2" aperture="16" distance="10" k1="-0.2208" k2="0.0402" k3="-0.0109"/>
            <vignetting model="pa" focal="22.2" aperture="16" distance="1000" k1="-0.2208" k2="0.0402" k3="-0.0109"/>
            <vignetting model="pa" focal="22.2" aperture="22" distance="10" k1="-0.2409" k2="0.0809" k3="-0.0369"/>
            <vignetting model="pa" focal="22.2" aperture="22" distance="1000" k1="-0.2409" k2="0.0809" k3="-0.0369"/>
            <vignetting model="pa" focal="29.5" aperture="4.7" distance="10" k1="-0.8714" k2="0.9190" k3="-0.4339"/>
            <vignetting model="pa" focal="29.5" aperture="4.7" distance="1000" k1="-0.8714" k2="0.9190" k3="-0.4339"/>
            <vignetting model="pa" focal="29.5" aperture="5.6" distance="10" k1="-0.0995" k2="-0.5194" k3="0.3242"/>
            <vignetting model="pa" focal="29.5" aperture="5.6" distance="1000" k1="-0.0995" k2="-0.5194" k3="0.3242"/>
            <vignetting model="pa" focal="29.5" aperture="8" distance="10" k1="-0.1767" k2="0.0901" k3="-0.0842"/>
            <vignetting model="pa" focal="29.5" aperture="8" distance="1000" k1="-0.1767" k2="0.0901" k3="-0.0842"/>
            <vignetting model="pa" focal="29.5" aperture="11" distance="10" k1="-0.1791" k2="0.0441" k3="-0.0163"/>
            <vignetting model="pa" focal="29.5" aperture="11" distance="1000" k1="-0.1791" k2="0.0441" k3="-0.0163"/>
            <vignetting model="pa" focal="29.5" aperture="16" distance="10" k1="-0.1945" k2="0.0750" k3="-0.0336"/>
            <vignetting model="pa" focal="29.5" aperture="16" distance="1000" k1="-0.1945" k2="0.0750" k3="-0.0336"/>
            <vignetting model="pa" focal="29.5" aperture="22" distance="10" k1="-0.2026" k2="0.0875" k3="-0.0397"/>
            <vignetting model="pa" focal="29.5" aperture="22" distance="1000" k1="-0.2026" k2="0.0875" k3="-0.0397"/>
            <vignetting model="pa" focal="35.5" aperture="5.6" distance="10" k1="-0.3113" k2="-0.1482" k3="0.1584"/>
            <vignetting model="pa" focal="35.5" aperture="5.6" distance="1000" k1="-0.3113" k2="-0.1482" k3="0.1584"/>
            <vignetting model="pa" focal="35.5" aperture="8" distance="10" k1="-0.1623" k2="0.1135" k3="-0.1163"/>
            <vignetting model="pa" focal="35.5" aperture="8" distance="1000" k1="-0.1623" k2="0.1135" k3="-0.1163"/>
            <vignetting model="pa" focal="35.5" aperture="11" distance="10" k1="-0.1579" k2="0.0460" k3="-0.0163"/>
            <vignetting model="pa" focal="35.5" aperture="11" distance="1000" k1="-0.1579" k2="0.0460" k3="-0.0163"/>
            <vignetting model="pa" focal="35.5" aperture="16" distance="10" k1="-0.1710" k2="0.0757" k3="-0.0348"/>
            <vignetting model="pa" focal="35.5" aperture="16" distance="1000" k1="-0.1710" k2="0.0757" k3="-0.0348"/>
            <vignetting model="pa" focal="35.5" aperture="22" distance="10" k1="-0.1645" k2="0.0550" k3="-0.0204"/>
            <vignetting model="pa" focal="35.5" aperture="22" distance="1000" k1="-0.1645" k2="0.0550" k3="-0.0204"/>
            <vignetting model="pa" focal="40.2" aperture="5.3" distance="10" k1="-0.7175" k2="0.7596" k3="-0.3610"/>
            <vignetting model="pa" focal="40.2" aperture="5.3" distance="1000" k1="-0.7175" k2="0.7596" k3="-0.3610"/>
            <vignetting model="pa" focal="40.2" aperture="5.6" distance="10" k1="-0.2833" k2="-0.1402" k3="0.1490"/>
            <vignetting model="pa" focal="40.2" aperture="5.6" distance="1000" k1="-0.2833" k2="-0.1402" k3="0.1490"/>
            <vignetting model="pa" focal="40.2" aperture="8" distance="10" k1="-0.1516" k2="0.1215" k3="-0.1076"/>
            <vignetting model="pa" focal="40.2" aperture="8" distance="1000" k1="-0.1516" k2="0.1215" k3="-0.1076"/>
            <vignetting model="pa" focal="40.2" aperture="11" distance="10" k1="-0.1462" k2="0.0599" k3="-0.0293"/>
            <vignetting model="pa" focal="40.2" aperture="11" distance="1000" k1="-0.1462" k2="0.0599" k3="-0.0293"/>
            <vignetting model="pa" focal="40.2" aperture="16" distance="10" k1="-0.1531" k2="0.0708" k3="-0.0345"/>
            <vignetting model="pa" focal="40.2" aperture="16" distance="1000" k1="-0.1531" k2="0.0708" k3="-0.0345"/>
            <vignetting model="pa" focal="40.2" aperture="22" distance="10" k1="-0.1474" k2="0.0529" k3="-0.0227"/>
            <vignetting model="pa" focal="40.2" aperture="22" distance="1000" k1="-0.1474" k2="0.0529" k3="-0.0227"/>
            <vignetting model="pa" focal="50" aperture="5.6" distance="10" k1="-0.7982" k2="1.2935" k3="-0.9377"/>
            <vignetting model="pa" focal="50" aperture="5.6" distance="1000" k1="-0.7982" k2="1.2935" k3="-0.9377"/>
            <vignetting model="pa" focal="50" aperture="8" distance="10" k1="-0.0891" k2="0.0030" k3="-0.0895"/>
            <vignetting model="pa" focal="50" aperture="8" distance="1000" k1="-0.0891" k2="0.0030" k3="-0.0895"/>
            <vignetting model="pa" focal="50" aperture="11" distance="10" k1="-0.1110" k2="0.0315" k3="-0.0167"/>
            <vignetting model="pa" focal="50" aperture="11" distance="1000" k1="-0.1110" k2="0.0315" k3="-0.0167"/>
            <vignetting model="pa" focal="50" aperture="16" distance="10" k1="-0.1146" k2="0.0370" k3="-0.0193"/>
            <vignetting model="pa" focal="50" aperture="16" distance="1000" k1="-0.1146" k2="0.0370" k3="-0.0193"/>
            <vignetting model="pa" focal="50" aperture="22" distance="10" k1="-0.1198" k2="0.0400" k3="-0.0190"/>
            <vignetting model="pa" focal="50" aperture="22" distance="1000" k1="-0.1198" k2="0.0400" k3="-0.0190"/>
        </calibration>
    </lens>

    <lens>
        <maker>Fujifilm</maker>
        <model>XC50-230mmF4.5-6.7 OIS</model>
        <model lang="en">XC 50-230mm f/4.5-6.7 OIS</model>
        <mount>Fujifilm X</mount>
        <cropfactor>1.529</cropfactor>
        <calibration>
            <!-- Taken with X-M1 -->
            <distortion model="poly3" focal="50" k1="0.0017"/>
            <distortion model="poly3" focal="67.1" k1="0.00774"/>
            <distortion model="poly3" focal="101.2" k1="0.00967"/>
            <distortion model="poly3" focal="135.7" k1="0.00836"/>
            <distortion model="poly3" focal="181.9" k1="0.0089"/>
            <distortion model="poly3" focal="230" k1="0.00772"/>
            <tca model="poly3" focal="50" br="-0.0001000" vr="1.0003015" bb="0.0001185" vb="0.9999656"/>
            <tca model="poly3" focal="67.1" br="-0.0000913" vr="1.0002869" bb="0.0000633" vb="0.9998660"/>
            <tca model="poly3" focal="101.2" br="-0.0000511" vr="1.0001847" bb="0.0000461" vb="0.9996973"/>
            <tca model="poly3" focal="107.3" br="-0.0000559" vr="1.0001940" bb="0.0000439" vb="0.9996962"/>
            <tca model="poly3" focal="135.7" br="-0.0000520" vr="1.0001402" bb="0.0000174" vb="0.9995976"/>
            <tca model="poly3" focal="152.6" br="-0.0000292" vr="1.0000646" bb="-0.0000088" vb="0.9995959"/>
            <tca model="poly3" focal="181.9" br="-0.0000091" vr="0.9999066" bb="0.0000116" vb="0.9995961"/>
            <tca model="poly3" focal="230" br="-0.0000631" vr="0.9994886" bb="0.0000510" vb="0.9998227"/>
            <vignetting model="pa" focal="50" aperture="4.5" distance="10" k1="-0.2342" k2="-1.3181" k3="0.9147"/>
            <vignetting model="pa" focal="50" aperture="4.5" distance="1000" k1="-0.2342" k2="-1.3181" k3="0.9147"/>
            <vignetting model="pa" focal="50" aperture="5.6" distance="10" k1="0.0704" k2="-1.0728" k3="0.4962"/>
            <vignetting model="pa" focal="50" aperture="5.6" distance="1000" k1="0.0704" k2="-1.0728" k3="0.4962"/>
            <vignetting model="pa" focal="50" aperture="8" distance="10" k1="-0.2497" k2="0.2275" k3="-0.3150"/>
            <vignetting model="pa" focal="50" aperture="8" distance="1000" k1="-0.2497" k2="0.2275" k3="-0.3150"/>
            <vignetting model="pa" focal="50" aperture="11" distance="10" k1="-0.2653" k2="0.1802" k3="-0.1343"/>
            <vignetting model="pa" focal="50" aperture="11" distance="1000" k1="-0.2653" k2="0.1802" k3="-0.1343"/>
            <vignetting model="pa" focal="50" aperture="16" distance="10" k1="-0.2292" k2="0.0352" k3="-0.0001"/>
            <vignetting model="pa" focal="50" aperture="16" distance="1000" k1="-0.2292" k2="0.0352" k3="-0.0001"/>
            <vignetting model="pa" focal="50" aperture="22" distance="10" k1="-0.2299" k2="0.0366" k3="-0.0004"/>
            <vignetting model="pa" focal="50" aperture="22" distance="1000" k1="-0.2299" k2="0.0366" k3="-0.0004"/>
            <vignetting model="pa" focal="63.2" aperture="4.8" distance="10" k1="-0.2358" k2="-0.9246" k3="0.6416"/>
            <vignetting model="pa" focal="63.2" aperture="4.8" distance="1000" k1="-0.2358" k2="-0.9246" k3="0.6416"/>
            <vignetting model="pa" focal="63.2" aperture="5.6" distance="10" k1="-0.0466" k2="-0.4433" k3="0.1303"/>
            <vignetting model="pa" focal="63.2" aperture="5.6" distance="1000" k1="-0.0466" k2="-0.4433" k3="0.1303"/>
            <vignetting model="pa" focal="63.2" aperture="8" distance="10" k1="-0.1943" k2="0.0410" k3="-0.0102"/>
            <vignetting model="pa" focal="63.2" aperture="8" distance="1000" k1="-0.1943" k2="0.0410" k3="-0.0102"/>
            <vignetting model="pa" focal="63.2" aperture="11" distance="10" k1="-0.1952" k2="0.0373" k3="-0.0041"/>
            <vignetting model="pa" focal="63.2" aperture="11" distance="1000" k1="-0.1952" k2="0.0373" k3="-0.0041"/>
            <vignetting model="pa" focal="63.2" aperture="16" distance="10" k1="-0.1963" k2="0.0381" k3="-0.0037"/>
            <vignetting model="pa" focal="63.2" aperture="16" distance="1000" k1="-0.1963" k2="0.0381" k3="-0.0037"/>
            <vignetting model="pa" focal="63.2" aperture="22" distance="10" k1="-0.2109" k2="0.0707" k3="-0.0253"/>
            <vignetting model="pa" focal="63.2" aperture="22" distance="1000" k1="-0.2109" k2="0.0707" k3="-0.0253"/>
            <vignetting model="pa" focal="95.4" aperture="5.4" distance="10" k1="-0.2328" k2="-0.7301" k3="0.5121"/>
            <vignetting model="pa" focal="95.4" aperture="5.4" distance="1000" k1="-0.2328" k2="-0.7301" k3="0.5121"/>
            <vignetting model="pa" focal="95.4" aperture="5.6" distance="10" k1="-0.0398" k2="-0.7432" k3="0.4136"/>
            <vignetting model="pa" focal="95.4" aperture="5.6" distance="1000" k1="-0.0398" k2="-0.7432" k3="0.4136"/>
            <vignetting model="pa" focal="95.4" aperture="8" distance="10" k1="-0.1912" k2="0.1743" k3="-0.1720"/>
            <vignetting model="pa" focal="95.4" aperture="8" distance="1000" k1="-0.1912" k2="0.1743" k3="-0.1720"/>
            <vignetting model="pa" focal="95.4" aperture="11" distance="10" k1="-0.1824" k2="0.0825" k3="-0.0324"/>
            <vignetting model="pa" focal="95.4" aperture="11" distance="1000" k1="-0.1824" k2="0.0825" k3="-0.0324"/>
            <vignetting model="pa" focal="95.4" aperture="16" distance="10" k1="-0.1852" k2="0.0889" k3="-0.0363"/>
            <vignetting model="pa" focal="95.4" aperture="16" distance="1000" k1="-0.1852" k2="0.0889" k3="-0.0363"/>
            <vignetting model="pa" focal="95.4" aperture="22" distance="10" k1="-0.1732" k2="0.0609" k3="-0.0185"/>
            <vignetting model="pa" focal="95.4" aperture="22" distance="1000" k1="-0.1732" k2="0.0609" k3="-0.0185"/>
            <vignetting model="pa" focal="127.9" aperture="5.8" distance="10" k1="-0.0938" k2="-0.9267" k3="0.5128"/>
            <vignetting model="pa" focal="127.9" aperture="5.8" distance="1000" k1="-0.0938" k2="-0.9267" k3="0.5128"/>
            <vignetting model="pa" focal="127.9" aperture="8" distance="10" k1="-0.1421" k2="0.1737" k3="-0.2982"/>
            <vignetting model="pa" focal="127.9" aperture="8" distance="1000" k1="-0.1421" k2="0.1737" k3="-0.2982"/>
            <vignetting model="pa" focal="127.9" aperture="11" distance="10" k1="-0.1462" k2="0.0739" k3="-0.0333"/>
            <vignetting model="pa" focal="127.9" aperture="11" distance="1000" k1="-0.1462" k2="0.0739" k3="-0.0333"/>
            <vignetting model="pa" focal="127.9" aperture="16" distance="10" k1="-0.1475" k2="0.0729" k3="-0.0295"/>
            <vignetting model="pa" focal="127.9" aperture="16" distance="1000" k1="-0.1475" k2="0.0729" k3="-0.0295"/>
            <vignetting model="pa" focal="127.9" aperture="22" distance="10" k1="-0.1377" k2="0.0528" k3="-0.0179"/>
            <vignetting model="pa" focal="127.9" aperture="22" distance="1000" k1="-0.1377" k2="0.0528" k3="-0.0179"/>
            <vignetting model="pa" focal="171.6" aperture="6.4" distance="10" k1="0.1066" k2="-1.6998" k3="1.0146"/>
            <vignetting model="pa" focal="171.6" aperture="6.4" distance="1000" k1="0.1066" k2="-1.6998" k3="1.0146"/>
            <vignetting model="pa" focal="171.6" aperture="8" distance="10" k1="0.1683" k2="-0.8557" k3="0.2474"/>
            <vignetting model="pa" focal="171.6" aperture="8" distance="1000" k1="0.1683" k2="-0.8557" k3="0.2474"/>
            <vignetting model="pa" focal="171.6" aperture="11" distance="10" k1="-0.2061" k2="0.4193" k3="-0.3749"/>
            <vignetting model="pa" focal="171.6" aperture="11" distance="1000" k1="-0.2061" k2="0.4193" k3="-0.3749"/>
            <vignetting model="pa" focal="171.6" aperture="16" distance="10" k1="-0.1209" k2="0.0637" k3="-0.0283"/>
            <vignetting model="pa" focal="171.6" aperture="16" distance="1000" k1="-0.1209" k2="0.0637" k3="-0.0283"/>
            <vignetting model="pa" focal="171.6" aperture="22" distance="10" k1="-0.1230" k2="0.0678" k3="-0.0306"/>
            <vignetting model="pa" focal="171.6" aperture="22" distance="1000" k1="-0.1230" k2="0.0678" k3="-0.0306"/>
            <vignetting model="pa" focal="230" aperture="6.7" distance="10" k1="-0.4666" k2="-0.5099" k3="0.3285"/>
            <vignetting model="pa" focal="230" aperture="6.7" distance="1000" k1="-0.4666" k2="-0.5099" k3="0.3285"/>
            <vignetting model="pa" focal="230" aperture="8" distance="10" k1="0.0351" k2="-0.9080" k3="0.3734"/>
            <vignetting model="pa" focal="230" aperture="8" distance="1000" k1="0.0351" k2="-0.9080" k3="0.3734"/>
            <vignetting model="pa" focal="230" aperture="11" distance="10" k1="-0.1290" k2="0.2248" k3="-0.3407"/>
            <vignetting model="pa" focal="230" aperture="11" distance="1000" k1="-0.1290" k2="0.2248" k3="-0.3407"/>
            <vignetting model="pa" focal="230" aperture="16" distance="10" k1="-0.1270" k2="0.0993" k3="-0.0612"/>
            <vignetting model="pa" focal="230" aperture="16" distance="1000" k1="-0.1270" k2="0.0993" k3="-0.0612"/>
            <vignetting model="pa" focal="230" aperture="22" distance="10" k1="-0.1088" k2="0.0432" k3="-0.0165"/>
            <vignetting model="pa" focal="230" aperture="22" distance="1000" k1="-0.1088" k2="0.0432" k3="-0.0165"/>
        </calibration>
    </lens>

    <lens>
        <maker>Fujifilm</maker>
        <model>XC50-230mmF4.5-6.7 OIS II</model>
        <model lang="en">XC 50-230mm f/4.5-6.7 OIS II</model>
        <mount>Fujifilm X</mount>
        <cropfactor>1.529</cropfactor>
        <calibration>
            <!-- Taken with Fujifilm X-E3 -->
            <distortion model="ptlens" focal="50" a="0.0041" b="-0.011" c="0.01253"/>
            <distortion model="ptlens" focal="63.2" a="-0.0005" b="0.01125" c="-0.01094"/>
            <distortion model="ptlens" focal="95.4" a="0.00925" b="-0.0187" c="0.02218"/>
            <distortion model="ptlens" focal="127.9" a="0.00613" b="-0.01447" c="0.0287"/>
            <distortion model="ptlens" focal="230" a="0.0037" b="-0.00731" c="0.02189"/>
            <tca model="poly3" focal="50" vr="1.0001464" vb="1.0000505"/>
            <tca model="poly3" focal="63.2" vr="1.0001037" vb="0.9999725"/>
            <tca model="poly3" focal="95.4" vr="1.0001525" vb="0.9996961"/>
            <tca model="poly3" focal="127.9" vr="1.0000473" vb="0.9994622"/>
            <tca model="poly3" focal="230" vr="0.9995369" vb="0.9997584"/>
            <vignetting model="pa" focal="50" aperture="4.5" distance="10" k1="-0.2017" k2="-1.3792" k3="0.9410"/>
            <vignetting model="pa" focal="50" aperture="4.5" distance="1000" k1="-0.2017" k2="-1.3792" k3="0.9410"/>
            <vignetting model="pa" focal="50" aperture="5.6" distance="10" k1="0.0447" k2="-0.8390" k3="0.3089"/>
            <vignetting model="pa" focal="50" aperture="5.6" distance="1000" k1="0.0447" k2="-0.8390" k3="0.3089"/>
            <vignetting model="pa" focal="50" aperture="8" distance="10" k1="-0.2618" k2="0.3305" k3="-0.4039"/>
            <vignetting model="pa" focal="50" aperture="8" distance="1000" k1="-0.2618" k2="0.3305" k3="-0.4039"/>
            <vignetting model="pa" focal="50" aperture="11" distance="10" k1="-0.2659" k2="0.2387" k3="-0.1976"/>
            <vignetting model="pa" focal="50" aperture="11" distance="1000" k1="-0.2659" k2="0.2387" k3="-0.1976"/>
            <vignetting model="pa" focal="50" aperture="16" distance="10" k1="-0.2208" k2="0.0577" k3="-0.0312"/>
            <vignetting model="pa" focal="50" aperture="16" distance="1000" k1="-0.2208" k2="0.0577" k3="-0.0312"/>
            <vignetting model="pa" focal="50" aperture="22" distance="10" k1="-0.2226" k2="0.0618" k3="-0.0342"/>
            <vignetting model="pa" focal="50" aperture="22" distance="1000" k1="-0.2226" k2="0.0618" k3="-0.0342"/>
            <vignetting model="pa" focal="67.1" aperture="4.8" distance="10" k1="-0.2033" k2="-0.9722" k3="0.6561"/>
            <vignetting model="pa" focal="67.1" aperture="4.8" distance="1000" k1="-0.2033" k2="-0.9722" k3="0.6561"/>
            <vignetting model="pa" focal="67.1" aperture="5.6" distance="10" k1="-0.1037" k2="-0.1384" k3="-0.0868"/>
            <vignetting model="pa" focal="67.1" aperture="5.6" distance="1000" k1="-0.1037" k2="-0.1384" k3="-0.0868"/>
            <vignetting model="pa" focal="67.1" aperture="8" distance="10" k1="-0.1910" k2="0.0672" k3="-0.0399"/>
            <vignetting model="pa" focal="67.1" aperture="8" distance="1000" k1="-0.1910" k2="0.0672" k3="-0.0399"/>
            <vignetting model="pa" focal="67.1" aperture="11" distance="10" k1="-0.1928" k2="0.0694" k3="-0.0411"/>
            <vignetting model="pa" focal="67.1" aperture="11" distance="1000" k1="-0.1928" k2="0.0694" k3="-0.0411"/>
            <vignetting model="pa" focal="67.1" aperture="16" distance="10" k1="-0.1967" k2="0.0781" k3="-0.0466"/>
            <vignetting model="pa" focal="67.1" aperture="16" distance="1000" k1="-0.1967" k2="0.0781" k3="-0.0466"/>
            <vignetting model="pa" focal="67.1" aperture="22" distance="10" k1="-0.1999" k2="0.0856" k3="-0.0510"/>
            <vignetting model="pa" focal="67.1" aperture="22" distance="1000" k1="-0.1999" k2="0.0856" k3="-0.0510"/>
            <vignetting model="pa" focal="95.4" aperture="8" distance="10" k1="-0.2060" k2="0.2518" k3="-0.2211"/>
            <vignetting model="pa" focal="95.4" aperture="8" distance="1000" k1="-0.2060" k2="0.2518" k3="-0.2211"/>
            <vignetting model="pa" focal="95.4" aperture="11" distance="10" k1="-0.1722" k2="0.1019" k3="-0.0689"/>
            <vignetting model="pa" focal="95.4" aperture="11" distance="1000" k1="-0.1722" k2="0.1019" k3="-0.0689"/>
            <vignetting model="pa" focal="95.4" aperture="16" distance="10" k1="-0.1750" k2="0.1080" k3="-0.0728"/>
            <vignetting model="pa" focal="95.4" aperture="16" distance="1000" k1="-0.1750" k2="0.1080" k3="-0.0728"/>
            <vignetting model="pa" focal="101.2" aperture="5.4" distance="10" k1="-0.2111" k2="-0.7534" k3="0.5051"/>
            <vignetting model="pa" focal="101.2" aperture="5.4" distance="1000" k1="-0.2111" k2="-0.7534" k3="0.5051"/>
            <vignetting model="pa" focal="101.2" aperture="5.6" distance="10" k1="-0.0229" k2="-0.5793" k3="0.2589"/>
            <vignetting model="pa" focal="101.2" aperture="5.6" distance="1000" k1="-0.0229" k2="-0.5793" k3="0.2589"/>
            <vignetting model="pa" focal="101.2" aperture="22" distance="10" k1="-0.1829" k2="0.1211" k3="-0.0775"/>
            <vignetting model="pa" focal="101.2" aperture="22" distance="1000" k1="-0.1829" k2="0.1211" k3="-0.0775"/>
            <vignetting model="pa" focal="135.7" aperture="6" distance="10" k1="-0.0823" k2="-0.9387" k3="0.4967"/>
            <vignetting model="pa" focal="135.7" aperture="6" distance="1000" k1="-0.0823" k2="-0.9387" k3="0.4967"/>
            <vignetting model="pa" focal="135.7" aperture="8" distance="10" k1="-0.1917" k2="0.3688" k3="-0.4282"/>
            <vignetting model="pa" focal="135.7" aperture="8" distance="1000" k1="-0.1917" k2="0.3688" k3="-0.4282"/>
            <vignetting model="pa" focal="135.7" aperture="11" distance="10" k1="-0.1588" k2="0.1402" k3="-0.0966"/>
            <vignetting model="pa" focal="135.7" aperture="11" distance="1000" k1="-0.1588" k2="0.1402" k3="-0.0966"/>
            <vignetting model="pa" focal="135.7" aperture="16" distance="10" k1="-0.1620" k2="0.1469" k3="-0.1003"/>
            <vignetting model="pa" focal="135.7" aperture="16" distance="1000" k1="-0.1620" k2="0.1469" k3="-0.1003"/>
            <vignetting model="pa" focal="135.7" aperture="22" distance="10" k1="-0.1679" k2="0.1525" k3="-0.0997"/>
            <vignetting model="pa" focal="135.7" aperture="22" distance="1000" k1="-0.1679" k2="0.1525" k3="-0.0997"/>
            <vignetting model="pa" focal="230" aperture="6.7" distance="10" k1="-0.5626" k2="-0.2611" k3="0.1603"/>
            <vignetting model="pa" focal="230" aperture="6.7" distance="1000" k1="-0.5626" k2="-0.2611" k3="0.1603"/>
            <vignetting model="pa" focal="230" aperture="8" distance="10" k1="-0.0150" k2="-0.6212" k3="0.1519"/>
            <vignetting model="pa" focal="230" aperture="8" distance="1000" k1="-0.0150" k2="-0.6212" k3="0.1519"/>
            <vignetting model="pa" focal="230" aperture="11" distance="10" k1="-0.1963" k2="0.4052" k3="-0.4608"/>
            <vignetting model="pa" focal="230" aperture="11" distance="1000" k1="-0.1963" k2="0.4052" k3="-0.4608"/>
            <vignetting model="pa" focal="230" aperture="16" distance="10" k1="-0.1794" k2="0.2351" k3="-0.1767"/>
            <vignetting model="pa" focal="230" aperture="16" distance="1000" k1="-0.1794" k2="0.2351" k3="-0.1767"/>
            <vignetting model="pa" focal="230" aperture="22" distance="10" k1="-0.1757" k2="0.2084" k3="-0.1484"/>
            <vignetting model="pa" focal="230" aperture="22" distance="1000" k1="-0.1757" k2="0.2084" k3="-0.1484"/>
            <!-- Taken with Fujifilm X-A2 -->
            <vignetting model="pa" focal="152.6" aperture="6.2" distance="10" k1="0.0579" k2="-1.4403" k3="0.8283"/>
            <vignetting model="pa" focal="152.6" aperture="6.2" distance="1000" k1="0.0579" k2="-1.4403" k3="0.8283"/>
            <vignetting model="pa" focal="152.6" aperture="8" distance="10" k1="-0.0975" k2="0.1577" k3="-0.3786"/>
            <vignetting model="pa" focal="152.6" aperture="8" distance="1000" k1="-0.0975" k2="0.1577" k3="-0.3786"/>
            <vignetting model="pa" focal="152.6" aperture="11" distance="10" k1="-0.1294" k2="0.0894" k3="-0.0608"/>
            <vignetting model="pa" focal="152.6" aperture="11" distance="1000" k1="-0.1294" k2="0.0894" k3="-0.0608"/>
            <vignetting model="pa" focal="152.6" aperture="16" distance="10" k1="-0.1264" k2="0.0621" k3="-0.0284"/>
            <vignetting model="pa" focal="152.6" aperture="16" distance="1000" k1="-0.1264" k2="0.0621" k3="-0.0284"/>
            <vignetting model="pa" focal="152.6" aperture="22" distance="10" k1="-0.1157" k2="0.0414" k3="-0.0159"/>
            <vignetting model="pa" focal="152.6" aperture="22" distance="1000" k1="-0.1157" k2="0.0414" k3="-0.0159"/>
        </calibration>
    </lens>

    <lens>
        <maker>Fujifilm</maker>
        <model>XF55-200mmF3.5-4.8 R LM OIS</model>
        <model lang="en">XF 55-200mm f/3.5-4.8 R LM OIS</model>
        <mount>Fujifilm X</mount>
        <cropfactor>1.529</cropfactor>
        <calibration>
            <!-- Taken with X-E2 -->
            <distortion model="poly3" focal="55" k1="0.00464"/>
            <distortion model="poly3" focal="67.1" k1="0.00754"/>
            <distortion model="poly3" focal="86" k1="0.00912"/>
            <distortion model="poly3" focal="156.1" k1="0.01009"/>
            <distortion model="poly3" focal="200" k1="0.00926"/>
            <tca model="poly3" focal="55" br="-0.0000979" vr="1.0002600" bb="0.0000512" vb="0.9999442"/>
            <tca model="poly3" focal="81.9" br="-0.0000791" vr="1.0001593" bb="0.0000312" vb="0.9999369"/>
            <tca model="poly3" focal="104.9" br="-0.0000138" vr="1.0000328" bb="0.0000383" vb="0.9998767"/>
            <tca model="poly3" focal="134.5" br="-0.0000322" vr="1.0000360" bb="0.0000025" vb="0.9999154"/>
            <tca model="poly3" focal="164" br="-0.0000368" vr="0.9999711" bb="-0.0000173" vb="0.9999506"/>
            <tca model="poly3" focal="200" br="-0.0000028" vr="0.9998289" bb="-0.0000235" vb="0.9999706"/>
            <!-- Taken with Fujifilm X-T1 -->
            <vignetting model="pa" focal="55" aperture="3.5" distance="10" k1="-0.5492" k2="-0.1769" k3="0.1260"/>
            <vignetting model="pa" focal="55" aperture="3.5" distance="1000" k1="-0.5492" k2="-0.1769" k3="0.1260"/>
            <vignetting model="pa" focal="55" aperture="4" distance="10" k1="-0.2141" k2="-0.4327" k3="0.1289"/>
            <vignetting model="pa" focal="55" aperture="4" distance="1000" k1="-0.2141" k2="-0.4327" k3="0.1289"/>
            <vignetting model="pa" focal="55" aperture="5.6" distance="10" k1="-0.3368" k2="0.4542" k3="-0.4484"/>
            <vignetting model="pa" focal="55" aperture="5.6" distance="1000" k1="-0.3368" k2="0.4542" k3="-0.4484"/>
            <vignetting model="pa" focal="55" aperture="8" distance="10" k1="-0.2919" k2="0.1993" k3="-0.1359"/>
            <vignetting model="pa" focal="55" aperture="8" distance="1000" k1="-0.2919" k2="0.1993" k3="-0.1359"/>
            <vignetting model="pa" focal="55" aperture="11" distance="10" k1="-0.2636" k2="0.0840" k3="-0.0294"/>
            <vignetting model="pa" focal="55" aperture="11" distance="1000" k1="-0.2636" k2="0.0840" k3="-0.0294"/>
            <vignetting model="pa" focal="55" aperture="16" distance="10" k1="-0.2582" k2="0.0685" k3="-0.0184"/>
            <vignetting model="pa" focal="55" aperture="16" distance="1000" k1="-0.2582" k2="0.0685" k3="-0.0184"/>
            <vignetting model="pa" focal="55" aperture="22" distance="10" k1="-0.2640" k2="0.0802" k3="-0.0246"/>
            <vignetting model="pa" focal="55" aperture="22" distance="1000" k1="-0.2640" k2="0.0802" k3="-0.0246"/>
            <vignetting model="pa" focal="70.5" aperture="3.7" distance="10" k1="-0.5783" k2="-0.0814" k3="0.0968"/>
            <vignetting model="pa" focal="70.5" aperture="3.7" distance="1000" k1="-0.5783" k2="-0.0814" k3="0.0968"/>
            <vignetting model="pa" focal="70.5" aperture="4" distance="10" k1="-0.2549" k2="-0.3636" k3="0.1405"/>
            <vignetting model="pa" focal="70.5" aperture="4" distance="1000" k1="-0.2549" k2="-0.3636" k3="0.1405"/>
            <vignetting model="pa" focal="70.5" aperture="5.6" distance="10" k1="-0.2990" k2="0.4306" k3="-0.4454"/>
            <vignetting model="pa" focal="70.5" aperture="5.6" distance="1000" k1="-0.2990" k2="0.4306" k3="-0.4454"/>
            <vignetting model="pa" focal="70.5" aperture="8" distance="10" k1="-0.2985" k2="0.2983" k3="-0.2079"/>
            <vignetting model="pa" focal="70.5" aperture="8" distance="1000" k1="-0.2985" k2="0.2983" k3="-0.2079"/>
            <vignetting model="pa" focal="70.5" aperture="11" distance="10" k1="-0.2444" k2="0.1053" k3="-0.0392"/>
            <vignetting model="pa" focal="70.5" aperture="11" distance="1000" k1="-0.2444" k2="0.1053" k3="-0.0392"/>
            <vignetting model="pa" focal="70.5" aperture="16" distance="10" k1="-0.2636" k2="0.1435" k3="-0.0602"/>
            <vignetting model="pa" focal="70.5" aperture="16" distance="1000" k1="-0.2636" k2="0.1435" k3="-0.0602"/>
            <vignetting model="pa" focal="70.5" aperture="22" distance="10" k1="-0.2503" k2="0.1065" k3="-0.0355"/>
            <vignetting model="pa" focal="70.5" aperture="22" distance="1000" k1="-0.2503" k2="0.1065" k3="-0.0355"/>
            <vignetting model="pa" focal="99.8" aperture="4" distance="10" k1="-0.4793" k2="-0.3109" k3="0.1994"/>
            <vignetting model="pa" focal="99.8" aperture="4" distance="1000" k1="-0.4793" k2="-0.3109" k3="0.1994"/>
            <vignetting model="pa" focal="99.8" aperture="5.6" distance="10" k1="-0.1900" k2="0.1171" k3="-0.2934"/>
            <vignetting model="pa" focal="99.8" aperture="5.6" distance="1000" k1="-0.1900" k2="0.1171" k3="-0.2934"/>
            <vignetting model="pa" focal="99.8" aperture="8" distance="10" k1="-0.3013" k2="0.4427" k3="-0.3427"/>
            <vignetting model="pa" focal="99.8" aperture="8" distance="1000" k1="-0.3013" k2="0.4427" k3="-0.3427"/>
            <vignetting model="pa" focal="99.8" aperture="11" distance="10" k1="-0.2354" k2="0.1593" k3="-0.0697"/>
            <vignetting model="pa" focal="99.8" aperture="11" distance="1000" k1="-0.2354" k2="0.1593" k3="-0.0697"/>
            <vignetting model="pa" focal="99.8" aperture="16" distance="10" k1="-0.2377" k2="0.1640" k3="-0.0729"/>
            <vignetting model="pa" focal="99.8" aperture="16" distance="1000" k1="-0.2377" k2="0.1640" k3="-0.0729"/>
            <vignetting model="pa" focal="99.8" aperture="22" distance="10" k1="-0.2312" k2="0.1563" k3="-0.0725"/>
            <vignetting model="pa" focal="99.8" aperture="22" distance="1000" k1="-0.2312" k2="0.1563" k3="-0.0725"/>
            <vignetting model="pa" focal="134.5" aperture="4.4" distance="10" k1="-0.3370" k2="-1.1017" k3="0.7855"/>
            <vignetting model="pa" focal="134.5" aperture="4.4" distance="1000" k1="-0.3370" k2="-1.1017" k3="0.7855"/>
            <vignetting model="pa" focal="134.5" aperture="5.6" distance="10" k1="0.1184" k2="-1.0776" k3="0.4486"/>
            <vignetting model="pa" focal="134.5" aperture="5.6" distance="1000" k1="0.1184" k2="-1.0776" k3="0.4486"/>
            <vignetting model="pa" focal="134.5" aperture="8" distance="10" k1="-0.3403" k2="0.7246" k3="-0.6513"/>
            <vignetting model="pa" focal="134.5" aperture="8" distance="1000" k1="-0.3403" k2="0.7246" k3="-0.6513"/>
            <vignetting model="pa" focal="134.5" aperture="11" distance="10" k1="-0.2257" k2="0.1999" k3="-0.1028"/>
            <vignetting model="pa" focal="134.5" aperture="11" distance="1000" k1="-0.2257" k2="0.1999" k3="-0.1028"/>
            <vignetting model="pa" focal="134.5" aperture="16" distance="10" k1="-0.2296" k2="0.2077" k3="-0.1079"/>
            <vignetting model="pa" focal="134.5" aperture="16" distance="1000" k1="-0.2296" k2="0.2077" k3="-0.1079"/>
            <vignetting model="pa" focal="134.5" aperture="22" distance="10" k1="-0.2331" k2="0.2183" k3="-0.1163"/>
            <vignetting model="pa" focal="134.5" aperture="22" distance="1000" k1="-0.2331" k2="0.2183" k3="-0.1163"/>
            <vignetting model="pa" focal="200" aperture="4.8" distance="10" k1="-0.8506" k2="0.0745" k3="0.0981"/>
            <vignetting model="pa" focal="200" aperture="4.8" distance="1000" k1="-0.8506" k2="0.0745" k3="0.0981"/>
            <vignetting model="pa" focal="200" aperture="5.6" distance="10" k1="-0.2911" k2="-0.7717" k3="0.4672"/>
            <vignetting model="pa" focal="200" aperture="5.6" distance="1000" k1="-0.2911" k2="-0.7717" k3="0.4672"/>
            <vignetting model="pa" focal="200" aperture="8" distance="10" k1="-0.1963" k2="0.3035" k3="-0.4623"/>
            <vignetting model="pa" focal="200" aperture="8" distance="1000" k1="-0.1963" k2="0.3035" k3="-0.4623"/>
            <vignetting model="pa" focal="200" aperture="11" distance="10" k1="-0.2417" k2="0.2950" k3="-0.1829"/>
            <vignetting model="pa" focal="200" aperture="11" distance="1000" k1="-0.2417" k2="0.2950" k3="-0.1829"/>
            <vignetting model="pa" focal="200" aperture="16" distance="10" k1="-0.2334" k2="0.2564" k3="-0.1456"/>
            <vignetting model="pa" focal="200" aperture="16" distance="1000" k1="-0.2334" k2="0.2564" k3="-0.1456"/>
            <vignetting model="pa" focal="200" aperture="22" distance="10" k1="-0.2272" k2="0.2404" k3="-0.1342"/>
            <vignetting model="pa" focal="200" aperture="22" distance="1000" k1="-0.2272" k2="0.2404" k3="-0.1342"/>
        </calibration>
    </lens>

    <lens>
        <maker>Fujifilm</maker>
        <model>XF27mmF2.8</model>
        <model lang="en">XF 27mm f/2.8</model>
        <mount>Fujifilm X</mount>
        <cropfactor>1.529</cropfactor>
        <calibration>
            <!-- Taken with X-A1 -->
            <distortion model="poly3" focal="27" k1="-0.00621"/>
            <tca model="poly3" focal="27" vr="0.999996" vb="1.00002"/>
            <!-- Taken with Fujifilm X-T1 -->
            <vignetting model="pa" focal="27" aperture="2.8" distance="10" k1="-0.9412" k2="0.1158" k3="0.1433"/>
            <vignetting model="pa" focal="27" aperture="2.8" distance="1000" k1="-0.9412" k2="0.1158" k3="0.1433"/>
            <vignetting model="pa" focal="27" aperture="4" distance="10" k1="-0.3815" k2="-0.0002" k3="-0.0924"/>
            <vignetting model="pa" focal="27" aperture="4" distance="1000" k1="-0.3815" k2="-0.0002" k3="-0.0924"/>
            <vignetting model="pa" focal="27" aperture="5.6" distance="10" k1="-0.5174" k2="0.4132" k3="-0.2336"/>
            <vignetting model="pa" focal="27" aperture="5.6" distance="1000" k1="-0.5174" k2="0.4132" k3="-0.2336"/>
            <vignetting model="pa" focal="27" aperture="8" distance="10" k1="-0.4814" k2="0.2629" k3="-0.0925"/>
            <vignetting model="pa" focal="27" aperture="8" distance="1000" k1="-0.4814" k2="0.2629" k3="-0.0925"/>
            <vignetting model="pa" focal="27" aperture="11" distance="10" k1="-0.4844" k2="0.2659" k3="-0.0926"/>
            <vignetting model="pa" focal="27" aperture="11" distance="1000" k1="-0.4844" k2="0.2659" k3="-0.0926"/>
            <vignetting model="pa" focal="27" aperture="16" distance="10" k1="-0.4938" k2="0.2759" k3="-0.0978"/>
            <vignetting model="pa" focal="27" aperture="16" distance="1000" k1="-0.4938" k2="0.2759" k3="-0.0978"/>
        </calibration>
    </lens>

    <lens>
        <maker>Fujifilm</maker>
        <model>XF18mmF2 R</model>
        <model lang="en">XF 18mm f/2 R</model>
        <mount>Fujifilm X</mount>
        <cropfactor>1.529</cropfactor>
        <calibration>
            <!-- Taken with X-Pro1 -->
            <distortion model="ptlens" focal="18" a="-0.01002" b="0.01206" c="-0.03947"/>
            <tca model="poly3" focal="18" br="-0.0000854" vr="1.0003786" bb="0.0002872" vb="0.9999238"/>
	    <!-- Taken with Fujifilm X-T2 -->
            <vignetting model="pa" focal="18.0" aperture="2.0" distance="10" k1="-1.4106749" k2="1.1392593" k3="-0.4179235" />
            <vignetting model="pa" focal="18.0" aperture="2.0" distance="1000" k1="-1.4106749" k2="1.1392593" k3="-0.4179235" />
            <vignetting model="pa" focal="18.0" aperture="2.8" distance="10" k1="-0.7899402" k2="-0.0385421" k3="0.2171542" />
            <vignetting model="pa" focal="18.0" aperture="2.8" distance="1000" k1="-0.7899402" k2="-0.0385421" k3="0.2171542" />
            <vignetting model="pa" focal="18.0" aperture="4.0" distance="10" k1="-0.8697535" k2="0.5341304" k3="-0.2119666" />
            <vignetting model="pa" focal="18.0" aperture="4.0" distance="1000" k1="-0.8697535" k2="0.5341304" k3="-0.2119666" />
            <vignetting model="pa" focal="18.0" aperture="5.6" distance="10" k1="-0.8717063" k2="0.4740605" k3="-0.1151865" />
            <vignetting model="pa" focal="18.0" aperture="5.6" distance="1000" k1="-0.8717063" k2="0.4740605" k3="-0.1151865" />
            <vignetting model="pa" focal="18.0" aperture="16.0" distance="10" k1="-0.8928944" k2="0.5178516" k3="-0.1407399" />
            <vignetting model="pa" focal="18.0" aperture="16.0" distance="1000" k1="-0.8928944" k2="0.5178516" k3="-0.1407399" />
        </calibration>
    </lens>

    <lens>
        <maker>Fujifilm</maker>
        <model>XF35mmF1.4 R</model>
        <model lang="en">XF 35mm f/1.4 R</model>
        <mount>Fujifilm X</mount>
        <cropfactor>1.529</cropfactor>
        <calibration>
            <!-- Taken with X-Pro1 -->
            <distortion model="ptlens" focal="35" a="0.00729" b="-0.02422" c="0.02113"/>
            <tca model="poly3" focal="35" vr="1.0001" vb="0.9999"/>
            <!-- Taken with Fujifilm X-T1 -->
            <vignetting model="pa" focal="35" aperture="1.4" distance="10" k1="-1.4164" k2="1.3668" k3="-0.6236"/>
            <vignetting model="pa" focal="35" aperture="1.4" distance="1000" k1="-1.4164" k2="1.3668" k3="-0.6236"/>
            <vignetting model="pa" focal="35" aperture="2" distance="10" k1="-0.1860" k2="-0.4906" k3="0.1979"/>
            <vignetting model="pa" focal="35" aperture="2" distance="1000" k1="-0.1860" k2="-0.4906" k3="0.1979"/>
            <vignetting model="pa" focal="35" aperture="2.8" distance="10" k1="-0.3832" k2="0.3788" k3="-0.3333"/>
            <vignetting model="pa" focal="35" aperture="2.8" distance="1000" k1="-0.3832" k2="0.3788" k3="-0.3333"/>
            <vignetting model="pa" focal="35" aperture="4" distance="10" k1="-0.3449" k2="0.1600" k3="-0.0807"/>
            <vignetting model="pa" focal="35" aperture="4" distance="1000" k1="-0.3449" k2="0.1600" k3="-0.0807"/>
            <vignetting model="pa" focal="35" aperture="5.6" distance="10" k1="-0.3384" k2="0.1392" k3="-0.0637"/>
            <vignetting model="pa" focal="35" aperture="5.6" distance="1000" k1="-0.3384" k2="0.1392" k3="-0.0637"/>
            <vignetting model="pa" focal="35" aperture="8" distance="10" k1="-0.3506" k2="0.1689" k3="-0.0838"/>
            <vignetting model="pa" focal="35" aperture="8" distance="1000" k1="-0.3506" k2="0.1689" k3="-0.0838"/>
            <vignetting model="pa" focal="35" aperture="11" distance="10" k1="-0.3582" k2="0.1811" k3="-0.0907"/>
            <vignetting model="pa" focal="35" aperture="11" distance="1000" k1="-0.3582" k2="0.1811" k3="-0.0907"/>
            <vignetting model="pa" focal="35" aperture="16" distance="10" k1="-0.3614" k2="0.1864" k3="-0.0939"/>
            <vignetting model="pa" focal="35" aperture="16" distance="1000" k1="-0.3614" k2="0.1864" k3="-0.0939"/>
        </calibration>
    </lens>

    <lens>
        <maker>Fujifilm</maker>
        <model>XF60mmF2.4 R Macro</model>
        <model lang="en">XF 60mm f/2.4 R Macro</model>
        <mount>Fujifilm X</mount>
        <cropfactor>1.529</cropfactor>
        <calibration>
            <!-- Taken with X-E2 -->
            <distortion model="poly3" focal="60" k1="0.00913"/>
            <tca model="poly3" focal="60" br="0.0000295" vr="0.9999431" bb="-0.0000805" vb="0.9999333"/>
            <!-- Taken with Fujifilm X-T1 -->
            <vignetting model="pa" focal="60" aperture="2.4" distance="10" k1="-0.7658" k2="0.2728" k3="-0.0025"/>
            <vignetting model="pa" focal="60" aperture="2.4" distance="1000" k1="-0.7658" k2="0.2728" k3="-0.0025"/>
            <vignetting model="pa" focal="60" aperture="2.8" distance="10" k1="-0.2579" k2="-0.4737" k3="0.3315"/>
            <vignetting model="pa" focal="60" aperture="2.8" distance="1000" k1="-0.2579" k2="-0.4737" k3="0.3315"/>
            <vignetting model="pa" focal="60" aperture="4" distance="10" k1="-0.3073" k2="0.1245" k3="-0.0272"/>
            <vignetting model="pa" focal="60" aperture="4" distance="1000" k1="-0.3073" k2="0.1245" k3="-0.0272"/>
            <vignetting model="pa" focal="60" aperture="5.6" distance="10" k1="-0.3041" k2="0.1121" k3="-0.0187"/>
            <vignetting model="pa" focal="60" aperture="5.6" distance="1000" k1="-0.3041" k2="0.1121" k3="-0.0187"/>
            <vignetting model="pa" focal="60" aperture="8" distance="10" k1="-0.3094" k2="0.1193" k3="-0.0223"/>
            <vignetting model="pa" focal="60" aperture="8" distance="1000" k1="-0.3094" k2="0.1193" k3="-0.0223"/>
            <vignetting model="pa" focal="60" aperture="11" distance="10" k1="-0.3144" k2="0.1294" k3="-0.0281"/>
            <vignetting model="pa" focal="60" aperture="11" distance="1000" k1="-0.3144" k2="0.1294" k3="-0.0281"/>
            <vignetting model="pa" focal="60" aperture="16" distance="10" k1="-0.3159" k2="0.1292" k3="-0.0272"/>
            <vignetting model="pa" focal="60" aperture="16" distance="1000" k1="-0.3159" k2="0.1292" k3="-0.0272"/>
            <vignetting model="pa" focal="60" aperture="22" distance="10" k1="-0.3205" k2="0.1341" k3="-0.0290"/>
            <vignetting model="pa" focal="60" aperture="22" distance="1000" k1="-0.3205" k2="0.1341" k3="-0.0290"/>
        </calibration>
    </lens>

    <lens>
        <maker>Fujifilm</maker>
        <model>XF23mmF1.4 R</model>
        <model lang="en">XF 23mm f/1.4 R</model>
        <mount>Fujifilm X</mount>
        <cropfactor>1.529</cropfactor>
        <calibration>
            <!-- Taken with X-E2 -->
            <distortion model="ptlens" focal="23" a="0.00331" b="-0.0094" c="0.00784"/>
            <tca model="poly3" focal="23" vr="1.0002" vb="1.0001"/>
            <!-- Taken with Fujifilm X-T1 -->
            <vignetting model="pa" focal="23" aperture="1.4" distance="10" k1="-1.5441" k2="1.4339" k3="-0.6158"/>
            <vignetting model="pa" focal="23" aperture="1.4" distance="1000" k1="-1.5441" k2="1.4339" k3="-0.6158"/>
            <vignetting model="pa" focal="23" aperture="2" distance="10" k1="-0.4114" k2="-0.3383" k3="0.1718"/>
            <vignetting model="pa" focal="23" aperture="2" distance="1000" k1="-0.4114" k2="-0.3383" k3="0.1718"/>
            <vignetting model="pa" focal="23" aperture="2.8" distance="10" k1="-0.5922" k2="0.3908" k3="-0.2007"/>
            <vignetting model="pa" focal="23" aperture="2.8" distance="1000" k1="-0.5922" k2="0.3908" k3="-0.2007"/>
            <vignetting model="pa" focal="23" aperture="4" distance="10" k1="-0.5682" k2="0.2531" k3="-0.0551"/>
            <vignetting model="pa" focal="23" aperture="4" distance="1000" k1="-0.5682" k2="0.2531" k3="-0.0551"/>
            <vignetting model="pa" focal="23" aperture="5.6" distance="10" k1="-0.5708" k2="0.2595" k3="-0.0611"/>
            <vignetting model="pa" focal="23" aperture="5.6" distance="1000" k1="-0.5708" k2="0.2595" k3="-0.0611"/>
            <vignetting model="pa" focal="23" aperture="8" distance="10" k1="-0.5748" k2="0.2653" k3="-0.0647"/>
            <vignetting model="pa" focal="23" aperture="8" distance="1000" k1="-0.5748" k2="0.2653" k3="-0.0647"/>
            <vignetting model="pa" focal="23" aperture="11" distance="10" k1="-0.5711" k2="0.2509" k3="-0.0545"/>
            <vignetting model="pa" focal="23" aperture="11" distance="1000" k1="-0.5711" k2="0.2509" k3="-0.0545"/>
            <vignetting model="pa" focal="23" aperture="16" distance="10" k1="-0.5706" k2="0.2446" k3="-0.0513"/>
            <vignetting model="pa" focal="23" aperture="16" distance="1000" k1="-0.5706" k2="0.2446" k3="-0.0513"/>
        </calibration>
    </lens>

    <lens>
        <maker>Fujifilm</maker>
        <model>XC16-50mmF3.5-5.6 OIS II</model>
        <model lang="en">XC 16-50mm f/3.5-5.6 OIS II</model>
        <mount>Fujifilm X</mount>
        <cropfactor>1.529</cropfactor>
        <calibration>
            <!-- Taken with Fujifilm X-A2 -->
            <distortion model="ptlens" focal="16" a="0.02234" b="-0.0861" c="0.01689"/>
            <distortion model="ptlens" focal="23.2" a="0.01026" b="-0.04209" c="0.0245"/>
            <distortion model="ptlens" focal="29.5" a="0.00387" b="-0.01658" c="0.00911"/>
            <distortion model="ptlens" focal="35.5" a="0" b="-0.00122" c="0"/>
            <distortion model="ptlens" focal="50" a="0" b="0.00373" c="0"/>
            <tca model="poly3" focal="16" vr="1.0006" vb="1.0005"/>
            <tca model="poly3" focal="23.2" vr="1.0006" vb="1.0006"/>
            <tca model="poly3" focal="29.5" vr="1.0004" vb="1.0003"/>
            <tca model="poly3" focal="35.5" vr="1.0003" vb="1.0000"/>
            <tca model="poly3" focal="50" vr="1.0002" vb="0.9993"/>
            <vignetting model="pa" focal="16" aperture="3.5" distance="10" k1="-1.2073" k2="1.2792" k3="-0.7009"/>
            <vignetting model="pa" focal="16" aperture="3.5" distance="1000" k1="-1.2073" k2="1.2792" k3="-0.7009"/>
            <vignetting model="pa" focal="16" aperture="4" distance="10" k1="-0.6322" k2="-0.0506" k3="0.1355"/>
            <vignetting model="pa" focal="16" aperture="4" distance="1000" k1="-0.6322" k2="-0.0506" k3="0.1355"/>
            <vignetting model="pa" focal="16" aperture="5.6" distance="10" k1="-0.1656" k2="-0.4944" k3="0.2248"/>
            <vignetting model="pa" focal="16" aperture="5.6" distance="1000" k1="-0.1656" k2="-0.4944" k3="0.2248"/>
            <vignetting model="pa" focal="16" aperture="8" distance="10" k1="-0.3436" k2="0.1263" k3="-0.1238"/>
            <vignetting model="pa" focal="16" aperture="8" distance="1000" k1="-0.3436" k2="0.1263" k3="-0.1238"/>
            <vignetting model="pa" focal="16" aperture="11" distance="10" k1="-0.3174" k2="-0.0032" k3="0.0116"/>
            <vignetting model="pa" focal="16" aperture="11" distance="1000" k1="-0.3174" k2="-0.0032" k3="0.0116"/>
            <vignetting model="pa" focal="16" aperture="16" distance="10" k1="-0.3141" k2="-0.0106" k3="0.0159"/>
            <vignetting model="pa" focal="16" aperture="16" distance="1000" k1="-0.3141" k2="-0.0106" k3="0.0159"/>
            <vignetting model="pa" focal="16" aperture="22" distance="10" k1="-0.3256" k2="0.0116" k3="0.0011"/>
            <vignetting model="pa" focal="16" aperture="22" distance="1000" k1="-0.3256" k2="0.0116" k3="0.0011"/>
            <vignetting model="pa" focal="21.1" aperture="4" distance="10" k1="-1.0236" k2="1.0032" k3="-0.4551"/>
            <vignetting model="pa" focal="21.1" aperture="4" distance="1000" k1="-1.0236" k2="1.0032" k3="-0.4551"/>
            <vignetting model="pa" focal="21.1" aperture="5.6" distance="10" k1="-0.0884" k2="-0.6236" k3="0.3506"/>
            <vignetting model="pa" focal="21.1" aperture="5.6" distance="1000" k1="-0.0884" k2="-0.6236" k3="0.3506"/>
            <vignetting model="pa" focal="21.1" aperture="8" distance="10" k1="-0.2629" k2="0.1345" k3="-0.1264"/>
            <vignetting model="pa" focal="21.1" aperture="8" distance="1000" k1="-0.2629" k2="0.1345" k3="-0.1264"/>
            <vignetting model="pa" focal="21.1" aperture="11" distance="10" k1="-0.2490" k2="0.0471" k3="-0.0262"/>
            <vignetting model="pa" focal="21.1" aperture="11" distance="1000" k1="-0.2490" k2="0.0471" k3="-0.0262"/>
            <vignetting model="pa" focal="21.1" aperture="16" distance="10" k1="-0.2437" k2="0.0170" k3="0.0005"/>
            <vignetting model="pa" focal="21.1" aperture="16" distance="1000" k1="-0.2437" k2="0.0170" k3="0.0005"/>
            <vignetting model="pa" focal="21.1" aperture="22" distance="10" k1="-0.2583" k2="0.0507" k3="-0.0206"/>
            <vignetting model="pa" focal="21.1" aperture="22" distance="1000" k1="-0.2583" k2="0.0507" k3="-0.0206"/>
            <vignetting model="pa" focal="25.6" aperture="4.5" distance="10" k1="-0.9057" k2="0.9248" k3="-0.4344"/>
            <vignetting model="pa" focal="25.6" aperture="4.5" distance="1000" k1="-0.9057" k2="0.9248" k3="-0.4344"/>
            <vignetting model="pa" focal="25.6" aperture="5.6" distance="10" k1="-0.0975" k2="-0.5842" k3="0.3618"/>
            <vignetting model="pa" focal="25.6" aperture="5.6" distance="1000" k1="-0.0975" k2="-0.5842" k3="0.3618"/>
            <vignetting model="pa" focal="25.6" aperture="8" distance="10" k1="-0.2022" k2="0.1108" k3="-0.1116"/>
            <vignetting model="pa" focal="25.6" aperture="8" distance="1000" k1="-0.2022" k2="0.1108" k3="-0.1116"/>
            <vignetting model="pa" focal="25.6" aperture="11" distance="10" k1="-0.1875" k2="0.0102" k3="0.0053"/>
            <vignetting model="pa" focal="25.6" aperture="11" distance="1000" k1="-0.1875" k2="0.0102" k3="0.0053"/>
            <vignetting model="pa" focal="25.6" aperture="16" distance="10" k1="-0.1832" k2="0.0027" k3="0.0072"/>
            <vignetting model="pa" focal="25.6" aperture="16" distance="1000" k1="-0.1832" k2="0.0027" k3="0.0072"/>
            <vignetting model="pa" focal="25.6" aperture="22" distance="10" k1="-0.2000" k2="0.0355" k3="-0.0088"/>
            <vignetting model="pa" focal="25.6" aperture="22" distance="1000" k1="-0.2000" k2="0.0355" k3="-0.0088"/>
            <vignetting model="pa" focal="32.5" aperture="5" distance="10" k1="-0.8328" k2="0.8542" k3="-0.3972"/>
            <vignetting model="pa" focal="32.5" aperture="5" distance="1000" k1="-0.8328" k2="0.8542" k3="-0.3972"/>
            <vignetting model="pa" focal="32.5" aperture="5.6" distance="10" k1="-0.3345" k2="-0.1905" k3="0.1940"/>
            <vignetting model="pa" focal="32.5" aperture="5.6" distance="1000" k1="-0.3345" k2="-0.1905" k3="0.1940"/>
            <vignetting model="pa" focal="32.5" aperture="8" distance="10" k1="-0.1540" k2="0.0547" k3="-0.0939"/>
            <vignetting model="pa" focal="32.5" aperture="8" distance="1000" k1="-0.1540" k2="0.0547" k3="-0.0939"/>
            <vignetting model="pa" focal="32.5" aperture="11" distance="10" k1="-0.1409" k2="-0.0263" k3="0.0228"/>
            <vignetting model="pa" focal="32.5" aperture="11" distance="1000" k1="-0.1409" k2="-0.0263" k3="0.0228"/>
            <vignetting model="pa" focal="32.5" aperture="16" distance="10" k1="-0.1577" k2="0.0130" k3="-0.0008"/>
            <vignetting model="pa" focal="32.5" aperture="16" distance="1000" k1="-0.1577" k2="0.0130" k3="-0.0008"/>
            <vignetting model="pa" focal="32.5" aperture="22" distance="10" k1="-0.1699" k2="0.0351" k3="-0.0128"/>
            <vignetting model="pa" focal="32.5" aperture="22" distance="1000" k1="-0.1699" k2="0.0351" k3="-0.0128"/>
            <vignetting model="pa" focal="37.1" aperture="5.3" distance="10" k1="-0.7327" k2="0.7429" k3="-0.3463"/>
            <vignetting model="pa" focal="37.1" aperture="5.3" distance="1000" k1="-0.7327" k2="0.7429" k3="-0.3463"/>
            <vignetting model="pa" focal="37.1" aperture="5.6" distance="10" k1="-0.2963" k2="-0.1676" k3="0.1706"/>
            <vignetting model="pa" focal="37.1" aperture="5.6" distance="1000" k1="-0.2963" k2="-0.1676" k3="0.1706"/>
            <vignetting model="pa" focal="37.1" aperture="8" distance="10" k1="-0.1398" k2="0.0733" k3="-0.0810"/>
            <vignetting model="pa" focal="37.1" aperture="8" distance="1000" k1="-0.1398" k2="0.0733" k3="-0.0810"/>
            <vignetting model="pa" focal="37.1" aperture="11" distance="10" k1="-0.1208" k2="-0.0104" k3="0.0117"/>
            <vignetting model="pa" focal="37.1" aperture="11" distance="1000" k1="-0.1208" k2="-0.0104" k3="0.0117"/>
            <vignetting model="pa" focal="37.1" aperture="16" distance="10" k1="-0.1348" k2="0.0174" k3="-0.0038"/>
            <vignetting model="pa" focal="37.1" aperture="16" distance="1000" k1="-0.1348" k2="0.0174" k3="-0.0038"/>
            <vignetting model="pa" focal="37.1" aperture="22" distance="10" k1="-0.1418" k2="0.0273" k3="-0.0077"/>
            <vignetting model="pa" focal="37.1" aperture="22" distance="1000" k1="-0.1418" k2="0.0273" k3="-0.0077"/>
            <vignetting model="pa" focal="50" aperture="5.6" distance="10" k1="-0.7648" k2="1.2137" k3="-0.8982"/>
            <vignetting model="pa" focal="50" aperture="5.6" distance="1000" k1="-0.7648" k2="1.2137" k3="-0.8982"/>
            <vignetting model="pa" focal="50" aperture="8" distance="10" k1="-0.0800" k2="0.0144" k3="-0.1169"/>
            <vignetting model="pa" focal="50" aperture="8" distance="1000" k1="-0.0800" k2="0.0144" k3="-0.1169"/>
            <vignetting model="pa" focal="50" aperture="11" distance="10" k1="-0.0783" k2="-0.0246" k3="0.0066"/>
            <vignetting model="pa" focal="50" aperture="11" distance="1000" k1="-0.0783" k2="-0.0246" k3="0.0066"/>
            <vignetting model="pa" focal="50" aperture="16" distance="10" k1="-0.0879" k2="-0.0115" k3="0.0026"/>
            <vignetting model="pa" focal="50" aperture="16" distance="1000" k1="-0.0879" k2="-0.0115" k3="0.0026"/>
            <vignetting model="pa" focal="50" aperture="22" distance="10" k1="-0.0917" k2="-0.0093" k3="0.0035"/>
            <vignetting model="pa" focal="50" aperture="22" distance="1000" k1="-0.0917" k2="-0.0093" k3="0.0035"/>
        </calibration>
    </lens>

    <lens>
        <maker>Fujifilm</maker>
<<<<<<< HEAD
        <model>XF35mmF2 R WR</model>
        <model lang="en">XF 35mm f/2 WR</model>
        <mount>Fujifilm X</mount>
        <cropfactor>1.528</cropfactor>
        <calibration>
            <!-- Taken with Fujifilm X-Pro2 -->
            <distortion model="ptlens" focal="35" a="0.00956" b="-0.07057" c="0.07334"/>
            <!-- Taken with Fujifilm X-E2 -->
            <tca model="poly3" focal="35" vr="1.0000774" vb="0.9999724"/>
	    <!-- Taken with Fujifilm X-T2 -->
            <vignetting model="pa" focal="35.0" aperture="2.0" distance="10" k1="-1.3467332" k2="1.3617897" k3="-0.6949009" />
            <vignetting model="pa" focal="35.0" aperture="2.0" distance="1000" k1="-1.3467332" k2="1.3617897" k3="-0.6949009" />
            <vignetting model="pa" focal="35.0" aperture="2.8" distance="10" k1="-0.2450725" k2="0.0071027" k3="-0.1986763" />
            <vignetting model="pa" focal="35.0" aperture="2.8" distance="1000" k1="-0.2450725" k2="0.0071027" k3="-0.1986763" />
            <vignetting model="pa" focal="35.0" aperture="4.0" distance="10" k1="-0.4285187" k2="0.9697134" k3="-0.8976499" />
            <vignetting model="pa" focal="35.0" aperture="4.0" distance="1000" k1="-0.4285187" k2="0.9697134" k3="-0.8976499" />
            <vignetting model="pa" focal="35.0" aperture="5.6" distance="10" k1="-0.5534937" k2="1.3483563" k3="-1.0939958" />
            <vignetting model="pa" focal="35.0" aperture="5.6" distance="1000" k1="-0.5534937" k2="1.3483563" k3="-1.0939958" />
        </calibration>
    </lens>

    <lens>
        <maker>Fujifilm</maker>
=======
>>>>>>> 0528aeae
        <model>XF14mmF2.8 R</model>
        <model lang="en">XF 14mm f/2.8 R</model>
        <mount>Fujifilm X</mount>
        <cropfactor>1.529</cropfactor>
        <calibration>
            <!-- Taken with Fujifilm X-T1 -->
            <distortion model="ptlens" focal="14" a="0.003995" b="-0.009534" c="0.002875"/>
            <tca model="poly3" focal="14" br="-0.0000566" vr="1.0002277" bb="0.0000255" vb="0.9999647"/>
            <vignetting model="pa" focal="14" aperture="2.8" distance="10" k1="-1.5144" k2="1.2334" k3="-0.4684"/>
            <vignetting model="pa" focal="14" aperture="2.8" distance="1000" k1="-1.5144" k2="1.2334" k3="-0.4684"/>
            <vignetting model="pa" focal="14" aperture="4" distance="10" k1="-0.8299" k2="0.1039" k3="0.0798"/>
            <vignetting model="pa" focal="14" aperture="4" distance="1000" k1="-0.8299" k2="0.1039" k3="0.0798"/>
            <vignetting model="pa" focal="14" aperture="5.6" distance="10" k1="-0.9446" k2="0.5688" k3="-0.2059"/>
            <vignetting model="pa" focal="14" aperture="5.6" distance="1000" k1="-0.9446" k2="0.5688" k3="-0.2059"/>
            <vignetting model="pa" focal="14" aperture="8" distance="10" k1="-0.9367" k2="0.5144" k3="-0.1402"/>
            <vignetting model="pa" focal="14" aperture="8" distance="1000" k1="-0.9367" k2="0.5144" k3="-0.1402"/>
            <vignetting model="pa" focal="14" aperture="11" distance="10" k1="-0.9377" k2="0.5142" k3="-0.1405"/>
            <vignetting model="pa" focal="14" aperture="11" distance="1000" k1="-0.9377" k2="0.5142" k3="-0.1405"/>
            <vignetting model="pa" focal="14" aperture="16" distance="10" k1="-0.9409" k2="0.5209" k3="-0.1460"/>
            <vignetting model="pa" focal="14" aperture="16" distance="1000" k1="-0.9409" k2="0.5209" k3="-0.1460"/>
            <vignetting model="pa" focal="14" aperture="22" distance="10" k1="-0.9398" k2="0.5132" k3="-0.1416"/>
            <vignetting model="pa" focal="14" aperture="22" distance="1000" k1="-0.9398" k2="0.5132" k3="-0.1416"/>
        </calibration>
    </lens>

    <lens>
        <maker>Fujifilm</maker>
        <model>XF16mmF1.4 R WR</model>
        <model lang="en">XF 16mm f/1.4 R WR</model>
        <mount>Fujifilm X</mount>
        <cropfactor>1.529</cropfactor>
        <calibration>
            <!-- Taken with Fujifilm X-T1 -->
            <distortion model="ptlens" focal="16" a="0.00071" b="-0.00085" c="-0.005909"/>
            <tca model="poly3" focal="16" br="-0.0000585" vr="1.0001524" bb="0.0000149" vb="0.9999698"/>
            <vignetting model="pa" focal="16" aperture="1.4" distance="10" k1="-1.4840" k2="1.2252" k3="-0.4670"/>
            <vignetting model="pa" focal="16" aperture="1.4" distance="1000" k1="-1.4840" k2="1.2252" k3="-0.4670"/>
            <vignetting model="pa" focal="16" aperture="2" distance="10" k1="-0.2881" k2="-0.5922" k3="0.3184"/>
            <vignetting model="pa" focal="16" aperture="2" distance="1000" k1="-0.2881" k2="-0.5922" k3="0.3184"/>
            <vignetting model="pa" focal="16" aperture="2.8" distance="10" k1="-0.5054" k2="0.2294" k3="-0.0910"/>
            <vignetting model="pa" focal="16" aperture="2.8" distance="1000" k1="-0.5054" k2="0.2294" k3="-0.0910"/>
            <vignetting model="pa" focal="16" aperture="4" distance="10" k1="-0.4919" k2="0.1660" k3="-0.0301"/>
            <vignetting model="pa" focal="16" aperture="4" distance="1000" k1="-0.4919" k2="0.1660" k3="-0.0301"/>
            <vignetting model="pa" focal="16" aperture="5.6" distance="10" k1="-0.4949" k2="0.1791" k3="-0.0439"/>
            <vignetting model="pa" focal="16" aperture="5.6" distance="1000" k1="-0.4949" k2="0.1791" k3="-0.0439"/>
            <vignetting model="pa" focal="16" aperture="8" distance="10" k1="-0.5018" k2="0.1913" k3="-0.0501"/>
            <vignetting model="pa" focal="16" aperture="8" distance="1000" k1="-0.5018" k2="0.1913" k3="-0.0501"/>
            <vignetting model="pa" focal="16" aperture="11" distance="10" k1="-0.5074" k2="0.2009" k3="-0.0563"/>
            <vignetting model="pa" focal="16" aperture="11" distance="1000" k1="-0.5074" k2="0.2009" k3="-0.0563"/>
            <vignetting model="pa" focal="16" aperture="16" distance="10" k1="-0.5182" k2="0.2205" k3="-0.0699"/>
            <vignetting model="pa" focal="16" aperture="16" distance="1000" k1="-0.5182" k2="0.2205" k3="-0.0699"/>
        </calibration>
    </lens>

    <lens>
        <maker>Fujifilm</maker>
        <model>XF23mmF2 R WR</model>
        <model lang="en">XF 23mm f/2 R WR</model>
        <mount>Fujifilm X</mount>
        <cropfactor>1.529</cropfactor>
        <calibration>
            <!-- Taken with Fujifilm X-T10 -->
            <!-- The target was not really trustworthy. -->
            <distortion model="ptlens" focal="23" a="0.0289722" b="-0.0763625" c="0.0493558"/>
            <tca model="poly3" focal="23" vr="1.0001000" vb="1.0003000"/>
	    <!-- Taken with Fujifilm X-T2 -->
            <vignetting model="pa" focal="23.0" aperture="2.0" distance="10" k1="-1.6351970" k2="1.3546866" k3="-0.5137704" />
            <vignetting model="pa" focal="23.0" aperture="2.0" distance="1000" k1="-1.6351970" k2="1.3546866" k3="-0.5137704" />
            <vignetting model="pa" focal="23.0" aperture="2.8" distance="10" k1="-0.2248939" k2="-0.9501420" k3="0.5347867" />
            <vignetting model="pa" focal="23.0" aperture="2.8" distance="1000" k1="-0.2248939" k2="-0.9501420" k3="0.5347867" />
            <vignetting model="pa" focal="23.0" aperture="4.0" distance="10" k1="-0.4868685" k2="0.1877281" k3="-0.1867256" />
            <vignetting model="pa" focal="23.0" aperture="4.0" distance="1000" k1="-0.4868685" k2="0.1877281" k3="-0.1867256" />
            <vignetting model="pa" focal="23.0" aperture="5.6" distance="10" k1="-0.4405143" k2="-0.0449546" k3="0.0572410" />
            <vignetting model="pa" focal="23.0" aperture="5.6" distance="1000" k1="-0.4405143" k2="-0.0449546" k3="0.0572410" />
            <vignetting model="pa" focal="23.0" aperture="16.0" distance="10" k1="-0.4458847" k2="-0.0206276" k3="0.0328582" />
            <vignetting model="pa" focal="23.0" aperture="16.0" distance="1000" k1="-0.4458847" k2="-0.0206276" k3="0.0328582" />
        </calibration>
    </lens>

    <lens>
        <maker>Fujifilm</maker>
        <model>XF50mmF2 R WR</model>
        <model lang="en">XF 50mm f/2 R WR</model>
        <mount>Fujifilm X</mount>
        <cropfactor>1.528</cropfactor>
        <calibration>
            <!-- Taken with Fujifilm X-Pro2 -->
            <!-- Target was not optimal (broken sections of line) but results are probably ok -->
            <distortion model="poly3" focal="50" k1="0.00279448"/>
            <tca model="poly3" focal="50" vr="1.0001084" vb="0.9999234"/>
	    <!-- Taken with Fujifilm X-T2 -->
            <vignetting model="pa" focal="50.0" aperture="2.0" distance="10" k1="-1.4870942" k2="1.6310248" k3="-0.7983599" />
            <vignetting model="pa" focal="50.0" aperture="2.0" distance="1000" k1="-1.4870942" k2="1.6310248" k3="-0.7983599" />
            <vignetting model="pa" focal="50.0" aperture="2.8" distance="10" k1="-0.1277373" k2="-0.3102294" k3="0.0349761" />
            <vignetting model="pa" focal="50.0" aperture="2.8" distance="1000" k1="-0.1277373" k2="-0.3102294" k3="0.0349761" />
            <vignetting model="pa" focal="50.0" aperture="4.0" distance="10" k1="-0.3333636" k2="0.5825471" k3="-0.5247405" />
            <vignetting model="pa" focal="50.0" aperture="4.0" distance="1000" k1="-0.3333636" k2="0.5825471" k3="-0.5247405" />
            <vignetting model="pa" focal="50.0" aperture="5.6" distance="10" k1="-0.2476010" k2="0.1814527" k3="-0.1123004" />
            <vignetting model="pa" focal="50.0" aperture="5.6" distance="1000" k1="-0.2476010" k2="0.1814527" k3="-0.1123004" />
            <vignetting model="pa" focal="50.0" aperture="16.0" distance="10" k1="-0.1964851" k2="0.0412872" k3="-0.0121367" />
            <vignetting model="pa" focal="50.0" aperture="16.0" distance="1000" k1="-0.1964851" k2="0.0412872" k3="-0.0121367" />
        </calibration>
    </lens>

    <lens>
        <maker>Fujifilm</maker>
        <model>XF56mmF1.2 R APD</model>
        <model lang="en">XF 56mm f/1.2 R APD</model>
        <mount>Fujifilm X</mount>
        <cropfactor>1.529</cropfactor>
        <calibration>
            <!-- Taken with Fujifilm X-T1 -->
            <distortion model="ptlens" focal="56" a="0.000434" b="-0.006427" c="0.018063"/>
            <tca model="poly3" focal="56" br="-0.0000190" vr="0.9999886" bb="0.0000222" vb="0.9999822"/>
            <vignetting model="pa" focal="56" aperture="1.2" distance="10" k1="-0.8282" k2="0.0167" k3="0.1553"/>
            <vignetting model="pa" focal="56" aperture="1.2" distance="1000" k1="-0.8282" k2="0.0167" k3="0.1553"/>
            <vignetting model="pa" focal="56" aperture="1.4" distance="10" k1="-0.5900" k2="-0.4423" k3="0.3965"/>
            <vignetting model="pa" focal="56" aperture="1.4" distance="1000" k1="-0.5900" k2="-0.4423" k3="0.3965"/>
            <vignetting model="pa" focal="56" aperture="2" distance="10" k1="-0.3774" k2="-0.0284" k3="-0.0732"/>
            <vignetting model="pa" focal="56" aperture="2" distance="1000" k1="-0.3774" k2="-0.0284" k3="-0.0732"/>
            <vignetting model="pa" focal="56" aperture="2.8" distance="10" k1="-0.3624" k2="0.1878" k3="-0.1172"/>
            <vignetting model="pa" focal="56" aperture="2.8" distance="1000" k1="-0.3624" k2="0.1878" k3="-0.1172"/>
            <vignetting model="pa" focal="56" aperture="4" distance="10" k1="-0.3657" k2="0.3219" k3="-0.1805"/>
            <vignetting model="pa" focal="56" aperture="4" distance="1000" k1="-0.3657" k2="0.3219" k3="-0.1805"/>
            <vignetting model="pa" focal="56" aperture="5.6" distance="10" k1="-0.3896" k2="0.4244" k3="-0.2330"/>
            <vignetting model="pa" focal="56" aperture="5.6" distance="1000" k1="-0.3896" k2="0.4244" k3="-0.2330"/>
            <vignetting model="pa" focal="56" aperture="8" distance="10" k1="-0.4132" k2="0.4879" k3="-0.2637"/>
            <vignetting model="pa" focal="56" aperture="8" distance="1000" k1="-0.4132" k2="0.4879" k3="-0.2637"/>
            <vignetting model="pa" focal="56" aperture="11" distance="10" k1="-0.4211" k2="0.5182" k3="-0.2812"/>
            <vignetting model="pa" focal="56" aperture="11" distance="1000" k1="-0.4211" k2="0.5182" k3="-0.2812"/>
            <vignetting model="pa" focal="56" aperture="16" distance="10" k1="-0.4315" k2="0.5217" k3="-0.2718"/>
            <vignetting model="pa" focal="56" aperture="16" distance="1000" k1="-0.4315" k2="0.5217" k3="-0.2718"/>
        </calibration>
    </lens>

    <lens>
        <maker>Fujifilm</maker>
        <model>XF16-55mmF2.8 R LM WR</model>
        <model lang="en">XF 16-55mm f/2.8 R LM WR</model>
        <mount>Fujifilm X</mount>
        <cropfactor>1.529</cropfactor>
        <calibration>
            <!-- Taken with Fujifilm X-T10 -->
            <distortion model="ptlens" focal="16" a="0.02551" b="-0.08802" c="0.02986"/>
            <distortion model="ptlens" focal="18.7" a="0.02639" b="-0.09371" c="0.06949"/>
            <distortion model="ptlens" focal="28.3" a="-0.00603" b="0.03552" c="-0.04632"/>
            <distortion model="ptlens" focal="35.3" a="0.00725" b="-0.00705" c="0.00456"/>
            <distortion model="ptlens" focal="55" a="0.02046" b="-0.05859" c="0.08192"/>
            <tca model="poly3" focal="16" br="-0.0002950" vr="1.0013143" bb="0.0002728" vb="0.9995741"/>
            <tca model="poly3" focal="18.7" br="-0.0002591" vr="1.0013211" bb="0.0002701" vb="0.9992707"/>
            <tca model="poly3" focal="28.3" br="-0.0002947" vr="1.0012029" bb="0.0003146" vb="0.9988996"/>
            <tca model="poly3" focal="35.3" br="-0.0003870" vr="1.0011116" bb="0.0003397" vb="0.9987853"/>
            <tca model="poly3" focal="55" br="-0.0003426" vr="1.0004456" bb="0.0002934" vb="0.9987352"/>
        </calibration>
    </lens>

    <lens>
        <maker>Fujifilm</maker>
        <model>XF56mmF1.2 R</model>
        <model lang="en">XF 56mm f/1.2 R</model>
        <mount>Fujifilm X</mount>
        <cropfactor>1.529</cropfactor>
        <calibration>
            <!-- Taken with Fujifilm X-E2 -->
            <distortion model="ptlens" focal="56" a="0.00239" b="-0.00767" c="0.00358"/>
            <tca model="poly3" focal="56" vr="1.0000116" vb="0.9999456"/>
        </calibration>
    </lens>

    <lens>
        <maker>Fujifilm</maker>
        <model>XF10-24mmF4 R OIS</model>
        <model lang="en">XF 10-24mm f/4 R OIS</model>
        <mount>Fujifilm X</mount>
        <cropfactor>1.529</cropfactor>
        <calibration>
            <!-- Taken with Fujifilm X-T10 -->
            <distortion model="ptlens" focal="10" a="0.01619" b="-0.07655" c="0.05816"/>
            <distortion model="ptlens" focal="12" a="-0.00089" b="-0.00928" c="0.00304"/>
            <distortion model="ptlens" focal="14.5" a="-0.00966" b="0.02255" c="-0.00776"/>
            <distortion model="ptlens" focal="18.2" a="-0.01658" b="0.04898" c="-0.0265"/>
            <distortion model="ptlens" focal="20" a="-0.02138" b="0.06476" c="-0.03966"/>
            <distortion model="ptlens" focal="24" a="-0.02363" b="0.07681" c="-0.05944"/>
            <tca model="poly3" focal="10" vr="1.0003928" vb="0.9999066"/>
            <tca model="poly3" focal="12" vr="1.0003642" vb="0.9999359"/>
            <tca model="poly3" focal="14.5" vr="1.0001902" vb="1.0000327"/>
            <tca model="poly3" focal="18.2" vr="1.0000632" vb="1.0001139"/>
            <tca model="poly3" focal="20" vr="1.0000037" vb="1.0001642"/>
            <tca model="poly3" focal="24" vr="0.9999651" vb="1.0001861"/>
            <!-- Taken with Fujifilm X-T1 -->
            <vignetting model="pa" focal="10" aperture="4" distance="10" k1="-0.9106" k2="0.4474" k3="-0.2553"/>
            <vignetting model="pa" focal="10" aperture="4" distance="1000" k1="-0.9106" k2="0.4474" k3="-0.2553"/>
            <vignetting model="pa" focal="10" aperture="5.6" distance="10" k1="-0.9856" k2="0.6448" k3="-0.2750"/>
            <vignetting model="pa" focal="10" aperture="5.6" distance="1000" k1="-0.9856" k2="0.6448" k3="-0.2750"/>
            <vignetting model="pa" focal="10" aperture="8" distance="10" k1="-0.9675" k2="0.5333" k3="-0.1478"/>
            <vignetting model="pa" focal="10" aperture="8" distance="1000" k1="-0.9675" k2="0.5333" k3="-0.1478"/>
            <vignetting model="pa" focal="10" aperture="11" distance="10" k1="-0.9726" k2="0.5383" k3="-0.1478"/>
            <vignetting model="pa" focal="10" aperture="11" distance="1000" k1="-0.9726" k2="0.5383" k3="-0.1478"/>
            <vignetting model="pa" focal="10" aperture="16" distance="10" k1="-0.9785" k2="0.5520" k3="-0.1555"/>
            <vignetting model="pa" focal="10" aperture="16" distance="1000" k1="-0.9785" k2="0.5520" k3="-0.1555"/>
            <vignetting model="pa" focal="10" aperture="22" distance="10" k1="-0.9860" k2="0.5714" k3="-0.1678"/>
            <vignetting model="pa" focal="10" aperture="22" distance="1000" k1="-0.9860" k2="0.5714" k3="-0.1678"/>
            <vignetting model="pa" focal="12" aperture="4" distance="10" k1="-0.7298" k2="-0.0073" k3="0.1174"/>
            <vignetting model="pa" focal="12" aperture="4" distance="1000" k1="-0.7298" k2="-0.0073" k3="0.1174"/>
            <vignetting model="pa" focal="12" aperture="5.6" distance="10" k1="-0.8538" k2="0.4451" k3="-0.1533"/>
            <vignetting model="pa" focal="12" aperture="5.6" distance="1000" k1="-0.8538" k2="0.4451" k3="-0.1533"/>
            <vignetting model="pa" focal="12" aperture="8" distance="10" k1="-0.8639" k2="0.4104" k3="-0.0776"/>
            <vignetting model="pa" focal="12" aperture="8" distance="1000" k1="-0.8639" k2="0.4104" k3="-0.0776"/>
            <vignetting model="pa" focal="12" aperture="11" distance="10" k1="-0.8816" k2="0.4504" k3="-0.1009"/>
            <vignetting model="pa" focal="12" aperture="11" distance="1000" k1="-0.8816" k2="0.4504" k3="-0.1009"/>
            <vignetting model="pa" focal="12" aperture="16" distance="10" k1="-0.8910" k2="0.4688" k3="-0.1105"/>
            <vignetting model="pa" focal="12" aperture="16" distance="1000" k1="-0.8910" k2="0.4688" k3="-0.1105"/>
            <vignetting model="pa" focal="12" aperture="22" distance="10" k1="-0.8949" k2="0.4734" k3="-0.1112"/>
            <vignetting model="pa" focal="12" aperture="22" distance="1000" k1="-0.8949" k2="0.4734" k3="-0.1112"/>
            <vignetting model="pa" focal="15.1" aperture="4" distance="10" k1="-0.6666" k2="-0.0865" k3="0.1899"/>
            <vignetting model="pa" focal="15.1" aperture="4" distance="1000" k1="-0.6666" k2="-0.0865" k3="0.1899"/>
            <vignetting model="pa" focal="15.1" aperture="5.6" distance="10" k1="-0.7945" k2="0.4359" k3="-0.1388"/>
            <vignetting model="pa" focal="15.1" aperture="5.6" distance="1000" k1="-0.7945" k2="0.4359" k3="-0.1388"/>
            <vignetting model="pa" focal="15.1" aperture="8" distance="10" k1="-0.7992" k2="0.3932" k3="-0.0619"/>
            <vignetting model="pa" focal="15.1" aperture="8" distance="1000" k1="-0.7992" k2="0.3932" k3="-0.0619"/>
            <vignetting model="pa" focal="15.1" aperture="11" distance="10" k1="-0.8237" k2="0.4454" k3="-0.0919"/>
            <vignetting model="pa" focal="15.1" aperture="11" distance="1000" k1="-0.8237" k2="0.4454" k3="-0.0919"/>
            <vignetting model="pa" focal="15.1" aperture="16" distance="10" k1="-0.8445" k2="0.4964" k3="-0.1230"/>
            <vignetting model="pa" focal="15.1" aperture="16" distance="1000" k1="-0.8445" k2="0.4964" k3="-0.1230"/>
            <vignetting model="pa" focal="15.1" aperture="22" distance="10" k1="-0.8381" k2="0.4757" k3="-0.1077"/>
            <vignetting model="pa" focal="15.1" aperture="22" distance="1000" k1="-0.8381" k2="0.4757" k3="-0.1077"/>
            <vignetting model="pa" focal="17.4" aperture="4" distance="10" k1="-0.6536" k2="0.0105" k3="0.1229"/>
            <vignetting model="pa" focal="17.4" aperture="4" distance="1000" k1="-0.6536" k2="0.0105" k3="0.1229"/>
            <vignetting model="pa" focal="17.4" aperture="5.6" distance="10" k1="-0.7661" k2="0.4285" k3="-0.1159"/>
            <vignetting model="pa" focal="17.4" aperture="5.6" distance="1000" k1="-0.7661" k2="0.4285" k3="-0.1159"/>
            <vignetting model="pa" focal="17.4" aperture="8" distance="10" k1="-0.7705" k2="0.3956" k3="-0.0598"/>
            <vignetting model="pa" focal="17.4" aperture="8" distance="1000" k1="-0.7705" k2="0.3956" k3="-0.0598"/>
            <vignetting model="pa" focal="17.4" aperture="11" distance="10" k1="-0.7932" k2="0.4454" k3="-0.0879"/>
            <vignetting model="pa" focal="17.4" aperture="11" distance="1000" k1="-0.7932" k2="0.4454" k3="-0.0879"/>
            <vignetting model="pa" focal="17.4" aperture="16" distance="10" k1="-0.8142" k2="0.4905" k3="-0.1130"/>
            <vignetting model="pa" focal="17.4" aperture="16" distance="1000" k1="-0.8142" k2="0.4905" k3="-0.1130"/>
            <vignetting model="pa" focal="17.4" aperture="22" distance="10" k1="-0.8149" k2="0.4980" k3="-0.1192"/>
            <vignetting model="pa" focal="17.4" aperture="22" distance="1000" k1="-0.8149" k2="0.4980" k3="-0.1192"/>
            <vignetting model="pa" focal="20.9" aperture="4" distance="10" k1="-0.5989" k2="-0.1442" k3="0.2539"/>
            <vignetting model="pa" focal="20.9" aperture="4" distance="1000" k1="-0.5989" k2="-0.1442" k3="0.2539"/>
            <vignetting model="pa" focal="20.9" aperture="5.6" distance="10" k1="-0.7231" k2="0.4272" k3="-0.1237"/>
            <vignetting model="pa" focal="20.9" aperture="5.6" distance="1000" k1="-0.7231" k2="0.4272" k3="-0.1237"/>
            <vignetting model="pa" focal="20.9" aperture="8" distance="10" k1="-0.7228" k2="0.3832" k3="-0.0601"/>
            <vignetting model="pa" focal="20.9" aperture="8" distance="1000" k1="-0.7228" k2="0.3832" k3="-0.0601"/>
            <vignetting model="pa" focal="20.9" aperture="11" distance="10" k1="-0.7457" k2="0.4228" k3="-0.0772"/>
            <vignetting model="pa" focal="20.9" aperture="11" distance="1000" k1="-0.7457" k2="0.4228" k3="-0.0772"/>
            <vignetting model="pa" focal="20.9" aperture="16" distance="10" k1="-0.7613" k2="0.4554" k3="-0.0956"/>
            <vignetting model="pa" focal="20.9" aperture="16" distance="1000" k1="-0.7613" k2="0.4554" k3="-0.0956"/>
            <vignetting model="pa" focal="20.9" aperture="22" distance="10" k1="-0.7684" k2="0.4648" k3="-0.0973"/>
            <vignetting model="pa" focal="20.9" aperture="22" distance="1000" k1="-0.7684" k2="0.4648" k3="-0.0973"/>
            <vignetting model="pa" focal="24" aperture="4" distance="10" k1="-0.5854" k2="-0.1222" k3="0.2468"/>
            <vignetting model="pa" focal="24" aperture="4" distance="1000" k1="-0.5854" k2="-0.1222" k3="0.2468"/>
            <vignetting model="pa" focal="24" aperture="5.6" distance="10" k1="-0.6757" k2="0.3803" k3="-0.1044"/>
            <vignetting model="pa" focal="24" aperture="5.6" distance="1000" k1="-0.6757" k2="0.3803" k3="-0.1044"/>
            <vignetting model="pa" focal="24" aperture="8" distance="10" k1="-0.6846" k2="0.3553" k3="-0.0397"/>
            <vignetting model="pa" focal="24" aperture="8" distance="1000" k1="-0.6846" k2="0.3553" k3="-0.0397"/>
            <vignetting model="pa" focal="24" aperture="11" distance="10" k1="-0.7040" k2="0.3961" k3="-0.0639"/>
            <vignetting model="pa" focal="24" aperture="11" distance="1000" k1="-0.7040" k2="0.3961" k3="-0.0639"/>
            <vignetting model="pa" focal="24" aperture="16" distance="10" k1="-0.7191" k2="0.4244" k3="-0.0786"/>
            <vignetting model="pa" focal="24" aperture="16" distance="1000" k1="-0.7191" k2="0.4244" k3="-0.0786"/>
            <vignetting model="pa" focal="24" aperture="22" distance="10" k1="-0.7243" k2="0.4278" k3="-0.0766"/>
            <vignetting model="pa" focal="24" aperture="22" distance="1000" k1="-0.7243" k2="0.4278" k3="-0.0766"/>
        </calibration>
    </lens>

    <lens>
        <maker>Fujifilm</maker>
        <model>XF18-135mmF3.5-5.6R LM OIS WR</model>
        <model lang="en">XF 18-135mm f/3.5-5.6R LM OIS WR</model>
        <mount>Fujifilm X</mount>
        <cropfactor>1.529</cropfactor>
        <calibration>
            <!-- Taken with Fujifilm X-T1 -->
            <distortion model="ptlens" focal="18" a="0.01941" b="-0.06675" c="0.0182"/>
            <distortion model="ptlens" focal="23.3" a="0.02157" b="-0.06615" c="0.0498"/>
            <distortion model="ptlens" focal="32.6" a="0.0121" b="-0.02671" c="0.01745"/>
            <distortion model="ptlens" focal="36.6" a="0.00095" b="0.00464" c="-0.00262"/>
            <distortion model="ptlens" focal="49.4" a="0.01018" b="-0.0215" c="0.02094"/>
            <distortion model="ptlens" focal="66.2" a="0.00047" b="0.00047" c="0.01288"/>
            <distortion model="ptlens" focal="88.2" a="-0.00663" b="0.02638" c="-0.02265"/>
            <distortion model="ptlens" focal="98.6" a="0.00243" b="-0.00754" c="0.01607"/>
            <distortion model="ptlens" focal="135" a="0.02188" b="-0.06638" c="0.06834"/>
            <tca model="poly3" focal="18" vr="1.0005311" vb="1.0000593"/>
            <tca model="poly3" focal="23.3" vr="1.0001611" vb="1.0001960"/>
            <tca model="poly3" focal="32.6" vr="1.0000350" vb="1.0003320"/>
            <tca model="poly3" focal="36.6" vr="1.0000125" vb="1.0002991"/>
            <tca model="poly3" focal="49.4" vr="1.0000246" vb="1.0000648"/>
            <tca model="poly3" focal="52.4" vr="1.0000208" vb="1.0000512"/>
            <tca model="poly3" focal="70.2" vr="1.0000080" vb="0.9998932"/>
            <tca model="poly3" focal="88.2" vr="0.9998601" vb="0.9998080"/>
            <tca model="poly3" focal="93.2" vr="0.9998528" vb="0.9998364"/>
            <tca model="poly3" focal="98.6" vr="0.9998614" vb="0.9997719"/>
            <tca model="poly3" focal="135" vr="0.9994228" vb="0.9998818"/>
            <vignetting model="pa" focal="18" aperture="3.5" distance="10" k1="0.0088" k2="-1.0364" k3="0.3033"/>
            <vignetting model="pa" focal="18" aperture="3.5" distance="1000" k1="0.0088" k2="-1.0364" k3="0.3033"/>
            <vignetting model="pa" focal="18" aperture="5.6" distance="10" k1="-0.4149" k2="0.5907" k3="-0.7285"/>
            <vignetting model="pa" focal="18" aperture="5.6" distance="1000" k1="-0.4149" k2="0.5907" k3="-0.7285"/>
            <vignetting model="pa" focal="18" aperture="8" distance="10" k1="-0.5591" k2="0.9937" k3="-0.9320"/>
            <vignetting model="pa" focal="18" aperture="8" distance="1000" k1="-0.5591" k2="0.9937" k3="-0.9320"/>
            <vignetting model="pa" focal="18" aperture="16" distance="10" k1="-0.4701" k2="0.5359" k3="-0.4458"/>
            <vignetting model="pa" focal="18" aperture="16" distance="1000" k1="-0.4701" k2="0.5359" k3="-0.4458"/>
            <vignetting model="pa" focal="18" aperture="20" distance="10" k1="-0.4267" k2="0.3431" k3="-0.2523"/>
            <vignetting model="pa" focal="18" aperture="20" distance="1000" k1="-0.4267" k2="0.3431" k3="-0.2523"/>
            <vignetting model="pa" focal="22.4" aperture="4" distance="10" k1="-0.3607" k2="0.4741" k3="-0.5737"/>
            <vignetting model="pa" focal="22.4" aperture="4" distance="1000" k1="-0.3607" k2="0.4741" k3="-0.5737"/>
            <vignetting model="pa" focal="22.4" aperture="5.6" distance="10" k1="-0.3521" k2="0.5198" k3="-0.4770"/>
            <vignetting model="pa" focal="22.4" aperture="5.6" distance="1000" k1="-0.3521" k2="0.5198" k3="-0.4770"/>
            <vignetting model="pa" focal="22.4" aperture="8" distance="10" k1="-0.3126" k2="0.3319" k3="-0.2598"/>
            <vignetting model="pa" focal="22.4" aperture="8" distance="1000" k1="-0.3126" k2="0.3319" k3="-0.2598"/>
            <vignetting model="pa" focal="22.4" aperture="16" distance="10" k1="-0.3903" k2="0.4285" k3="-0.2353"/>
            <vignetting model="pa" focal="22.4" aperture="16" distance="1000" k1="-0.3903" k2="0.4285" k3="-0.2353"/>
            <vignetting model="pa" focal="22.4" aperture="22" distance="10" k1="-0.1827" k2="-0.1746" k3="0.1626"/>
            <vignetting model="pa" focal="22.4" aperture="22" distance="1000" k1="-0.1827" k2="-0.1746" k3="0.1626"/>
            <vignetting model="pa" focal="32.6" aperture="4.3" distance="10" k1="-0.4155" k2="0.9589" k3="-0.9222"/>
            <vignetting model="pa" focal="32.6" aperture="4.3" distance="1000" k1="-0.4155" k2="0.9589" k3="-0.9222"/>
            <vignetting model="pa" focal="32.6" aperture="5.6" distance="10" k1="-0.4612" k2="1.0807" k3="-0.8684"/>
            <vignetting model="pa" focal="32.6" aperture="5.6" distance="1000" k1="-0.4612" k2="1.0807" k3="-0.8684"/>
            <vignetting model="pa" focal="32.6" aperture="8" distance="10" k1="-0.3536" k2="0.6799" k3="-0.4775"/>
            <vignetting model="pa" focal="32.6" aperture="8" distance="1000" k1="-0.3536" k2="0.6799" k3="-0.4775"/>
            <vignetting model="pa" focal="32.6" aperture="16" distance="10" k1="-0.2545" k2="0.3042" k3="-0.1457"/>
            <vignetting model="pa" focal="32.6" aperture="16" distance="1000" k1="-0.2545" k2="0.3042" k3="-0.1457"/>
            <vignetting model="pa" focal="32.6" aperture="22" distance="10" k1="-0.2641" k2="0.3190" k3="-0.1557"/>
            <vignetting model="pa" focal="32.6" aperture="22" distance="1000" k1="-0.2641" k2="0.3190" k3="-0.1557"/>
            <vignetting model="pa" focal="52.4" aperture="5" distance="10" k1="-0.2140" k2="0.6959" k3="-0.8707"/>
            <vignetting model="pa" focal="52.4" aperture="5" distance="1000" k1="-0.2140" k2="0.6959" k3="-0.8707"/>
            <vignetting model="pa" focal="52.4" aperture="6.4" distance="10" k1="-0.3004" k2="0.8921" k3="-0.8794"/>
            <vignetting model="pa" focal="52.4" aperture="6.4" distance="1000" k1="-0.3004" k2="0.8921" k3="-0.8794"/>
            <vignetting model="pa" focal="52.4" aperture="8" distance="10" k1="-0.2886" k2="0.7815" k3="-0.7054"/>
            <vignetting model="pa" focal="52.4" aperture="8" distance="1000" k1="-0.2886" k2="0.7815" k3="-0.7054"/>
            <vignetting model="pa" focal="52.4" aperture="16" distance="10" k1="-0.1454" k2="0.1258" k3="-0.0758"/>
            <vignetting model="pa" focal="52.4" aperture="16" distance="1000" k1="-0.1454" k2="0.1258" k3="-0.0758"/>
            <vignetting model="pa" focal="52.4" aperture="22" distance="10" k1="-0.1601" k2="0.1164" k3="-0.0615"/>
            <vignetting model="pa" focal="52.4" aperture="22" distance="1000" k1="-0.1601" k2="0.1164" k3="-0.0615"/>
            <vignetting model="pa" focal="70.2" aperture="5.3" distance="10" k1="-0.1213" k2="0.4060" k3="-0.6625"/>
            <vignetting model="pa" focal="70.2" aperture="5.3" distance="1000" k1="-0.1213" k2="0.4060" k3="-0.6625"/>
            <vignetting model="pa" focal="70.2" aperture="8" distance="10" k1="-0.3224" k2="0.9035" k3="-0.7999"/>
            <vignetting model="pa" focal="70.2" aperture="8" distance="1000" k1="-0.3224" k2="0.9035" k3="-0.7999"/>
            <vignetting model="pa" focal="70.2" aperture="11" distance="10" k1="-0.2728" k2="0.5688" k3="-0.4179"/>
            <vignetting model="pa" focal="70.2" aperture="11" distance="1000" k1="-0.2728" k2="0.5688" k3="-0.4179"/>
            <vignetting model="pa" focal="70.2" aperture="16" distance="10" k1="-0.2154" k2="0.3578" k3="-0.2371"/>
            <vignetting model="pa" focal="70.2" aperture="16" distance="1000" k1="-0.2154" k2="0.3578" k3="-0.2371"/>
            <vignetting model="pa" focal="70.2" aperture="22" distance="10" k1="-0.2213" k2="0.3836" k3="-0.2591"/>
            <vignetting model="pa" focal="70.2" aperture="22" distance="1000" k1="-0.2213" k2="0.3836" k3="-0.2591"/>
            <vignetting model="pa" focal="93.2" aperture="5.6" distance="10" k1="0.0111" k2="-0.1721" k3="-0.2157"/>
            <vignetting model="pa" focal="93.2" aperture="5.6" distance="1000" k1="0.0111" k2="-0.1721" k3="-0.2157"/>
            <vignetting model="pa" focal="93.2" aperture="8" distance="10" k1="-0.2357" k2="0.6739" k3="-0.7121"/>
            <vignetting model="pa" focal="93.2" aperture="8" distance="1000" k1="-0.2357" k2="0.6739" k3="-0.7121"/>
            <vignetting model="pa" focal="93.2" aperture="11" distance="10" k1="-0.3122" k2="0.7110" k3="-0.5602"/>
            <vignetting model="pa" focal="93.2" aperture="11" distance="1000" k1="-0.3122" k2="0.7110" k3="-0.5602"/>
            <vignetting model="pa" focal="93.2" aperture="16" distance="10" k1="-0.2389" k2="0.3517" k3="-0.2082"/>
            <vignetting model="pa" focal="93.2" aperture="16" distance="1000" k1="-0.2389" k2="0.3517" k3="-0.2082"/>
            <vignetting model="pa" focal="93.2" aperture="22" distance="10" k1="-0.2260" k2="0.2950" k3="-0.1597"/>
            <vignetting model="pa" focal="93.2" aperture="22" distance="1000" k1="-0.2260" k2="0.2950" k3="-0.1597"/>
            <vignetting model="pa" focal="135" aperture="5.6" distance="10" k1="-0.0763" k2="-0.7617" k3="0.3866"/>
            <vignetting model="pa" focal="135" aperture="5.6" distance="1000" k1="-0.0763" k2="-0.7617" k3="0.3866"/>
            <vignetting model="pa" focal="135" aperture="8" distance="10" k1="-0.0713" k2="0.0839" k3="-0.3096"/>
            <vignetting model="pa" focal="135" aperture="8" distance="1000" k1="-0.0713" k2="0.0839" k3="-0.3096"/>
            <vignetting model="pa" focal="135" aperture="11" distance="10" k1="-0.2862" k2="0.6522" k3="-0.5513"/>
            <vignetting model="pa" focal="135" aperture="11" distance="1000" k1="-0.2862" k2="0.6522" k3="-0.5513"/>
            <vignetting model="pa" focal="135" aperture="16" distance="10" k1="-0.1849" k2="0.2127" k3="-0.1223"/>
            <vignetting model="pa" focal="135" aperture="16" distance="1000" k1="-0.1849" k2="0.2127" k3="-0.1223"/>
            <vignetting model="pa" focal="135" aperture="22" distance="10" k1="-0.1240" k2="0.0245" k3="0.0001"/>
            <vignetting model="pa" focal="135" aperture="22" distance="1000" k1="-0.1240" k2="0.0245" k3="0.0001"/>
        </calibration>
    </lens>

    <lens>
        <maker>Fujifilm</maker>
        <model>XF100-400mmF4.5-5.6 R LM OIS WR</model>
        <model lang="en">XF 100-400mm f/4.5-5.6 R LM OIS WR</model>
        <mount>Fujifilm X</mount>
        <cropfactor>1.529</cropfactor>
        <calibration>
            <!-- Taken with Fujifilm X-T20 -->
            <distortion model="poly3" focal="100" k1="0.00912075"/>
            <distortion model="poly3" focal="132.9" k1="0.011199"/>
            <distortion model="poly3" focal="196.6" k1="0.0114238"/>
            <distortion model="poly3" focal="290.6" k1="0.0116749"/>
            <distortion model="poly3" focal="400" k1="0.0108754"/>
            <tca model="poly3" focal="100" vr="1.00030" vb="1.00000"/>
            <tca model="poly3" focal="132.9" vr="1.00010" vb="1.00000"/>
            <tca model="poly3" focal="196.6" vr="0.99990" vb="0.99990"/>
            <tca model="poly3" focal="290.6" vr="0.99970" vb="0.99990"/>
            <tca model="poly3" focal="400" vr="0.99950" vb="0.99980"/>
        </calibration>
    </lens>

    <lens>
        <maker>Fujifilm</maker>
        <model>XF100-400mmF4.5-5.6 R LM OIS WR + 1.4x converter</model>
        <model lang="en">XF 100-400mm f/4.5-5.6 R LM OIS WR + 1.4× conv.</model>
        <model lang="de">XF 100-400mm f/4.5-5.6 R LM OIS WR + 1.4×-Konv.</model>
        <mount>Fujifilm X</mount>
        <cropfactor>1.529</cropfactor>
        <calibration>
            <!-- Taken with Fujifilm X-T20 -->
            <distortion model="ptlens" focal="140" a="-0.00910152" b="0.0158002" c="-0.00149072"/>
            <distortion model="ptlens" focal="179.6" a="-0.00888393" b="0.0194124" c="-0.0126484"/>
            <distortion model="ptlens" focal="265.6" a="-0.011946" b="0.0330465" c="-0.032717"/>
            <distortion model="ptlens" focal="406.8" a="-0.0146274" b="0.039903" c="-0.0372351"/>
            <distortion model="ptlens" focal="560" a="-0.0170416" b="0.0529422" c="-0.0613742"/>
            <tca model="poly3" focal="140" vr="1.00000" vb="1.00000"/>
            <tca model="poly3" focal="179.6" vr="1.00000" vb="0.99990"/>
            <tca model="poly3" focal="265.6" vr="0.99970" vb="0.99980"/>
            <tca model="poly3" focal="406.8" vr="0.99950" vb="0.99970"/>
            <tca model="poly3" focal="560" vr="0.99930" vb="0.99950"/>
        </calibration>
    </lens>
<<<<<<< HEAD
   <lens>
        <maker>Fujifilm</maker>
        <model>XF16mmF2.8 R WR</model>
	<model lang="en">XF 16mmF2.8 R WR</model>
        <mount>Fujifilm X</mount>
        <cropfactor>1.529</cropfactor>
        <calibration>
	   <!-- Taken with Fujifilm X-E3 -->
           <tca model="poly3" focal="16.0" br="-0.0001551" vr="1.0008127" bb="0.0000911" vb="1.0001705" />
	   <!-- Taken with Fujifilm X-T2 -->
           <distortion model="ptlens" focal="16.0" a="0.01541" b="-0.07898" c="0.03191" />
           <vignetting model="pa" focal="16.0" aperture="2.8" distance="10" k1="-0.9400474" k2="-0.0358486" k3="0.2717647" />
           <vignetting model="pa" focal="16.0" aperture="2.8" distance="1000" k1="-0.9400474" k2="-0.0358486" k3="0.2717647" />
           <vignetting model="pa" focal="16.0" aperture="4.0" distance="10" k1="-0.3905051" k2="-0.0551178" k3="-0.0625648" />
           <vignetting model="pa" focal="16.0" aperture="4.0" distance="1000" k1="-0.3905051" k2="-0.0551178" k3="-0.0625648" />
           <vignetting model="pa" focal="16.0" aperture="5.6" distance="10" k1="-0.4613571" k2="0.0984475" k3="0.0083676" />
           <vignetting model="pa" focal="16.0" aperture="5.6" distance="1000" k1="-0.4613571" k2="0.0984475" k3="0.0083676" />
           <vignetting model="pa" focal="16.0" aperture="8.0" distance="10" k1="-0.4957325" k2="0.1271732" k3="0.0246261" />
           <vignetting model="pa" focal="16.0" aperture="8.0" distance="1000" k1="-0.4957325" k2="0.1271732" k3="0.0246261" />
           <vignetting model="pa" focal="16.0" aperture="22.0" distance="10" k1="-0.5350574" k2="0.2297447" k3="-0.0659589" />
           <vignetting model="pa" focal="16.0" aperture="22.0" distance="1000" k1="-0.5350574" k2="0.2297447" k3="-0.0659589" />
        </calibration>
    </lens>
    <lens>
        <maker>Fujifilm</maker>
        <model>XF50-140mmF2.8 R LM OIS WR</model>
        <model lang="en">XF 50-140mmF2.8 R LM OIS WR</model>
        <mount>Fujifilm X</mount>
        <cropfactor>1.529</cropfactor>
        <calibration>
	   <!-- Taken with Fujifilm X-T2 -->
           <distortion model="ptlens" focal="50.0" a="0.01685" b="-0.05141" c="0.05342" />
           <distortion model="ptlens" focal="62.0" a="-0.00912" b="0.04351" c="-0.05284" />
           <distortion model="ptlens" focal="80.4" a="-0.0138" b="0.04737" c="-0.02928" />
           <distortion model="ptlens" focal="106.0" a="0.00212" b="-0.01066" c="0.02288" />
           <distortion model="ptlens" focal="140.0" a="0.00299" b="0.00907" c="-0.0176" />
           <tca model="poly3" focal="50.0" br="-0.0001085" vr="1.0003050" bb="0.0000368" vb="0.9999276" />
           <tca model="poly3" focal="63.4" br="-0.0000758" vr="1.0002636" bb="0.0000454" vb="0.9999152" />
           <tca model="poly3" focal="66.0" br="-0.0000247" vr="1.0000931" bb="0.0000047" vb="0.9999428" />
           <tca model="poly3" focal="83.8" br="0.0000385" vr="0.9999246" bb="0.0000087" vb="0.9999330" />
           <tca model="poly3" focal="87.1" br="0.0000379" vr="0.9999193" bb="0.0000220" vb="0.9999206" />
           <tca model="poly3" focal="94.5" br="0.0000978" vr="0.9997986" bb="-0.0000181" vb="0.9999628" />
           <tca model="poly3" focal="106.0" br="0.0000562" vr="0.9997857" bb="-0.0000094" vb="0.9999326" />
           <tca model="poly3" focal="140.0" br="0.0000909" vr="0.9994025" bb="-0.0000384" vb="0.9999416" />
           <vignetting model="pa" focal="50.0" aperture="2.8" distance="10" k1="-1.2348344" k2="1.4220996" k3="-0.7775112" />
           <vignetting model="pa" focal="50.0" aperture="2.8" distance="1000" k1="-1.2348344" k2="1.4220996" k3="-0.7775112" />
           <vignetting model="pa" focal="50.0" aperture="4.0" distance="10" k1="-0.0482560" k2="-0.1762125" k3="-0.1302043" />
           <vignetting model="pa" focal="50.0" aperture="4.0" distance="1000" k1="-0.0482560" k2="-0.1762125" k3="-0.1302043" />
           <vignetting model="pa" focal="50.0" aperture="5.6" distance="10" k1="-0.2548372" k2="0.6496960" k3="-0.6409861" />
           <vignetting model="pa" focal="50.0" aperture="5.6" distance="1000" k1="-0.2548372" k2="0.6496960" k3="-0.6409861" />
           <vignetting model="pa" focal="50.0" aperture="8.0" distance="10" k1="-0.1896196" k2="0.3188761" k3="-0.2622856" />
           <vignetting model="pa" focal="50.0" aperture="8.0" distance="1000" k1="-0.1896196" k2="0.3188761" k3="-0.2622856" />
           <vignetting model="pa" focal="50.0" aperture="22.0" distance="10" k1="-0.1419245" k2="0.1427985" k3="-0.1177152" />
           <vignetting model="pa" focal="50.0" aperture="22.0" distance="1000" k1="-0.1419245" k2="0.1427985" k3="-0.1177152" />
           <vignetting model="pa" focal="63.4" aperture="22.0" distance="10" k1="-0.1560337" k2="0.1946446" k3="-0.1541853" />
           <vignetting model="pa" focal="63.4" aperture="22.0" distance="1000" k1="-0.1560337" k2="0.1946446" k3="-0.1541853" />
           <vignetting model="pa" focal="66.0" aperture="2.8" distance="10" k1="-1.0357105" k2="1.1949136" k3="-0.6763081" />
           <vignetting model="pa" focal="66.0" aperture="2.8" distance="1000" k1="-1.0357105" k2="1.1949136" k3="-0.6763081" />
           <vignetting model="pa" focal="66.0" aperture="4.0" distance="10" k1="-0.1404362" k2="0.2779166" k3="-0.4041119" />
           <vignetting model="pa" focal="66.0" aperture="4.0" distance="1000" k1="-0.1404362" k2="0.2779166" k3="-0.4041119" />
           <vignetting model="pa" focal="66.0" aperture="5.6" distance="10" k1="-0.1963354" k2="0.3678089" k3="-0.3129453" />
           <vignetting model="pa" focal="66.0" aperture="5.6" distance="1000" k1="-0.1963354" k2="0.3678089" k3="-0.3129453" />
           <vignetting model="pa" focal="66.0" aperture="8.0" distance="10" k1="-0.1659052" k2="0.2277157" k3="-0.1754203" />
           <vignetting model="pa" focal="66.0" aperture="8.0" distance="1000" k1="-0.1659052" k2="0.2277157" k3="-0.1754203" />
           <vignetting model="pa" focal="83.8" aperture="2.8" distance="10" k1="-0.7524889" k2="0.5066647" k3="-0.3589154" />
           <vignetting model="pa" focal="83.8" aperture="2.8" distance="1000" k1="-0.7524889" k2="0.5066647" k3="-0.3589154" />
           <vignetting model="pa" focal="83.8" aperture="4.0" distance="10" k1="-0.0061823" k2="-0.1677473" k3="-0.2212129" />
           <vignetting model="pa" focal="83.8" aperture="4.0" distance="1000" k1="-0.0061823" k2="-0.1677473" k3="-0.2212129" />
           <vignetting model="pa" focal="83.8" aperture="5.6" distance="10" k1="-0.2597091" k2="0.6848830" k3="-0.7153253" />
           <vignetting model="pa" focal="83.8" aperture="5.6" distance="1000" k1="-0.2597091" k2="0.6848830" k3="-0.7153253" />
           <vignetting model="pa" focal="83.8" aperture="8.0" distance="10" k1="-0.2502814" k2="0.5257702" k3="-0.4420300" />
           <vignetting model="pa" focal="83.8" aperture="8.0" distance="1000" k1="-0.2502814" k2="0.5257702" k3="-0.4420300" />
           <vignetting model="pa" focal="83.8" aperture="22.0" distance="10" k1="-0.1807462" k2="0.2418902" k3="-0.1801556" />
           <vignetting model="pa" focal="83.8" aperture="22.0" distance="1000" k1="-0.1807462" k2="0.2418902" k3="-0.1801556" />
           <vignetting model="pa" focal="98.2" aperture="2.8" distance="10" k1="-0.6584960" k2="-0.0915500" k3="0.1163807" />
           <vignetting model="pa" focal="98.2" aperture="2.8" distance="1000" k1="-0.6584960" k2="-0.0915500" k3="0.1163807" />
           <vignetting model="pa" focal="98.2" aperture="4.0" distance="10" k1="0.1515292" k2="-0.9032239" k3="0.3216137" />
           <vignetting model="pa" focal="98.2" aperture="4.0" distance="1000" k1="0.1515292" k2="-0.9032239" k3="0.3216137" />
           <vignetting model="pa" focal="98.2" aperture="5.6" distance="10" k1="-0.1263253" k2="0.2923238" k3="-0.5165275" />
           <vignetting model="pa" focal="98.2" aperture="5.6" distance="1000" k1="-0.1263253" k2="0.2923238" k3="-0.5165275" />
           <vignetting model="pa" focal="98.2" aperture="8.0" distance="10" k1="-0.2987000" k2="0.7565995" k3="-0.6834191" />
           <vignetting model="pa" focal="98.2" aperture="8.0" distance="1000" k1="-0.2987000" k2="0.7565995" k3="-0.6834191" />
           <vignetting model="pa" focal="102.2" aperture="22.0" distance="10" k1="-0.1640800" k2="0.1945095" k3="-0.1446500" />
           <vignetting model="pa" focal="102.2" aperture="22.0" distance="1000" k1="-0.1640800" k2="0.1945095" k3="-0.1446500" />
           <vignetting model="pa" focal="140.0" aperture="2.8" distance="10" k1="-1.4241699" k2="1.3274961" k3="-0.5749507" />
           <vignetting model="pa" focal="140.0" aperture="2.8" distance="1000" k1="-1.4241699" k2="1.3274961" k3="-0.5749507" />
           <vignetting model="pa" focal="140.0" aperture="4.0" distance="10" k1="-0.0009159" k2="-1.1370279" k3="0.6821715" />
           <vignetting model="pa" focal="140.0" aperture="4.0" distance="1000" k1="-0.0009159" k2="-1.1370279" k3="0.6821715" />
           <vignetting model="pa" focal="140.0" aperture="5.6" distance="10" k1="0.0738697" k2="-0.5459674" k3="0.0957917" />
           <vignetting model="pa" focal="140.0" aperture="5.6" distance="1000" k1="0.0738697" k2="-0.5459674" k3="0.0957917" />
           <vignetting model="pa" focal="140.0" aperture="8.0" distance="10" k1="-0.2210180" k2="0.5465232" k3="-0.5876550" />
           <vignetting model="pa" focal="140.0" aperture="8.0" distance="1000" k1="-0.2210180" k2="0.5465232" k3="-0.5876550" />
           <vignetting model="pa" focal="140.0" aperture="22.0" distance="10" k1="-0.1388823" k2="0.1430863" k3="-0.1132024" />
           <vignetting model="pa" focal="140.0" aperture="22.0" distance="1000" k1="-0.1388823" k2="0.1430863" k3="-0.1132024" />
        </calibration>
    </lens>
=======
    <lens>
        <maker>Fujifilm</maker>
        <model>XC15-45mmF3.5-5.6 OIS PZ</model>
        <mount>Fujifilm X</mount>
        <cropfactor>1.529</cropfactor>
        <calibration>
           <!-- Taken with Fujifilm X-T20 -->
           <distortion model="ptlens" focal="15" a="0.022" b="-0.076" c="0.01"/>
           <distortion model="ptlens" focal="19.7" a="0.007" b="-0.027" c="0.003"/> 
           <distortion model="ptlens" focal="24.2" a="0.002" b="0.002" c="-0.021"/> 
           <distortion model="ptlens" focal="31.4" a="0.002" b="0.008" c="-0.015"/>   
           <distortion model="ptlens" focal="45" a="0.011" b="-0.011" c="0.003"/>   
           <tca model="poly3" focal="15.0" br="-0.0000096" vr="1.0002784" bb="0.0000218" vb="1.0004834" />
           <tca model="poly3" focal="19.7" br="-0.0001259" vr="1.0003921" bb="0.0001034" vb="1.0003721" />
           <tca model="poly3" focal="24.2" br="-0.0001654" vr="1.0004323" bb="0.0001236" vb="1.0002404" />
           <tca model="poly3" focal="31.4" br="-0.0001753" vr="1.0004043" bb="0.0001234" vb="1.0001105" />
           <tca model="poly3" focal="45.0" br="-0.0001073" vr="1.0002901" bb="0.0001078" vb="0.9999579" />
           <vignetting model="pa" focal="15.0" aperture="3.5" distance="10" k1="-0.5469840" k2="-0.3518674" k3="0.1176620" />
           <vignetting model="pa" focal="15.0" aperture="3.5" distance="1000" k1="-0.5469840" k2="-0.3518674" k3="0.1176620" />
           <vignetting model="pa" focal="15.0" aperture="4.0" distance="10" k1="-0.5370905" k2="0.0251612" k3="-0.2211391" />
           <vignetting model="pa" focal="15.0" aperture="4.0" distance="1000" k1="-0.5370905" k2="0.0251612" k3="-0.2211391" />
           <vignetting model="pa" focal="15.0" aperture="5.6" distance="10" k1="-0.7747185" k2="0.8990646" k3="-0.7419076" />
           <vignetting model="pa" focal="15.0" aperture="5.6" distance="1000" k1="-0.7747185" k2="0.8990646" k3="-0.7419076" />
           <vignetting model="pa" focal="15.0" aperture="8.0" distance="10" k1="-0.7592530" k2="0.7691853" k3="-0.5450065" />
           <vignetting model="pa" focal="15.0" aperture="8.0" distance="1000" k1="-0.7592530" k2="0.7691853" k3="-0.5450065" />
           <vignetting model="pa" focal="15.0" aperture="11.0" distance="10" k1="-0.6852635" k2="0.4753017" k3="-0.2699813" />
           <vignetting model="pa" focal="15.0" aperture="11.0" distance="1000" k1="-0.6852635" k2="0.4753017" k3="-0.2699813" />
           <vignetting model="pa" focal="15.0" aperture="16.0" distance="10" k1="-0.6366652" k2="0.2882272" k3="-0.1072093" />
           <vignetting model="pa" focal="15.0" aperture="16.0" distance="1000" k1="-0.6366652" k2="0.2882272" k3="-0.1072093" />
           <vignetting model="pa" focal="15.0" aperture="22.0" distance="10" k1="-0.6364946" k2="0.2761976" k3="-0.0948028" />
           <vignetting model="pa" focal="15.0" aperture="22.0" distance="1000" k1="-0.6364946" k2="0.2761976" k3="-0.0948028" />
           <vignetting model="pa" focal="17.5" aperture="3.8" distance="10" k1="-0.5529634" k2="-0.2583625" k3="0.2784839" />
           <vignetting model="pa" focal="17.5" aperture="3.8" distance="1000" k1="-0.5529634" k2="-0.2583625" k3="0.2784839" />
           <vignetting model="pa" focal="17.5" aperture="4.5" distance="10" k1="-0.4682689" k2="-0.1636160" k3="0.1459082" />
           <vignetting model="pa" focal="17.5" aperture="4.5" distance="1000" k1="-0.4682689" k2="-0.1636160" k3="0.1459082" />
           <vignetting model="pa" focal="17.5" aperture="5.6" distance="10" k1="-0.5640220" k2="0.2174807" k3="-0.0909927" />
           <vignetting model="pa" focal="17.5" aperture="5.6" distance="1000" k1="-0.5640220" k2="0.2174807" k3="-0.0909927" />
           <vignetting model="pa" focal="17.5" aperture="8.0" distance="10" k1="-0.5521297" k2="0.1517406" k3="-0.0084599" />
           <vignetting model="pa" focal="17.5" aperture="8.0" distance="1000" k1="-0.5521297" k2="0.1517406" k3="-0.0084599" />
           <vignetting model="pa" focal="17.5" aperture="11.0" distance="10" k1="-0.5531594" k2="0.1513807" k3="-0.0072392" />
           <vignetting model="pa" focal="17.5" aperture="11.0" distance="1000" k1="-0.5531594" k2="0.1513807" k3="-0.0072392" />
           <vignetting model="pa" focal="17.5" aperture="16.0" distance="10" k1="-0.5623033" k2="0.1730456" k3="-0.0212310" />
           <vignetting model="pa" focal="17.5" aperture="16.0" distance="1000" k1="-0.5623033" k2="0.1730456" k3="-0.0212310" />
           <vignetting model="pa" focal="17.5" aperture="22.0" distance="10" k1="-0.5637906" k2="0.1780578" k3="-0.0279049" />
           <vignetting model="pa" focal="17.5" aperture="22.0" distance="1000" k1="-0.5637906" k2="0.1780578" k3="-0.0279049" />
           <vignetting model="pa" focal="22.1" aperture="4.2" distance="10" k1="-0.4248808" k2="-0.3159579" k3="0.2810090" />
           <vignetting model="pa" focal="22.1" aperture="4.2" distance="1000" k1="-0.4248808" k2="-0.3159579" k3="0.2810090" />
           <vignetting model="pa" focal="22.1" aperture="5.0" distance="10" k1="-0.4069478" k2="-0.0926095" k3="0.0764425" />
           <vignetting model="pa" focal="22.1" aperture="5.0" distance="1000" k1="-0.4069478" k2="-0.0926095" k3="0.0764425" />
           <vignetting model="pa" focal="22.1" aperture="5.6" distance="10" k1="-0.4686313" k2="0.1409518" k3="-0.0677872" />
           <vignetting model="pa" focal="22.1" aperture="5.6" distance="1000" k1="-0.4686313" k2="0.1409518" k3="-0.0677872" />
           <vignetting model="pa" focal="22.1" aperture="8.0" distance="10" k1="-0.4673929" k2="0.1137050" k3="-0.0113848" />
           <vignetting model="pa" focal="22.1" aperture="8.0" distance="1000" k1="-0.4673929" k2="0.1137050" k3="-0.0113848" />
           <vignetting model="pa" focal="22.1" aperture="11.0" distance="10" k1="-0.4680354" k2="0.1130808" k3="-0.0106230" />
           <vignetting model="pa" focal="22.1" aperture="11.0" distance="1000" k1="-0.4680354" k2="0.1130808" k3="-0.0106230" />
           <vignetting model="pa" focal="22.1" aperture="16.0" distance="10" k1="-0.4745611" k2="0.1259833" k3="-0.0178276" />
           <vignetting model="pa" focal="22.1" aperture="16.0" distance="1000" k1="-0.4745611" k2="0.1259833" k3="-0.0178276" />
           <vignetting model="pa" focal="22.1" aperture="22.0" distance="10" k1="-0.4816079" k2="0.1394087" k3="-0.0259169" />
           <vignetting model="pa" focal="22.1" aperture="22.0" distance="1000" k1="-0.4816079" k2="0.1394087" k3="-0.0259169" />
           <vignetting model="pa" focal="31.4" aperture="4.7" distance="10" k1="-0.6574553" k2="0.2431818" k3="-0.0299428" />
           <vignetting model="pa" focal="31.4" aperture="4.7" distance="1000" k1="-0.6574553" k2="0.2431818" k3="-0.0299428" />
           <vignetting model="pa" focal="31.4" aperture="5.0" distance="10" k1="-0.3479103" k2="-0.2403057" k3="0.1995269" />
           <vignetting model="pa" focal="31.4" aperture="5.0" distance="1000" k1="-0.3479103" k2="-0.2403057" k3="0.1995269" />
           <vignetting model="pa" focal="31.4" aperture="5.6" distance="10" k1="-0.3730976" k2="0.0478480" k3="-0.0254342" />
           <vignetting model="pa" focal="31.4" aperture="5.6" distance="1000" k1="-0.3730976" k2="0.0478480" k3="-0.0254342" />
           <vignetting model="pa" focal="31.4" aperture="8.0" distance="10" k1="-0.4000772" k2="0.1169970" k3="-0.0314130" />
           <vignetting model="pa" focal="31.4" aperture="8.0" distance="1000" k1="-0.4000772" k2="0.1169970" k3="-0.0314130" />
           <vignetting model="pa" focal="31.4" aperture="11.0" distance="10" k1="-0.4018830" k2="0.1146711" k3="-0.0268893" />
           <vignetting model="pa" focal="31.4" aperture="11.0" distance="1000" k1="-0.4018830" k2="0.1146711" k3="-0.0268893" />
           <vignetting model="pa" focal="31.4" aperture="16.0" distance="10" k1="-0.4018762" k2="0.1174344" k3="-0.0300913" />
           <vignetting model="pa" focal="31.4" aperture="16.0" distance="1000" k1="-0.4018762" k2="0.1174344" k3="-0.0300913" />
           <vignetting model="pa" focal="31.4" aperture="22.0" distance="10" k1="-0.4089237" k2="0.1310840" k3="-0.0375946" />
           <vignetting model="pa" focal="31.4" aperture="22.0" distance="1000" k1="-0.4089237" k2="0.1310840" k3="-0.0375946" />
           <vignetting model="pa" focal="45.0" aperture="5.6" distance="10" k1="-0.6806732" k2="0.5136046" k3="-0.2585831" />
           <vignetting model="pa" focal="45.0" aperture="5.6" distance="1000" k1="-0.6806732" k2="0.5136046" k3="-0.2585831" />
           <vignetting model="pa" focal="45.0" aperture="8.0" distance="10" k1="-0.4158842" k2="0.3043854" k3="-0.2068277" />
           <vignetting model="pa" focal="45.0" aperture="8.0" distance="1000" k1="-0.4158842" k2="0.3043854" k3="-0.2068277" />
           <vignetting model="pa" focal="45.0" aperture="11.0" distance="10" k1="-0.3812954" k2="0.1523745" k3="-0.0620178" />
           <vignetting model="pa" focal="45.0" aperture="11.0" distance="1000" k1="-0.3812954" k2="0.1523745" k3="-0.0620178" />
           <vignetting model="pa" focal="45.0" aperture="16.0" distance="10" k1="-0.3772714" k2="0.1438577" k3="-0.0577627" />
           <vignetting model="pa" focal="45.0" aperture="16.0" distance="1000" k1="-0.3772714" k2="0.1438577" k3="-0.0577627" />
           <vignetting model="pa" focal="45.0" aperture="22.0" distance="10" k1="-0.3768819" k2="0.1385095" k3="-0.0525174" />
           <vignetting model="pa" focal="45.0" aperture="22.0" distance="1000" k1="-0.3768819" k2="0.1385095" k3="-0.0525174" />
        </calibration>
    </lens>

    <lens>
        <maker>Fujifilm</maker>
        <model>XF35mmF2 R WR</model>
        <model lang="en">XF 35mm f/2 WR</model>
        <mount>Fujifilm X</mount>
        <cropfactor>1.528</cropfactor>
        <calibration>
            <!-- Taken with Fujifilm X-Pro2 -->
            <distortion model="ptlens" focal="35" a="0.00956" b="-0.07057" c="0.07334"/>
            <!-- Taken with Fujifilm X-E2 -->
            <tca model="poly3" focal="35" vr="1.0000774" vb="0.9999724"/>
            <!-- Taken with Fujifilm X-T20 -->
            <vignetting model="pa" focal="35.0" aperture="2.0" distance="10" k1="-1.3696769" k2="1.4383322" k3="-0.7466834"/>
            <vignetting model="pa" focal="35.0" aperture="2.0" distance="1000" k1="-1.3696769" k2="1.4383322" k3="-0.7466834"/>
            <vignetting model="pa" focal="35.0" aperture="2.8" distance="10" k1="-0.2166397" k2="-0.0858889" k3="-0.1293128"/>
            <vignetting model="pa" focal="35.0" aperture="2.8" distance="1000" k1="-0.2166397" k2="-0.0858889" k3="-0.1293128"/>
            <vignetting model="pa" focal="35.0" aperture="4.0" distance="10" k1="-0.3323595" k2="0.7726981" k3="-0.7955168"/>
            <vignetting model="pa" focal="35.0" aperture="4.0" distance="1000" k1="-0.3323595" k2="0.7726981" k3="-0.7955168"/>
            <vignetting model="pa" focal="35.0" aperture="5.6" distance="10" k1="-0.5554428" k2="1.4782546" k3="-1.2219035"/>
            <vignetting model="pa" focal="35.0" aperture="5.6" distance="1000" k1="-0.5554428" k2="1.4782546" k3="-1.2219035"/>
            <vignetting model="pa" focal="35.0" aperture="8.0" distance="10" k1="-0.5568329" k2="1.3896787" k3="-1.0638731"/>
            <vignetting model="pa" focal="35.0" aperture="8.0" distance="1000" k1="-0.5568329" k2="1.3896787" k3="-1.0638731"/>
            <vignetting model="pa" focal="35.0" aperture="11.0" distance="10" k1="-0.4554631" k2="0.9685672" k3="-0.6817791"/>
            <vignetting model="pa" focal="35.0" aperture="11.0" distance="1000" k1="-0.4554631" k2="0.9685672" k3="-0.6817791"/>
            <vignetting model="pa" focal="35.0" aperture="16.0" distance="10" k1="-0.3635652" k2="0.5847584" k3="-0.3423511"/>
            <vignetting model="pa" focal="35.0" aperture="16.0" distance="1000" k1="-0.3635652" k2="0.5847584" k3="-0.3423511"/>
        </calibration>
    </lens>

>>>>>>> 0528aeae
</lensdatabase><|MERGE_RESOLUTION|>--- conflicted
+++ resolved
@@ -814,32 +814,6 @@
 
     <lens>
         <maker>Fujifilm</maker>
-<<<<<<< HEAD
-        <model>XF35mmF2 R WR</model>
-        <model lang="en">XF 35mm f/2 WR</model>
-        <mount>Fujifilm X</mount>
-        <cropfactor>1.528</cropfactor>
-        <calibration>
-            <!-- Taken with Fujifilm X-Pro2 -->
-            <distortion model="ptlens" focal="35" a="0.00956" b="-0.07057" c="0.07334"/>
-            <!-- Taken with Fujifilm X-E2 -->
-            <tca model="poly3" focal="35" vr="1.0000774" vb="0.9999724"/>
-	    <!-- Taken with Fujifilm X-T2 -->
-            <vignetting model="pa" focal="35.0" aperture="2.0" distance="10" k1="-1.3467332" k2="1.3617897" k3="-0.6949009" />
-            <vignetting model="pa" focal="35.0" aperture="2.0" distance="1000" k1="-1.3467332" k2="1.3617897" k3="-0.6949009" />
-            <vignetting model="pa" focal="35.0" aperture="2.8" distance="10" k1="-0.2450725" k2="0.0071027" k3="-0.1986763" />
-            <vignetting model="pa" focal="35.0" aperture="2.8" distance="1000" k1="-0.2450725" k2="0.0071027" k3="-0.1986763" />
-            <vignetting model="pa" focal="35.0" aperture="4.0" distance="10" k1="-0.4285187" k2="0.9697134" k3="-0.8976499" />
-            <vignetting model="pa" focal="35.0" aperture="4.0" distance="1000" k1="-0.4285187" k2="0.9697134" k3="-0.8976499" />
-            <vignetting model="pa" focal="35.0" aperture="5.6" distance="10" k1="-0.5534937" k2="1.3483563" k3="-1.0939958" />
-            <vignetting model="pa" focal="35.0" aperture="5.6" distance="1000" k1="-0.5534937" k2="1.3483563" k3="-1.0939958" />
-        </calibration>
-    </lens>
-
-    <lens>
-        <maker>Fujifilm</maker>
-=======
->>>>>>> 0528aeae
         <model>XF14mmF2.8 R</model>
         <model lang="en">XF 14mm f/2.8 R</model>
         <mount>Fujifilm X</mount>
@@ -1248,7 +1222,6 @@
             <tca model="poly3" focal="560" vr="0.99930" vb="0.99950"/>
         </calibration>
     </lens>
-<<<<<<< HEAD
    <lens>
         <maker>Fujifilm</maker>
         <model>XF16mmF2.8 R WR</model>
@@ -1345,7 +1318,6 @@
            <vignetting model="pa" focal="140.0" aperture="22.0" distance="1000" k1="-0.1388823" k2="0.1430863" k3="-0.1132024" />
         </calibration>
     </lens>
-=======
     <lens>
         <maker>Fujifilm</maker>
         <model>XC15-45mmF3.5-5.6 OIS PZ</model>
@@ -1431,7 +1403,6 @@
            <vignetting model="pa" focal="45.0" aperture="22.0" distance="1000" k1="-0.3768819" k2="0.1385095" k3="-0.0525174" />
         </calibration>
     </lens>
-
     <lens>
         <maker>Fujifilm</maker>
         <model>XF35mmF2 R WR</model>
@@ -1460,6 +1431,4 @@
             <vignetting model="pa" focal="35.0" aperture="16.0" distance="1000" k1="-0.3635652" k2="0.5847584" k3="-0.3423511"/>
         </calibration>
     </lens>
-
->>>>>>> 0528aeae
 </lensdatabase>