--- conflicted
+++ resolved
@@ -65,20 +65,6 @@
         <cropfactor>1.529</cropfactor>
         <calibration>
             <!-- Taken with X-E1 -->
-<<<<<<< HEAD
-            <distortion model="ptlens" focal="18" a="0.02808" b="-0.10604" c="0.07041"/>
-            <distortion model="ptlens" focal="22.3" a="0.01298" b="-0.03695" c="0.01899"/>
-            <distortion model="ptlens" focal="27.7" a="0.03709" b="-0.11695" c="0.1187"/>
-            <distortion model="ptlens" focal="35.8" a="0.02942" b="-0.08799" c="0.09673"/>
-            <distortion model="ptlens" focal="44.4" a="0.00611" b="-0.00562" c="0.0159"/>
-            <distortion model="ptlens" focal="55" a="0.00491" b="-0.00114" c="0.01427"/>
-            <tca model="poly3" focal="18" br="-0.0001885" vr="1.0006600" bb="0.0001738" vb="0.9998316"/>
-            <tca model="poly3" focal="22.3" br="-0.0001934" vr="1.0004668" bb="0.0002412" vb="0.9997719"/>
-            <tca model="poly3" focal="27.7" br="-0.0001630" vr="1.0003388" bb="0.0001984" vb="0.9997897"/>
-            <tca model="poly3" focal="35.8" br="-0.0001699" vr="1.0002943" bb="0.0001666" vb="0.9997469"/>
-            <tca model="poly3" focal="44.4" br="-0.0001304" vr="1.0002094" bb="0.0001355" vb="0.9996474"/>
-            <tca model="poly3" focal="55" br="-0.0001185" vr="1.0001664" bb="0.0001695" vb="0.9993813"/>
-=======
             <distortion model="ptlens" focal="18" a="0.02808" b="-0.10604" c="0.07041" />
             <distortion model="ptlens" focal="22.3" a="0.01298" b="-0.03695" c="0.01899" />
             <distortion model="ptlens" focal="27.7" a="0.03709" b="-0.11695" c="0.1187" />
@@ -159,7 +145,6 @@
             <vignetting model="pa" focal="55" aperture="16" distance="1000" k1="-0.2565" k2="0.1369" k3="-0.1058" />
             <vignetting model="pa" focal="55" aperture="22" distance="10" k1="-0.2428" k2="0.1097" k3="-0.0909" />
             <vignetting model="pa" focal="55" aperture="22" distance="1000" k1="-0.2428" k2="0.1097" k3="-0.0909" />
->>>>>>> 2f80cbd9
         </calibration>
     </lens>
 
@@ -421,19 +406,6 @@
         <cropfactor>1.529</cropfactor>
         <calibration>
             <!-- Taken with X-E2 -->
-<<<<<<< HEAD
-            <distortion model="poly3" focal="55" k1="0.00464"/>
-            <distortion model="poly3" focal="67.1" k1="0.00754"/>
-            <distortion model="poly3" focal="86" k1="0.00912"/>
-            <distortion model="poly3" focal="156.1" k1="0.01009"/>
-            <distortion model="poly3" focal="200" k1="0.00926"/>
-            <tca model="poly3" focal="55" br="-0.0000979" vr="1.0002600" bb="0.0000512" vb="0.9999442"/>
-            <tca model="poly3" focal="81.9" br="-0.0000791" vr="1.0001593" bb="0.0000312" vb="0.9999369"/>
-            <tca model="poly3" focal="104.9" br="-0.0000138" vr="1.0000328" bb="0.0000383" vb="0.9998767"/>
-            <tca model="poly3" focal="134.5" br="-0.0000322" vr="1.0000360" bb="0.0000025" vb="0.9999154"/>
-            <tca model="poly3" focal="164" br="-0.0000368" vr="0.9999711" bb="-0.0000173" vb="0.9999506"/>
-            <tca model="poly3" focal="200" br="-0.0000028" vr="0.9998289" bb="-0.0000235" vb="0.9999706"/>
-=======
             <distortion model="poly3" focal="55" k1="0.00464" />
             <distortion model="poly3" focal="67.1" k1="0.00754" />
             <distortion model="poly3" focal="86" k1="0.00912" />
@@ -509,7 +481,6 @@
             <vignetting model="pa" focal="200" aperture="16" distance="1000" k1="-0.2334" k2="0.2564" k3="-0.1456" />
             <vignetting model="pa" focal="200" aperture="22" distance="10" k1="-0.2272" k2="0.2404" k3="-0.1342" />
             <vignetting model="pa" focal="200" aperture="22" distance="1000" k1="-0.2272" k2="0.2404" k3="-0.1342" />
->>>>>>> 2f80cbd9
         </calibration>
     </lens>
 
@@ -521,10 +492,6 @@
         <cropfactor>1.529</cropfactor>
         <calibration>
             <!-- Taken with X-A1 -->
-<<<<<<< HEAD
-            <distortion model="poly3" focal="27" k1="-0.00621"/>
-            <tca model="poly3" focal="27" vr="0.999996" vb="1.00002"/>
-=======
             <distortion model="poly3" focal="27" k1="-0.00621" />
             <tca model="poly3" focal="27" vr="0.999996" vb="1.00002" />
             <vignetting model="pa" focal="27" aperture="2.8" distance="10" k1="-0.9412" k2="0.1158" k3="0.1433" />
@@ -539,7 +506,6 @@
             <vignetting model="pa" focal="27" aperture="11" distance="1000" k1="-0.4844" k2="0.2659" k3="-0.0926" />
             <vignetting model="pa" focal="27" aperture="16" distance="10" k1="-0.4938" k2="0.2759" k3="-0.0978" />
             <vignetting model="pa" focal="27" aperture="16" distance="1000" k1="-0.4938" k2="0.2759" k3="-0.0978" />
->>>>>>> 2f80cbd9
         </calibration>
     </lens>
 
@@ -564,10 +530,6 @@
         <cropfactor>1.529</cropfactor>
         <calibration>
             <!-- Taken with X-Pro1 -->
-<<<<<<< HEAD
-            <distortion model="ptlens" focal="35" a="0.00729" b="-0.02422" c="0.02113"/>
-            <tca model="poly3" focal="35" vr="1.0001" vb="0.9999"/>
-=======
             <distortion model="ptlens" focal="35" a="0.00729" b="-0.02422" c="0.02113" />
             <tca model="poly3" focal="35" vr="1.0001" vb="0.9999" />
             <vignetting model="pa" focal="35" aperture="1.4" distance="10" k1="-1.4164" k2="1.3668" k3="-0.6236" />
@@ -586,7 +548,6 @@
             <vignetting model="pa" focal="35" aperture="11" distance="1000" k1="-0.3582" k2="0.1811" k3="-0.0907" />
             <vignetting model="pa" focal="35" aperture="16" distance="10" k1="-0.3614" k2="0.1864" k3="-0.0939" />
             <vignetting model="pa" focal="35" aperture="16" distance="1000" k1="-0.3614" k2="0.1864" k3="-0.0939" />
->>>>>>> 2f80cbd9
         </calibration>
     </lens>
 
@@ -598,10 +559,6 @@
         <cropfactor>1.529</cropfactor>
         <calibration>
             <!-- Taken with X-E2 -->
-<<<<<<< HEAD
-            <distortion model="poly3" focal="60" k1="0.00913"/>
-            <tca model="poly3" focal="60" br="0.0000295" vr="0.9999431" bb="-0.0000805" vb="0.9999333"/>
-=======
             <distortion model="poly3" focal="60" k1="0.00913" />
             <tca model="poly3" focal="60" br="0.0000295" vr="0.9999431" bb="-0.0000805" vb="0.9999333" />
             <vignetting model="pa" focal="60" aperture="2.4" distance="10" k1="-0.7658" k2="0.2728" k3="-0.0025" />
@@ -620,7 +577,6 @@
             <vignetting model="pa" focal="60" aperture="16" distance="1000" k1="-0.3159" k2="0.1292" k3="-0.0272" />
             <vignetting model="pa" focal="60" aperture="22" distance="10" k1="-0.3205" k2="0.1341" k3="-0.0290" />
             <vignetting model="pa" focal="60" aperture="22" distance="1000" k1="-0.3205" k2="0.1341" k3="-0.0290" />
->>>>>>> 2f80cbd9
         </calibration>
     </lens>
 
@@ -632,10 +588,6 @@
         <cropfactor>1.529</cropfactor>
         <calibration>
             <!-- Taken with X-E2 -->
-<<<<<<< HEAD
-            <distortion model="ptlens" focal="23" a="0.00331" b="-0.0094" c="0.00784"/>
-            <tca model="poly3" focal="23" vr="1.0002" vb="1.0001"/>
-=======
             <distortion model="ptlens" focal="23" a="0.00331" b="-0.0094" c="0.00784" />
             <tca model="poly3" focal="23" vr="1.0002" vb="1.0001" />
             <vignetting model="pa" focal="23" aperture="1.4" distance="10" k1="-1.5441" k2="1.4339" k3="-0.6158" />
@@ -654,7 +606,6 @@
             <vignetting model="pa" focal="23" aperture="11" distance="1000" k1="-0.5711" k2="0.2509" k3="-0.0545" />
             <vignetting model="pa" focal="23" aperture="16" distance="10" k1="-0.5706" k2="0.2446" k3="-0.0513" />
             <vignetting model="pa" focal="23" aperture="16" distance="1000" k1="-0.5706" k2="0.2446" k3="-0.0513" />
->>>>>>> 2f80cbd9
         </calibration>
     </lens>
 
