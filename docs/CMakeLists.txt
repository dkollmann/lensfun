# find doxygen
FIND_PACKAGE(Doxygen REQUIRED)

# set some files/path for later user
# we don't use path doc because path doc is used by cmake itself because
# of target doc
SET(CMAKE_DOC_OUT ${CMAKE_BINARY_DIR}/doc_doxygen)
set(DOXYFILE "${CMAKE_CURRENT_BINARY_DIR}/doxyfile")

# create doxyfile
CONFIGURE_FILE(doxyfile.in.cmake ${DOXYFILE} @ONLY)

# now build documentation
ADD_CUSTOM_TARGET(doc
  ALL
  COMMAND "${DOXYGEN_EXECUTABLE}"
  DEPENDS "${DOXYFILE}" manual-main.txt ../include/lensfun/lensfun.h.in
  WORKING_DIRECTORY "${CMAKE_CURRENT_BINARY_DIR}"
  COMMENT "Building documentation with doxygen"
)

# install documentation  
INSTALL(DIRECTORY ${CMAKE_DOC_OUT}/ DESTINATION ${CMAKE_INSTALL_DOCDIR})

# create and install man pages
FIND_PROGRAM(RST2MAN_EXECUTABLE NAMES rst2man rst2man.py rst2man2 rst2man2.py)
ADD_CUSTOM_TARGET(man ALL)
ADD_CUSTOM_COMMAND(
  TARGET man
  COMMAND ${RST2MAN_EXECUTABLE} ${CMAKE_CURRENT_SOURCE_DIR}/man/g-lensfun-update-data.1.rst > ${CMAKE_CURRENT_BINARY_DIR}/g-lensfun-update-data.1
  COMMAND ${RST2MAN_EXECUTABLE} ${CMAKE_CURRENT_SOURCE_DIR}/man/lensfun-update-data.1.rst > ${CMAKE_CURRENT_BINARY_DIR}/lensfun-update-data.1
  COMMAND ${RST2MAN_EXECUTABLE} ${CMAKE_CURRENT_SOURCE_DIR}/man/lensfun-add-adapter.1.rst > ${CMAKE_CURRENT_BINARY_DIR}/lensfun-add-adapter.1
  COMMAND ${RST2MAN_EXECUTABLE} ${CMAKE_CURRENT_SOURCE_DIR}/man/lensfun-convert-lcp.1.rst > ${CMAKE_CURRENT_BINARY_DIR}/lensfun-convert-lcp.1
  WORKING_DIRECTORY "${CMAKE_CURRENT_BINARY_DIR}"
)

INSTALL(FILES 
    ${CMAKE_CURRENT_BINARY_DIR}/g-lensfun-update-data.1 
    ${CMAKE_CURRENT_BINARY_DIR}/lensfun-update-data.1 
    ${CMAKE_CURRENT_BINARY_DIR}/lensfun-add-adapter.1 
<<<<<<< HEAD
    ${CMAKE_CURRENT_BINARY_DIR}/lensfun-convert-lcp.1 
    DESTINATION ${CMAKE_INSTALL_PREFIX}/man/man1
=======
    DESTINATION ${CMAKE_INSTALL_MANDIR}/man1
>>>>>>> 8e13f40a
)<|MERGE_RESOLUTION|>--- conflicted
+++ resolved
@@ -38,10 +38,5 @@
     ${CMAKE_CURRENT_BINARY_DIR}/g-lensfun-update-data.1 
     ${CMAKE_CURRENT_BINARY_DIR}/lensfun-update-data.1 
     ${CMAKE_CURRENT_BINARY_DIR}/lensfun-add-adapter.1 
-<<<<<<< HEAD
-    ${CMAKE_CURRENT_BINARY_DIR}/lensfun-convert-lcp.1 
-    DESTINATION ${CMAKE_INSTALL_PREFIX}/man/man1
-=======
     DESTINATION ${CMAKE_INSTALL_MANDIR}/man1
->>>>>>> 8e13f40a
 )